--- conflicted
+++ resolved
@@ -86,25 +86,18 @@
     def _element_extract(self, snippet, list_of_elements,
                          list_of_optional_elements):
         results = {}
-<<<<<<< HEAD
         missing_elements = []
 
-=======
->>>>>>> 67eaf601
         for element in list_of_elements:
             value = search('<%s>(.*?)</%s>' % (element, element), snippet)
             if value:
                 results[element] = value.group(1)
             else:
-<<<<<<< HEAD
                 missing_elements.append(element)
 
         if missing_elements:
             raise AssertionError("The following elements were not found: %s"
                                  % str(missing_elements))
-=======
-                raise AssertionError("%s element is missing!" % element)
->>>>>>> 67eaf601
 
         for element in list_of_optional_elements:
             value = search('<%s>(.*?)</%s>' % (element, element), snippet)
@@ -115,11 +108,7 @@
 
     def _process_dependent_jobs(self, results):
         # when a job has its status changed, check to see if the job completed
-<<<<<<< HEAD
         # with an error. If so, check to see if it had any jobs that were being
-=======
-        # with an error. If so, check to see if had any jobs that were being
->>>>>>> 67eaf601
         # 'held' on this job's successful completion. If we are maintaining
         # state on any of these jobs, mark them as 'DROPPED', because they will
         # no longer appear in qstat output.
@@ -143,11 +132,8 @@
     def run(self):
         # check to see if qstat is available. If not, exit immediately.
         proc = Popen("qstat -x", shell=True, stdout=PIPE, stderr=PIPE)
-<<<<<<< HEAD
         proc.wait()
-=======
-        stdout, stderr = proc.communicate()
->>>>>>> 67eaf601
+  
         if proc.returncode != 0:
             # inform any process expecting data from Watcher
             self.queue.put('QUIT')
@@ -181,13 +167,7 @@
 
                         # determine if anything has changed since last poll
                         if results['Job_Id'] in self.processes:
-<<<<<<< HEAD
                             if self.processes[results['Job_Id'] != results:
-=======
-                            tmp = cmp(self.processes[results['Job_Id']],
-                                      results)
-                            if 0 != tmp:
->>>>>>> 67eaf601
                                 # metadata for existing job has changed
                                 self.processes[results['Job_Id']] = results
                                 self.queue.put(results)
