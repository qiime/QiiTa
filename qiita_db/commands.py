# -----------------------------------------------------------------------------
# Copyright (c) 2014--, The Qiita Development Team.
#
# Distributed under the terms of the BSD 3-clause License.
#
# The full license is in the file LICENSE, distributed with this software.
# -----------------------------------------------------------------------------

from dateutil.parser import parse
import pandas as pd
from functools import partial
from os import listdir
from os.path import join
try:
    # Python 2
    from ConfigParser import ConfigParser
except ImportError:
    # Python 3
    from configparser import ConfigParser

from .study import Study, StudyPerson
from .user import User
from .util import get_filetypes, get_filepath_types
<<<<<<< HEAD
from .data import RawData, PreprocessedData
=======
from .data import RawData, PreprocessedData, ProcessedData
>>>>>>> 2dc78a35
from .metadata_template import SampleTemplate


def load_study_from_cmd(owner, title, info):
    r"""Adds a study to the database

    Parameters
    ----------
    owner : str
        The email address of the owner of the study_abstract
    title : str
        The title of the study_abstract
    info : file-like object
        File-like object containing study information

    """
    # Parse the configuration file
    config = ConfigParser()
    config.readfp(info)

    optional = dict(config.items('optional'))
    get_optional = lambda name: optional.get(name, None)
    get_required = partial(config.get, 'required')
    required_fields = ['timeseries_type_id', 'mixs_compliant',
                       'number_samples_collected', 'number_samples_promised',
                       'portal_type_id', 'reprocess', 'study_alias',
                       'study_description', 'study_abstract',
                       'metadata_complete']
    optional_fields = ['funding', 'most_recent_contact', 'spatial_series',
                       'vamps_id']
    infodict = {}
    for value in required_fields:
        infodict[value] = get_required(value)

    for value in optional_fields:
        optvalue = get_optional(value)
        if optvalue is not None:
            infodict[value] = optvalue

    emp_person_name_email = get_optional('emp_person_name')
    if emp_person_name_email is not None:
        emp_name, emp_email = emp_person_name_email.split(',')
        infodict['emp_person_id'] = StudyPerson.create(emp_name.strip(),
                                                       emp_email.strip())
    lab_name_email = get_optional('lab_person')
    if lab_name_email is not None:
        lab_name, lab_email = lab_name_email.split(',')
        infodict['lab_person_id'] = StudyPerson.create(lab_name.strip(),
                                                       lab_email.strip())
    pi_name_email = get_required('principal_investigator')
    pi_name, pi_email = pi_name_email.split(',')
    infodict['principal_investigator_id'] = StudyPerson.create(
        pi_name.strip(), pi_email.strip())
    # this will eventually change to using the Experimental Factory Ontolgoy
    # names
    efo_ids = get_required('efo_ids')
    efo_ids = [x.strip() for x in efo_ids.split(',')]

    Study.create(User(owner), title, efo_ids, infodict)


def load_preprocessed_data_from_cmd(study_id, filedir, filepathtype,
                                    params_table, params_id,
                                    submitted_to_insdc):
    r"""Adds preprocessed data to the database

    Parameters
    ----------
    study_id : int
        The study id to which the preprocessed data belongs
    filedir : str
        Directory path of the preprocessed data
    filepathtype: int
        The filepath_type_id of the preprecessed data
    params_table_name : str
        The name of the table which contains the parameters of the
        preprocessing
    params_id : int
        The id of parameters int the params_table
    submitted_to_insdc : bool
        Has the data been submitted to insdc
    """
    filepaths = [(join(filedir, fp), filepathtype) for fp in listdir(filedir)]
    return PreprocessedData.create(Study(study_id), params_table, params_id,
                                   filepaths,
                                   submitted_to_insdc=submitted_to_insdc)


def sample_template_adder(sample_temp_path, study_id):
    r"""Adds a sample template to the database

    Parameters
    ----------
    sample_temp_path : str
        Path to the sample template file
    study_id : int
        The study id to which the sample template belongs to
    """
    sample_temp = pd.DataFrame.from_csv(sample_temp_path, sep='\t',
                                        infer_datetime_format=True)
    return SampleTemplate.create(sample_temp, Study(study_id))


def load_raw_data_cmd(filepaths, filepath_types, filetype, study_ids):
    """Add new raw data by populating the relevant tables

    Parameters
    ----------
    filepaths : iterable of str
    filepath_types : iterable of str
    filetype : str
    study_ids : iterable of int
    """
    if len(filepaths) != len(filepath_types):
        raise ValueError("Please pass exactly one filepath_type for each "
                         "and every filepath")

    filetypes_dict = get_filetypes()
    filetype_id = filetypes_dict[filetype]

    filepath_types_dict = get_filepath_types()
    filepath_types = [filepath_types_dict[x] for x in filepath_types]

    studies = [Study(x) for x in study_ids]

    return RawData.create(filetype_id, list(zip(filepaths, filepath_types)),
                          studies)


def load_processed_data_cmd(fps, fp_types, processed_params_table_name,
                            processed_params_id, preprocessed_data_id=None,
                            processed_date=None):
    """Add a new processed data entry

    Parameters
    ----------
    fps : list of str
        Paths to the processed data files to associate with the ProcessedData
        object
    fp_types: list of str
        The types of files, one per fp
    processed_params_table_name : str
        The name of the processed_params_ table to use
    processed_params_id : int
        The ID of the row in the processed_params_ table
    preprocessed_data_id : int, optional
        Defaults to ``None``. The ID of the row in the preprocessed_data table.
    processed_date : str, optional
        Defaults to ``None``. The date and time to use as the processing date.
        Must be interpretable as a datetime object

    Returns
    -------
    qiita_db.ProcessedData
        The newly created `qiita_db.ProcessedData` object
    """
    if len(fps) != len(fp_types):
        raise ValueError("Please pass exactly one fp_type for each "
                         "and every fp")

    fp_types_dict = get_filepath_types()
    fp_types = [fp_types_dict[x] for x in fp_types]

    if preprocessed_data_id is not None:
        preprocessed_data = PreprocessedData(preprocessed_data_id)
    else:
        preprocessed_data = None

    if processed_date is not None:
        processed_date = parse(processed_date)

    return ProcessedData.create(processed_params_table_name,
                                processed_params_id, list(zip(fps, fp_types)),
                                preprocessed_data, processed_date)<|MERGE_RESOLUTION|>--- conflicted
+++ resolved
@@ -21,11 +21,7 @@
 from .study import Study, StudyPerson
 from .user import User
 from .util import get_filetypes, get_filepath_types
-<<<<<<< HEAD
-from .data import RawData, PreprocessedData
-=======
 from .data import RawData, PreprocessedData, ProcessedData
->>>>>>> 2dc78a35
 from .metadata_template import SampleTemplate
 
 
