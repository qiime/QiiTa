# -----------------------------------------------------------------------------
# Copyright (c) 2014--, The Qiita Development Team.
#
# Distributed under the terms of the BSD 3-clause License.
#
# The full license is in the file LICENSE, distributed with this software.
# -----------------------------------------------------------------------------

from dateutil.parser import parse
from os import listdir, remove
from os.path import join, exists
from functools import partial
from future import standard_library
from future.utils import viewitems
from collections import defaultdict
from shutil import move

from .study import Study, StudyPerson
from .user import User
from .util import (get_filetypes, get_filepath_types, compute_checksum,
                   convert_to_id)
from .data import RawData, PreprocessedData, ProcessedData
from .metadata_template import (SampleTemplate, PrepTemplate,
                                load_template_to_dataframe)
from .parameters import (PreprocessedIlluminaParams, Preprocessed454Params,
                         ProcessedSortmernaParams)
from .sql_connection import SQLConnectionHandler

with standard_library.hooks():
    from configparser import ConfigParser


SUPPORTED_PARAMS = ['preprocessed_sequence_illumina_params',
                    'preprocessed_sequence_454_params',
                    'processed_params_sortmerna']


def load_study_from_cmd(owner, title, info):
    r"""Adds a study to the database

    Parameters
    ----------
    owner : str
        The email address of the owner of the study_abstract
    title : str
        The title of the study_abstract
    info : file-like object
        File-like object containing study information

    """
    # Parse the configuration file
    config = ConfigParser()
    config.readfp(info)

    optional = dict(config.items('optional'))

    def get_optional(name):
        return optional.get(name, None)

    get_required = partial(config.get, 'required')
    required_fields = ['timeseries_type_id', 'mixs_compliant',
                       'portal_type_id', 'reprocess', 'study_alias',
                       'study_description', 'study_abstract',
                       'metadata_complete', 'efo_ids',
                       'principal_investigator']
    optional_fields = ['funding', 'most_recent_contact', 'spatial_series',
                       'number_samples_collected', 'number_samples_promised',
                       'vamps_id', 'study_id']
    infodict = {}
    for value in required_fields:
        infodict[value] = get_required(value)

    # this will eventually change to using the Experimental Factory Ontolgoy
    # names
    efo_ids = infodict.pop('efo_ids')
    efo_ids = [x.strip() for x in efo_ids.split(',')]

    for value in optional_fields:
        optvalue = get_optional(value)
        if optvalue is not None:
            infodict[value] = optvalue

    emp_person_name_email = get_optional('emp_person_name')
    if emp_person_name_email is not None:
        emp_name, emp_email, emp_affiliation = emp_person_name_email.split(',')
        infodict['emp_person_id'] = StudyPerson.create(emp_name.strip(),
                                                       emp_email.strip(),
                                                       emp_affiliation.strip())
    lab_name_email = get_optional('lab_person')
    if lab_name_email is not None:
        lab_name, lab_email, lab_affiliation = lab_name_email.split(',')
        infodict['lab_person_id'] = StudyPerson.create(lab_name.strip(),
                                                       lab_email.strip(),
                                                       lab_affiliation.strip())

    pi_name_email = infodict.pop('principal_investigator')
    pi_name, pi_email, pi_affiliation = pi_name_email.split(',', 2)
    infodict['principal_investigator_id'] = StudyPerson.create(
        pi_name.strip(), pi_email.strip(), pi_affiliation.strip())

    return Study.create(User(owner), title, efo_ids, infodict)


def load_preprocessed_data_from_cmd(study_id, params_table, filedir,
                                    filepathtype, params_id,
                                    submitted_to_insdc_status,
                                    prep_template_id, data_type):
    r"""Adds preprocessed data to the database

    Parameters
    ----------
    study_id : int
        The study id to which the preprocessed data belongs
    filedir : str
        Directory path of the preprocessed data
    filepathtype: str
        The filepath_type of the preprecessed data
    params_table_name : str
        The name of the table which contains the parameters of the
        preprocessing
    params_id : int
        The id of parameters int the params_table
    submitted_to_insdc_status : str, {'not submitted', 'submitting', \
            'success', 'failed'}
        INSDC submission status
    prep_template_id : int
        Prep template id associated with data
    data_type : str
        The data type of the template
    """
    fp_types_dict = get_filepath_types()
    fp_type = fp_types_dict[filepathtype]
    filepaths = [(join(filedir, fp), fp_type) for fp in listdir(filedir)]
    pt = None if prep_template_id is None else PrepTemplate(prep_template_id)
    return PreprocessedData.create(
        Study(study_id), params_table, params_id, filepaths, prep_template=pt,
        submitted_to_insdc_status=submitted_to_insdc_status,
        data_type=data_type)


def load_sample_template_from_cmd(sample_temp_path, study_id):
    r"""Adds a sample template to the database

    Parameters
    ----------
    sample_temp_path : str
        Path to the sample template file
    study_id : int
        The study id to which the sample template belongs
    """
    sample_temp = load_template_to_dataframe(sample_temp_path)

    return SampleTemplate.create(sample_temp, Study(study_id))


<<<<<<< HEAD
def load_prep_template_from_cmd(prep_temp_path, study_id,
                                data_type):
=======
def load_prep_template_from_cmd(prep_temp_path, study_id, data_type):
>>>>>>> 23b12be6
    r"""Adds a prep template to the database

    Parameters
    ----------
    prep_temp_path : str
        Path to the prep template file
    study_id : int
        The study id to which the prep template belongs
    data_type : str
        The data type of the prep template
    """
    prep_temp = load_template_to_dataframe(prep_temp_path)
    return PrepTemplate.create(prep_temp, Study(study_id), data_type)


def load_raw_data_cmd(filepaths, filepath_types, filetype, prep_template_ids):
    """Add new raw data by populating the relevant tables

    Parameters
    ----------
    filepaths : iterable of str
        Paths to the raw data files
    filepath_types : iterable of str
        Describes the contents of the files.
    filetype : str
        The type of file being loaded
    prep_template_ids : iterable of int
        The IDs of the prep templates with which to associate this raw data

    Returns
    -------
    qiita_db.RawData
        The newly created `qiita_db.RawData` object
    """
    if len(filepaths) != len(filepath_types):
        raise ValueError("Please pass exactly one filepath_type for each "
                         "and every filepath")

    filetypes_dict = get_filetypes()
    filetype_id = filetypes_dict[filetype]

    filepath_types_dict = get_filepath_types()
    filepath_types = [filepath_types_dict[x] for x in filepath_types]

    prep_templates = [PrepTemplate(x) for x in prep_template_ids]

    return RawData.create(filetype_id, prep_templates,
                          filepaths=list(zip(filepaths, filepath_types)))


def load_processed_data_cmd(fps, fp_types, processed_params_table_name,
                            processed_params_id, preprocessed_data_id=None,
                            study_id=None, processed_date=None):
    """Add a new processed data entry

    Parameters
    ----------
    fps : list of str
        Paths to the processed data files to associate with the ProcessedData
        object
    fp_types: list of str
        The types of files, one per fp
    processed_params_table_name : str
        The name of the processed_params_ table to use
    processed_params_id : int
        The ID of the row in the processed_params_ table
    preprocessed_data_id : int, optional
        Defaults to ``None``. The ID of the row in the preprocessed_data table.
    processed_date : str, optional
        Defaults to ``None``. The date and time to use as the processing date.
        Must be interpretable as a datetime object

    Returns
    -------
    qiita_db.ProcessedData
        The newly created `qiita_db.ProcessedData` object
    """
    if len(fps) != len(fp_types):
        raise ValueError("Please pass exactly one fp_type for each "
                         "and every fp")

    fp_types_dict = get_filepath_types()
    fp_types = [fp_types_dict[x] for x in fp_types]

    if preprocessed_data_id is not None:
        preprocessed_data = PreprocessedData(preprocessed_data_id)
    else:
        preprocessed_data = None

    if study_id is not None:
        study = Study(study_id)
    else:
        study = None

    if processed_date is not None:
        processed_date = parse(processed_date)

    return ProcessedData.create(processed_params_table_name,
                                processed_params_id, list(zip(fps, fp_types)),
                                preprocessed_data, study, processed_date)


def load_parameters_from_cmd(name, fp, table):
    """Add a new parameters entry on `table`

    Parameters
    ----------
    fp : str
        The filepath to the parameters file
    table : str
        The name of the table to add the parameters

    Returns
    -------
    qiita_db.BaseParameters
        The newly `qiita_db.BaseParameters` object

    Raises
    ------
    ValueError
        If the table does not exists on the DB
        If the fp is not correctly formatted

    Notes
    -----
    `fp` should be a tab-delimited text file following this format:
        parameter_1<TAB>value
        parameter_2<TAB>value
        ...
    """
    if table not in SUPPORTED_PARAMS:
        raise ValueError("Table %s not supported. Choose from: %s"
                         % (table, ', '.join(SUPPORTED_PARAMS)))

    # Build the dictionary to get the parameter constructor
    constructor_dict = {}
    constructor_dict[
        'preprocessed_sequence_illumina_params'] = PreprocessedIlluminaParams
    constructor_dict[
        'preprocessed_sequence_454_params'] = Preprocessed454Params
    constructor_dict[
        'processed_params_sortmerna'] = ProcessedSortmernaParams

    constructor = constructor_dict[table]

    try:
        params = dict(tuple(l.strip().split('\t')) for l in open(fp, 'U'))
    except ValueError:
        raise ValueError("The format of the parameters files is not correct. "
                         "The format is PARAMETER_NAME<tab>VALUE")

    return constructor.create(name, **params)


def update_preprocessed_data_from_cmd(sl_out_dir, study_id, ppd_id=None):
    """Updates the preprocessed data of the study 'study_id'

    Parameters
    ----------
    sl_out_dir : str
        The path to the split libraries output directory
    study_id : int
        The study_id of the study to be updated
    ppd_id : int, optional
        The id of the preprocessed_data to be updated. If not provided, the
        preprocessed data with the lowest id in the study will be updated.

    Returns
    -------
    qiita_db.PreprocessedData
        The updated preprocessed data

    Raises
    ------
    IOError
        If sl_out_dir does not contain all the required files
    ValueError
        If the study does not have any preprocessed data
        If ppd_id is provided and it does not belong to the given study
    """
    # Check that we have all the required files
    path_builder = partial(join, sl_out_dir)
    new_fps = {'preprocessed_fasta': path_builder('seqs.fna'),
               'preprocessed_fastq': path_builder('seqs.fastq'),
               'preprocessed_demux': path_builder('seqs.demux'),
               'log': path_builder('split_library_log.txt')}

    missing_files = [key for key, val in viewitems(new_fps) if not exists(val)]
    if missing_files:
        raise IOError(
            "The directory %s does not contain the following required files: "
            "%s" % (sl_out_dir, ', '.join(missing_files)))

    # Get the preprocessed data to be updated
    study = Study(study_id)
    ppds = study.preprocessed_data()
    if not ppds:
        raise ValueError("Study %s does not have any preprocessed data")

    if ppd_id:
        if ppd_id not in ppds:
            raise ValueError("The preprocessed data %d does not exist in "
                             "study %d. Available preprocessed data: %s"
                             % (ppd_id, study_id, ', '.join(map(str, ppds))))
        ppd = PreprocessedData(ppd_id)
    else:
        ppd = PreprocessedData(sorted(ppds)[0])

    # We need to loop through the fps list to get the db filepaths that we
    # need to modify
    fps = defaultdict(list)
    for fp_id, fp, fp_type in sorted(ppd.get_filepaths()):
        fps[fp_type].append((fp_id, fp))

    fps_to_add = []
    fps_to_modify = []
    keys = ['preprocessed_fasta', 'preprocessed_fastq', 'preprocessed_demux',
            'log']

    for key in keys:
        if key in fps:
            db_id, db_fp = fps[key][0]
            fp_checksum = compute_checksum(new_fps[key])
            fps_to_modify.append((db_id, db_fp, new_fps[key], fp_checksum))
        else:
            fps_to_add.append(
                (new_fps[key], convert_to_id(key, 'filepath_type')))

    # Insert the new files in the database, if any
    if fps_to_add:
        ppd.add_filepaths(fps_to_add)

    # Update the files and the database
    conn_handler = SQLConnectionHandler()
    # Create a queue so we can execute all the modifications on the DB in
    # a transaction block
    queue_name = "update_ppd_%d" % ppd.id
    conn_handler.create_queue(queue_name)
    sql = "UPDATE qiita.filepath SET checksum=%s WHERE filepath_id=%s"
    bkp_files = []
    for db_id, db_fp, new_fp, checksum in fps_to_modify:
        # Move the db_file in case something goes wrong
        bkp_fp = "%s.bkp" % db_fp
        move(db_fp, bkp_fp)
        bkp_files.append((bkp_fp, db_fp))

        # Start the update for the current file
        # Move the file to the database location
        move(new_fp, db_fp)
        # Add the SQL instruction to the DB
        conn_handler.add_to_queue(queue_name, sql, (checksum, db_id))

    # Execute the queue
    try:
        conn_handler.execute_queue(queue_name)
    except Exception:
        # We need to catch any exception so we can restore the db files
        for bkp_fp, db_fp in bkp_files:
            move(bkp_fp, db_fp)
        # Using just raise so the original traceback is shown
        raise

    # Since the files and the database have been updated correctly,
    # remove the backup files
    for bkp_fp, _ in bkp_files:
        remove(bkp_fp)

    return ppd<|MERGE_RESOLUTION|>--- conflicted
+++ resolved
@@ -153,12 +153,7 @@
     return SampleTemplate.create(sample_temp, Study(study_id))
 
 
-<<<<<<< HEAD
-def load_prep_template_from_cmd(prep_temp_path, study_id,
-                                data_type):
-=======
 def load_prep_template_from_cmd(prep_temp_path, study_id, data_type):
->>>>>>> 23b12be6
     r"""Adds a prep template to the database
 
     Parameters
