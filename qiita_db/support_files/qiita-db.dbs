<?xml version="1.0" encoding="UTF-8" ?>
<project name="qiita" id="Project669804" database="PostgreSQL" >
	<comment>Qiita-DB layout</comment>
	<schema name="qiita" schemaname="qiita" >
		<table name="analysis" >
			<comment>Holds analysis information</comment>
			<column name="analysis_id" type="bigserial" jt="-5" mandatory="y" >
				<comment><![CDATA[Unique identifier for analysis]]></comment>
			</column>
			<column name="email" type="varchar" jt="12" mandatory="y" >
				<comment><![CDATA[Email for user who owns the analysis]]></comment>
			</column>
			<column name="name" type="varchar" jt="12" mandatory="y" >
				<comment><![CDATA[Name of the analysis]]></comment>
			</column>
			<column name="description" type="varchar" jt="12" mandatory="y" />
			<column name="pmid" type="varchar" jt="12" >
				<comment><![CDATA[PMID of paper from the analysis]]></comment>
			</column>
			<column name="timestamp" type="timestamptz" jt="93" >
				<defo>current_timestamp</defo>
			</column>
			<column name="dflt" type="bool" jt="-7" mandatory="y" >
				<defo>false</defo>
			</column>
			<column name="portal_type_id" type="bigint" jt="-5" mandatory="y" />
			<column name="logging_id" type="bigint" jt="-5" />
			<index name="pk_analysis" unique="PRIMARY_KEY" >
				<column name="analysis_id" />
			</index>
			<index name="idx_analysis_email" unique="NORMAL" >
				<column name="email" />
			</index>
			<index name="idx_analysis" unique="NORMAL" >
				<column name="portal_type_id" />
			</index>
			<index name="idx_analysis_0" unique="NORMAL" >
				<column name="logging_id" />
			</index>
			<fk name="fk_analysis_user" to_schema="qiita" to_table="qiita_user" >
				<fk_column name="email" pk="email" />
			</fk>
			<fk name="fk_analysis" to_schema="qiita" to_table="portal_type" >
				<fk_column name="portal_type_id" pk="portal_type_id" />
			</fk>
			<fk name="fk_analysis_logging" to_schema="qiita" to_table="logging" >
				<fk_column name="logging_id" pk="logging_id" />
			</fk>
		</table>
		<table name="analysis_artifact" >
			<column name="analysis_id" type="bigint" jt="-5" mandatory="y" />
			<column name="artifact_id" type="bigint" jt="-5" mandatory="y" />
			<index name="idx_analysis_artifact" unique="NORMAL" >
				<column name="analysis_id" />
			</index>
			<index name="idx_analysis_artifact" unique="NORMAL" >
				<column name="artifact_id" />
			</index>
			<index name="idx_analysis_artifact_0" unique="PRIMARY_KEY" >
				<column name="analysis_id" />
				<column name="artifact_id" />
			</index>
			<fk name="fk_analysis_artifact_analysis" to_schema="qiita" to_table="analysis" >
				<fk_column name="analysis_id" pk="analysis_id" />
			</fk>
			<fk name="fk_analysis_artifact_artifact" to_schema="qiita" to_table="artifact" >
				<fk_column name="artifact_id" pk="artifact_id" />
			</fk>
		</table>
		<table name="analysis_filepath" >
			<comment>Stores link between analysis and the data file used for the analysis.</comment>
			<column name="analysis_id" type="bigint" jt="-5" mandatory="y" />
			<column name="filepath_id" type="bigint" jt="-5" mandatory="y" />
			<column name="data_type_id" type="bigint" jt="-5" />
			<index name="idx_analysis_filepath" unique="NORMAL" >
				<column name="analysis_id" />
			</index>
			<index name="idx_analysis_filepath_0" unique="NORMAL" >
				<column name="filepath_id" />
			</index>
			<index name="idx_analysis_filepath_1" unique="PRIMARY_KEY" >
				<column name="analysis_id" />
				<column name="filepath_id" />
			</index>
			<index name="idx_analysis_filepath_2" unique="NORMAL" >
				<column name="data_type_id" />
			</index>
			<fk name="fk_analysis_filepath" to_schema="qiita" to_table="analysis" >
				<fk_column name="analysis_id" pk="analysis_id" />
			</fk>
			<fk name="fk_analysis_filepath_0" to_schema="qiita" to_table="filepath" >
				<fk_column name="filepath_id" pk="filepath_id" />
			</fk>
			<fk name="fk_analysis_filepath_1" to_schema="qiita" to_table="data_type" >
				<fk_column name="data_type_id" pk="data_type_id" />
			</fk>
		</table>
		<table name="analysis_portal" >
			<comment>Controls what analyses are visible on what portals</comment>
			<column name="analysis_id" type="bigint" jt="-5" mandatory="y" />
			<column name="portal_type_id" type="bigint" jt="-5" mandatory="y" />
			<index name="idx_analysis_portal" unique="NORMAL" >
				<column name="analysis_id" />
			</index>
			<index name="idx_analysis_portal_0" unique="NORMAL" >
				<column name="portal_type_id" />
			</index>
			<fk name="fk_analysis_portal" to_schema="qiita" to_table="analysis" >
				<fk_column name="analysis_id" pk="analysis_id" />
			</fk>
			<fk name="fk_analysis_portal_0" to_schema="qiita" to_table="portal_type" >
				<fk_column name="portal_type_id" pk="portal_type_id" />
			</fk>
		</table>
		<table name="analysis_processing_job" >
			<column name="analysis_id" type="bigint" jt="-5" mandatory="y" />
			<column name="processing_job_id" type="varchar" jt="12" mandatory="y" />
			<index name="idx_analysis_processing_job" unique="PRIMARY_KEY" >
				<column name="analysis_id" />
				<column name="processing_job_id" />
			</index>
			<index name="idx_analysis_processing_job" unique="NORMAL" >
				<column name="analysis_id" />
			</index>
			<index name="idx_analysis_processing_job" unique="NORMAL" >
				<column name="processing_job_id" />
			</index>
			<fk name="fk_analysis_processing_job" to_schema="qiita" to_table="analysis" >
				<fk_column name="analysis_id" pk="analysis_id" />
			</fk>
			<fk name="fk_analysis_processing_job_pj" to_schema="qiita" to_table="processing_job" >
				<fk_column name="processing_job_id" pk="processing_job_id" />
			</fk>
		</table>
		<table name="analysis_sample" >
			<column name="analysis_id" type="bigint" jt="-5" mandatory="y" />
			<column name="artifact_id" type="bigint" jt="-5" mandatory="y" />
			<column name="sample_id" type="varchar" jt="12" mandatory="y" />
			<index name="idx_analysis_sample" unique="NORMAL" >
				<column name="analysis_id" />
			</index>
			<index name="idx_analysis_sample_0" unique="NORMAL" >
				<column name="artifact_id" />
			</index>
			<index name="idx_analysis_sample_1" unique="NORMAL" >
				<column name="sample_id" />
			</index>
			<index name="pk_analysis_sample" unique="PRIMARY_KEY" >
				<column name="analysis_id" />
				<column name="artifact_id" />
				<column name="sample_id" />
			</index>
			<fk name="fk_analysis_sample_analysis" to_schema="qiita" to_table="analysis" >
				<fk_column name="analysis_id" pk="analysis_id" />
			</fk>
			<fk name="fk_analysis_sample" to_schema="qiita" to_table="study_sample" >
				<fk_column name="sample_id" pk="sample_id" />
			</fk>
			<fk name="fk_analysis_sample_artifact" to_schema="qiita" to_table="artifact" >
				<fk_column name="artifact_id" pk="artifact_id" />
			</fk>
		</table>
		<table name="analysis_users" >
			<comment>Links analyses to the users they are shared with</comment>
			<column name="analysis_id" type="bigint" jt="-5" mandatory="y" />
			<column name="email" type="varchar" jt="12" mandatory="y" />
			<index name="idx_analysis_users" unique="PRIMARY_KEY" >
				<column name="analysis_id" />
				<column name="email" />
			</index>
			<index name="idx_analysis_users_analysis" unique="NORMAL" >
				<column name="analysis_id" />
			</index>
			<index name="idx_analysis_users_email" unique="NORMAL" >
				<column name="email" />
			</index>
			<fk name="fk_analysis_users_analysis" to_schema="qiita" to_table="analysis" delete_action="cascade" update_action="cascade" >
				<fk_column name="analysis_id" pk="analysis_id" />
			</fk>
			<fk name="fk_analysis_users_user" to_schema="qiita" to_table="qiita_user" delete_action="cascade" update_action="cascade" >
				<fk_column name="email" pk="email" />
			</fk>
		</table>
		<table name="archive_feature_value" >
			<column name="archive_merging_scheme_id" type="bigint" jt="-5" mandatory="y" />
			<column name="archive_feature" type="varchar" jt="12" mandatory="y" />
			<column name="archive_feature_value" type="varchar" jt="12" mandatory="y" />
			<index name="idx_archive_feature_value" unique="PRIMARY_KEY" >
				<column name="archive_merging_scheme_id" />
				<column name="archive_feature" />
			</index>
			<index name="idx_archive_feature_value_0" unique="NORMAL" >
				<column name="archive_merging_scheme_id" />
			</index>
			<fk name="fk_archive_feature_value" to_schema="qiita" to_table="archive_merging_scheme" >
				<fk_column name="archive_merging_scheme_id" pk="archive_merging_scheme_id" />
			</fk>
		</table>
		<table name="archive_merging_scheme" >
			<column name="archive_merging_scheme_id" type="bigserial" jt="-5" mandatory="y" />
			<column name="archive_merging_scheme" type="varchar" jt="12" mandatory="y" />
			<index name="pk_merging_scheme" unique="PRIMARY_KEY" >
				<column name="archive_merging_scheme_id" />
			</index>
		</table>
		<table name="artifact" >
			<comment>Represents data in the system</comment>
			<column name="artifact_id" type="bigserial" jt="-5" mandatory="y" />
			<column name="name" type="varchar" jt="12" mandatory="y" />
			<column name="generated_timestamp" type="timestamp" jt="93" mandatory="y" />
			<column name="command_id" type="bigint" jt="-5" />
			<column name="command_parameters" type="varchar" jt="12" >
				<comment><![CDATA[Varchar in dbschema but is JSON in the postgresDB]]></comment>
			</column>
			<column name="visibility_id" type="bigint" jt="-5" mandatory="y" >
				<comment><![CDATA[If the artifact is sandbox, awaiting_for_approval, private or public]]></comment>
			</column>
			<column name="artifact_type_id" type="integer" jt="4" />
			<column name="data_type_id" type="bigint" jt="-5" mandatory="y" />
			<column name="submitted_to_vamps" type="bool" jt="-7" mandatory="y" >
				<defo>&#039;FALSE&#039;</defo>
			</column>
			<index name="pk_artifact" unique="PRIMARY_KEY" >
				<column name="artifact_id" />
			</index>
			<index name="idx_artifact_0" unique="NORMAL" >
				<column name="visibility_id" />
			</index>
			<index name="idx_artifact_1" unique="NORMAL" >
				<column name="artifact_type_id" />
			</index>
			<index name="idx_artifact" unique="NORMAL" >
				<column name="command_id" />
			</index>
			<index name="idx_artifact_2" unique="NORMAL" >
				<column name="data_type_id" />
			</index>
			<fk name="fk_artifact_visibility" to_schema="qiita" to_table="visibility" >
				<fk_column name="visibility_id" pk="visibility_id" />
			</fk>
			<fk name="fk_artifact_filetype" to_schema="qiita" to_table="artifact_type" >
				<fk_column name="artifact_type_id" pk="artifact_type_id" />
			</fk>
			<fk name="fk_artifact_soft_command" to_schema="qiita" to_table="software_command" >
				<fk_column name="command_id" pk="command_id" />
			</fk>
			<fk name="fk_artifact_data_type" to_schema="qiita" to_table="data_type" >
				<fk_column name="data_type_id" pk="data_type_id" />
			</fk>
		</table>
		<table name="artifact_filepath" >
			<column name="artifact_id" type="bigint" jt="-5" mandatory="y" />
			<column name="filepath_id" type="bigint" jt="-5" mandatory="y" />
			<index name="idx_artifact_filepath" unique="PRIMARY_KEY" >
				<column name="artifact_id" />
				<column name="filepath_id" />
			</index>
			<index name="idx_artifact_filepath" unique="NORMAL" >
				<column name="artifact_id" />
			</index>
			<index name="idx_artifact_filepath" unique="NORMAL" >
				<column name="filepath_id" />
			</index>
			<fk name="fk_artifact_filepath_artifact" to_schema="qiita" to_table="artifact" >
				<fk_column name="artifact_id" pk="artifact_id" />
			</fk>
			<fk name="fk_artifact_filepath_filepath" to_schema="qiita" to_table="filepath" >
				<fk_column name="filepath_id" pk="filepath_id" />
			</fk>
		</table>
		<table name="artifact_output_processing_job" >
			<column name="artifact_id" type="bigint" jt="-5" mandatory="y" />
			<column name="processing_job_id" type="bigint" jt="-5" mandatory="y" />
			<column name="command_output_id" type="bigint" jt="-5" mandatory="y" />
			<index name="idx_artifact_output_processing_job" unique="NORMAL" >
				<column name="artifact_id" />
			</index>
			<index name="idx_artifact_output_processing_job" unique="NORMAL" >
				<column name="processing_job_id" />
			</index>
			<index name="idx_artifact_output_processing_job" unique="NORMAL" >
				<column name="command_output_id" />
			</index>
			<fk name="fk_artifact_output_processing_job" to_schema="qiita" to_table="artifact" >
				<fk_column name="artifact_id" pk="artifact_id" />
			</fk>
			<fk name="fk_artifact_output_processing_job_0" to_schema="qiita" to_table="processing_job" >
				<fk_column name="processing_job_id" pk="processing_job_id" />
			</fk>
			<fk name="fk_artifact_output_processing_job_1" to_schema="qiita" to_table="command_output" >
				<fk_column name="command_output_id" pk="command_output_id" />
			</fk>
		</table>
		<table name="artifact_processing_job" >
			<column name="artifact_id" type="bigint" jt="-5" mandatory="y" />
			<column name="processing_job_id" type="bigint" jt="-5" mandatory="y" />
			<index name="idx_artifact_processing_job" unique="PRIMARY_KEY" >
				<column name="artifact_id" />
				<column name="processing_job_id" />
			</index>
			<index name="idx_artifact_processing_job" unique="NORMAL" >
				<column name="artifact_id" />
			</index>
			<index name="idx_artifact_processing_job" unique="NORMAL" >
				<column name="processing_job_id" />
			</index>
			<fk name="fk_artifact_processing_job" to_schema="qiita" to_table="artifact" >
				<fk_column name="artifact_id" pk="artifact_id" />
			</fk>
			<fk name="fk_artifact_processing_job_0" to_schema="qiita" to_table="processing_job" >
				<fk_column name="processing_job_id" pk="processing_job_id" />
			</fk>
		</table>
		<table name="artifact_type" >
			<comment>Type of artifact</comment>
			<column name="artifact_type_id" type="bigserial" jt="-5" mandatory="y" />
			<column name="artifact_type" type="varchar" jt="12" mandatory="y" />
			<column name="description" type="varchar" jt="12" mandatory="y" />
			<column name="can_be_submitted_to_ebi" type="bool" jt="-7" mandatory="y" >
				<defo>&#039;FALSE&#039;</defo>
			</column>
			<column name="can_be_submitted_to_vamps" type="bool" jt="-7" mandatory="y" >
				<defo>&#039;FALSE&#039;</defo>
			</column>
			<column name="is_user_uploadable" type="bool" jt="-7" />
			<index name="pk_filetype" unique="PRIMARY_KEY" >
				<column name="artifact_type_id" />
			</index>
			<index name="idx_filetype" unique="UNIQUE" >
				<column name="artifact_type" />
			</index>
		</table>
		<table name="artifact_type_filepath_type" >
			<column name="artifact_type_id" type="bigint" jt="-5" mandatory="y" />
			<column name="filepath_type_id" type="bigint" jt="-5" mandatory="y" />
			<column name="required" type="bool" jt="-7" mandatory="y" >
				<defo>&#039;TRUE&#039;</defo>
			</column>
			<index name="idx_artifact_type_filepath_type" unique="PRIMARY_KEY" >
				<column name="artifact_type_id" />
				<column name="filepath_type_id" />
			</index>
			<index name="idx_artifact_type_filepath_type" unique="NORMAL" >
				<column name="artifact_type_id" />
			</index>
			<index name="idx_artifact_type_filepath_type" unique="NORMAL" >
				<column name="filepath_type_id" />
			</index>
			<fk name="fk_artifact_type_filepath_type" to_schema="qiita" to_table="artifact_type" >
				<fk_column name="artifact_type_id" pk="artifact_type_id" />
			</fk>
			<fk name="fk_artifact_type_filepath_type_0" to_schema="qiita" to_table="filepath_type" >
				<fk_column name="filepath_type_id" pk="filepath_type_id" />
			</fk>
		</table>
		<table name="checksum_algorithm" >
			<column name="checksum_algorithm_id" type="bigserial" jt="-5" mandatory="y" />
			<column name="name" type="varchar" jt="12" mandatory="y" />
			<index name="pk_checksum_algorithm" unique="PRIMARY_KEY" >
				<column name="checksum_algorithm_id" />
			</index>
			<index name="idx_checksum_algorithm" unique="UNIQUE" >
				<column name="name" />
			</index>
		</table>
		<table name="column_controlled_vocabularies" >
			<comment>Table relates a column with a controlled vocabulary.</comment>
			<column name="controlled_vocab_id" type="bigserial" jt="-5" mandatory="y" />
			<column name="column_name" type="varchar" jt="12" mandatory="y" />
			<index name="idx_column_controlled_vocabularies" unique="PRIMARY_KEY" >
				<column name="controlled_vocab_id" />
				<column name="column_name" />
			</index>
			<index name="idx_column_controlled_vocabularies_0" unique="NORMAL" >
				<column name="column_name" />
			</index>
			<index name="idx_column_controlled_vocabularies_1" unique="NORMAL" >
				<column name="controlled_vocab_id" />
			</index>
			<fk name="fk_column_controlled_vocabularies" to_schema="qiita" to_table="mixs_field_description" >
				<fk_column name="column_name" pk="column_name" />
			</fk>
			<fk name="fk_column_controlled_vocab2" to_schema="qiita" to_table="controlled_vocab" >
				<fk_column name="controlled_vocab_id" pk="controlled_vocab_id" />
			</fk>
		</table>
		<table name="column_ontology" >
			<comment>This table relates a column with an ontology.</comment>
			<column name="column_name" type="varchar" jt="12" mandatory="y" />
			<column name="ontology_short_name" type="varchar" jt="12" mandatory="y" />
			<column name="bioportal_id" type="integer" jt="4" mandatory="y" />
			<column name="ontology_branch_id" type="varchar" jt="12" />
			<index name="idx_column_ontology" unique="PRIMARY_KEY" >
				<column name="column_name" />
				<column name="ontology_short_name" />
			</index>
			<index name="idx_column_ontology_0" unique="NORMAL" >
				<column name="column_name" />
			</index>
			<fk name="fk_column_ontology" to_schema="qiita" to_table="mixs_field_description" >
				<fk_column name="column_name" pk="column_name" />
			</fk>
		</table>
		<table name="command_output" >
			<column name="command_output_id" type="bigserial" jt="-5" mandatory="y" />
			<column name="name" type="varchar" jt="12" mandatory="y" />
			<column name="command_id" type="bigint" jt="-5" mandatory="y" />
			<column name="artifact_type_id" type="bigint" jt="-5" mandatory="y" />
			<column name="check_biom_merge" type="bool" jt="-7" mandatory="y" >
				<defo>&#039;False&#039;</defo>
			</column>
			<index name="pk_command_output" unique="PRIMARY_KEY" >
				<column name="command_output_id" />
			</index>
			<index name="idx_command_output" unique="UNIQUE" >
				<column name="name" />
				<column name="command_id" />
			</index>
			<index name="idx_command_output" unique="NORMAL" >
				<column name="command_id" />
			</index>
			<index name="idx_command_output" unique="NORMAL" >
				<column name="artifact_type_id" />
			</index>
			<fk name="fk_command_output" to_schema="qiita" to_table="software_command" >
				<fk_column name="command_id" pk="command_id" />
			</fk>
			<fk name="fk_command_output_0" to_schema="qiita" to_table="artifact_type" >
				<fk_column name="artifact_type_id" pk="artifact_type_id" />
			</fk>
		</table>
		<table name="command_parameter" >
			<column name="command_parameter_id" type="bigserial" jt="-5" mandatory="y" />
			<column name="command_id" type="bigint" jt="-5" mandatory="y" />
			<column name="parameter_name" type="varchar" jt="12" mandatory="y" />
			<column name="parameter_type" type="varchar" jt="12" mandatory="y" />
			<column name="required" type="bool" jt="-7" mandatory="y" />
			<column name="default_value" type="varchar" jt="12" />
			<column name="name_order" type="integer" jt="4" />
			<column name="check_biom_merge" type="bool" jt="-7" mandatory="y" >
				<defo>&#039;False&#039;</defo>
			</column>
			<index name="idx_command_parameter" unique="NORMAL" >
				<column name="command_id" />
			</index>
			<index name="pk_command_parameter" unique="PRIMARY_KEY" >
				<column name="command_parameter_id" />
			</index>
			<index name="idx_command_parameter_0" unique="UNIQUE" >
				<column name="command_id" />
				<column name="parameter_name" />
			</index>
			<fk name="fk_command_parameter" to_schema="qiita" to_table="software_command" >
				<fk_column name="command_id" pk="command_id" />
			</fk>
		</table>
		<table name="controlled_vocab" >
			<column name="controlled_vocab_id" type="bigserial" jt="-5" mandatory="y" />
			<column name="controlled_vocab" type="varchar" jt="12" mandatory="y" />
			<index name="pk_controlled_vocabularies" unique="PRIMARY_KEY" >
				<column name="controlled_vocab_id" />
			</index>
		</table>
		<table name="controlled_vocab_values" >
			<column name="vocab_value_id" type="bigserial" jt="-5" mandatory="y" />
			<column name="controlled_vocab_id" type="bigint" jt="-5" mandatory="y" />
			<column name="term" type="varchar" jt="12" mandatory="y" />
			<column name="order_by" type="varchar" jt="12" mandatory="y" />
			<column name="default_item" type="varchar" jt="12" />
			<index name="pk_controlled_vocab_values" unique="PRIMARY_KEY" >
				<column name="vocab_value_id" />
			</index>
			<index name="idx_controlled_vocab_values" unique="NORMAL" >
				<column name="controlled_vocab_id" />
			</index>
			<fk name="fk_controlled_vocab_values" to_schema="qiita" to_table="controlled_vocab" delete_action="cascade" update_action="cascade" >
				<fk_column name="controlled_vocab_id" pk="controlled_vocab_id" />
			</fk>
		</table>
		<table name="data_directory" >
			<column name="data_directory_id" type="bigserial" jt="-5" mandatory="y" />
			<column name="data_type" type="varchar" jt="12" mandatory="y" />
			<column name="mountpoint" type="varchar" jt="12" mandatory="y" />
			<column name="subdirectory" type="bool" jt="-7" mandatory="y" >
				<defo>FALSE</defo>
			</column>
			<column name="active" type="bool" jt="-7" mandatory="y" />
			<index name="pk_data_directory" unique="PRIMARY_KEY" >
				<column name="data_directory_id" />
			</index>
		</table>
		<table name="data_type" >
			<column name="data_type_id" type="bigserial" jt="-5" mandatory="y" />
			<column name="data_type" type="varchar" jt="12" mandatory="y" >
				<comment><![CDATA[Data type (16S, metabolome, etc) the job will use]]></comment>
			</column>
			<index name="pk_data_type" unique="PRIMARY_KEY" >
				<column name="data_type_id" />
			</index>
			<index name="idx_data_type" unique="UNIQUE" >
				<column name="data_type" />
			</index>
		</table>
		<table name="default_parameter_set" >
			<column name="default_parameter_set_id" type="bigserial" jt="-5" mandatory="y" />
			<column name="command_id" type="bigint" jt="-5" mandatory="y" />
			<column name="parameter_set_name" type="varchar" jt="12" mandatory="y" />
			<column name="parameter_set" type="varchar" jt="12" mandatory="y" >
				<comment><![CDATA[This is a varchar here - but is of type JSON in postgresql.]]></comment>
			</column>
			<index name="pk_default_parameter_set" unique="PRIMARY_KEY" >
				<column name="default_parameter_set_id" />
			</index>
			<index name="idx_default_parameter_set" unique="NORMAL" >
				<column name="command_id" />
			</index>
			<index name="idx_default_parameter_set_0" unique="UNIQUE" >
				<column name="command_id" />
				<column name="parameter_set_name" />
			</index>
			<fk name="fk_default_parameter_set" to_schema="qiita" to_table="software_command" >
				<fk_column name="command_id" pk="command_id" />
			</fk>
		</table>
		<table name="default_workflow" >
			<column name="default_workflow_id" type="bigserial" jt="-5" mandatory="y" />
			<column name="software_id" type="bigint" jt="-5" mandatory="y" />
			<column name="name" type="varchar" jt="12" mandatory="y" />
			<index name="pk_default_workflow" unique="PRIMARY_KEY" >
				<column name="default_workflow_id" />
			</index>
			<index name="idx_default_workflow" unique="UNIQUE" >
				<column name="software_id" />
				<column name="name" />
			</index>
			<index name="idx_default_workflow" unique="NORMAL" >
				<column name="software_id" />
			</index>
			<fk name="fk_default_workflow_software" to_schema="qiita" to_table="software" >
				<fk_column name="software_id" pk="software_id" />
			</fk>
		</table>
		<table name="default_workflow_edge" >
			<column name="default_workflow_edge_id" type="bigserial" jt="-5" mandatory="y" />
			<column name="parent_id" type="bigint" jt="-5" mandatory="y" />
			<column name="child_id" type="bigint" jt="-5" mandatory="y" />
			<index name="pk_default_workflow_edge" unique="PRIMARY_KEY" >
				<column name="default_workflow_edge_id" />
			</index>
			<index name="idx_default_workflow_edge" unique="NORMAL" >
				<column name="parent_id" />
			</index>
			<index name="idx_default_workflow_edge" unique="NORMAL" >
				<column name="child_id" />
			</index>
			<fk name="fk_default_workflow_edge" to_schema="qiita" to_table="default_workflow_node" >
				<fk_column name="parent_id" pk="default_workflow_node_id" />
			</fk>
			<fk name="fk_default_workflow_edge_0" to_schema="qiita" to_table="default_workflow_node" >
				<fk_column name="child_id" pk="default_workflow_node_id" />
			</fk>
		</table>
		<table name="default_workflow_edge_connections" >
			<column name="default_workflow_edge_id" type="bigint" jt="-5" mandatory="y" />
			<column name="parent_output_id" type="bigint" jt="-5" mandatory="y" />
			<column name="child_input_id" type="bigint" jt="-5" mandatory="y" />
			<index name="idx_default_workflow_edge_connections" unique="PRIMARY_KEY" >
				<column name="default_workflow_edge_id" />
				<column name="parent_output_id" />
				<column name="child_input_id" />
			</index>
			<index name="idx_default_workflow_edge_connections" unique="NORMAL" >
				<column name="parent_output_id" />
			</index>
			<index name="idx_default_workflow_edge_connections" unique="NORMAL" >
				<column name="child_input_id" />
			</index>
			<index name="idx_default_workflow_edge_connections_0" unique="NORMAL" >
				<column name="default_workflow_edge_id" />
			</index>
			<fk name="fk_default_workflow_edge_connections" to_schema="qiita" to_table="command_output" >
				<fk_column name="parent_output_id" pk="command_output_id" />
			</fk>
			<fk name="fk_default_workflow_edge_connections_0" to_schema="qiita" to_table="command_parameter" >
				<fk_column name="child_input_id" pk="command_parameter_id" />
			</fk>
			<fk name="fk_default_workflow_edge_connections_1" to_schema="qiita" to_table="default_workflow_edge" >
				<fk_column name="default_workflow_edge_id" pk="default_workflow_edge_id" />
			</fk>
		</table>
		<table name="default_workflow_node" >
			<column name="default_workflow_node_id" type="bigserial" jt="-5" mandatory="y" />
			<column name="default_workflow_id" type="bigint" jt="-5" mandatory="y" />
			<column name="command_id" type="bigint" jt="-5" mandatory="y" />
			<column name="default_parameter_set_id" type="bigint" jt="-5" mandatory="y" />
			<index name="idx_default_workflow_command" unique="NORMAL" >
				<column name="command_id" />
			</index>
			<index name="idx_default_workflow_command" unique="NORMAL" >
				<column name="default_parameter_set_id" />
			</index>
			<index name="idx_default_workflow_command_0" unique="NORMAL" >
				<column name="default_workflow_id" />
			</index>
			<index name="pk_default_workflow_command" unique="PRIMARY_KEY" >
				<column name="default_workflow_node_id" />
			</index>
			<fk name="fk_default_workflow_command" to_schema="qiita" to_table="software_command" >
				<fk_column name="command_id" pk="command_id" />
			</fk>
			<fk name="fk_default_workflow_command_0" to_schema="qiita" to_table="default_parameter_set" >
				<fk_column name="default_parameter_set_id" pk="default_parameter_set_id" />
			</fk>
			<fk name="fk_default_workflow_command_1" to_schema="qiita" to_table="default_workflow" >
				<fk_column name="default_workflow_id" pk="default_workflow_id" />
			</fk>
		</table>
		<table name="ebi_run_accession" >
			<column name="sample_id" type="varchar" jt="12" mandatory="y" />
			<column name="artifact_id" type="bigint" jt="-5" mandatory="y" />
			<column name="ebi_run_accession" type="bigint" jt="-5" mandatory="y" />
			<index name="idx_ebi_run_accession" unique="PRIMARY_KEY" >
				<column name="sample_id" />
				<column name="artifact_id" />
				<column name="ebi_run_accession" />
			</index>
			<index name="idx_ebi_run_accession" unique="NORMAL" >
				<column name="sample_id" />
			</index>
			<index name="idx_ebi_run_accession" unique="NORMAL" >
				<column name="artifact_id" />
			</index>
			<fk name="fk_ebi_run_accession" to_schema="qiita" to_table="study_sample" >
				<fk_column name="sample_id" pk="sample_id" />
			</fk>
			<fk name="fk_ebi_run_accession_artifact" to_schema="qiita" to_table="artifact" >
				<fk_column name="artifact_id" pk="artifact_id" />
			</fk>
		</table>
		<table name="environmental_package" >
			<column name="environmental_package_name" type="varchar" jt="12" mandatory="y" >
				<comment><![CDATA[The name of the environmental package]]></comment>
			</column>
			<column name="metadata_table" type="varchar" jt="12" mandatory="y" >
				<comment><![CDATA[Contains the name of the table that contains the pre-defined metadata columns for the environmental package]]></comment>
			</column>
			<index name="pk_environmental_package" unique="PRIMARY_KEY" >
				<column name="environmental_package_name" />
			</index>
		</table>
		<table name="filepath" >
			<column name="filepath_id" type="bigserial" jt="-5" mandatory="y" />
			<column name="filepath" type="varchar" jt="12" mandatory="y" />
			<column name="filepath_type_id" type="bigint" jt="-5" mandatory="y" />
			<column name="checksum" type="varchar" jt="12" mandatory="y" />
			<column name="checksum_algorithm_id" type="bigint" jt="-5" mandatory="y" />
			<column name="data_directory_id" type="bigserial" jt="-5" />
			<index name="pk_filepath" unique="PRIMARY_KEY" >
				<column name="filepath_id" />
			</index>
			<index name="idx_filepath" unique="NORMAL" >
				<column name="filepath_type_id" />
			</index>
			<index name="idx_filepath_0" unique="NORMAL" >
				<column name="data_directory_id" />
			</index>
			<fk name="fk_filepath" to_schema="qiita" to_table="filepath_type" >
				<fk_column name="filepath_type_id" pk="filepath_type_id" />
			</fk>
			<fk name="fk_filepath_0" to_schema="qiita" to_table="checksum_algorithm" >
				<fk_column name="checksum_algorithm_id" pk="checksum_algorithm_id" />
			</fk>
			<fk name="fk_filepath_data_directory" to_schema="qiita" to_table="data_directory" delete_action="restrict" update_action="restrict" >
				<fk_column name="data_directory_id" pk="data_directory_id" />
			</fk>
		</table>
		<table name="filepath_type" >
			<column name="filepath_type_id" type="bigserial" jt="-5" mandatory="y" />
			<column name="filepath_type" type="varchar" jt="12" />
			<index name="pk_filepath_type" unique="PRIMARY_KEY" >
				<column name="filepath_type_id" />
			</index>
			<index name="idx_filepath_type" unique="UNIQUE" >
				<column name="filepath_type" />
			</index>
		</table>
		<table name="investigation" >
			<comment>Overarching investigation information.An investigation comprises one or more individual studies.</comment>
			<column name="investigation_id" type="bigserial" jt="-5" mandatory="y" />
			<column name="investigation_name" type="varchar" jt="12" mandatory="y" />
			<column name="investigation_description" type="varchar" jt="12" mandatory="y" >
				<comment><![CDATA[Describes the overarching goal of the investigation]]></comment>
			</column>
			<column name="contact_person_id" type="bigint" jt="-5" />
			<index name="pk_investigation" unique="PRIMARY_KEY" >
				<column name="investigation_id" />
			</index>
			<index name="idx_investigation" unique="NORMAL" >
				<column name="contact_person_id" />
			</index>
			<fk name="fk_investigation_study_person" to_schema="qiita" to_table="study_person" >
				<fk_column name="contact_person_id" pk="study_person_id" />
			</fk>
		</table>
		<table name="investigation_study" >
			<column name="investigation_id" type="bigint" jt="-5" mandatory="y" />
			<column name="study_id" type="bigint" jt="-5" mandatory="y" />
			<index name="idx_investigation_study" unique="PRIMARY_KEY" >
				<column name="investigation_id" />
				<column name="study_id" />
			</index>
			<index name="idx_investigation_study_investigation" unique="NORMAL" >
				<column name="investigation_id" />
			</index>
			<index name="idx_investigation_study_study" unique="NORMAL" >
				<column name="study_id" />
			</index>
			<fk name="fk_investigation_study" to_schema="qiita" to_table="investigation" >
				<fk_column name="investigation_id" pk="investigation_id" />
			</fk>
			<fk name="fk_investigation_study_study" to_schema="qiita" to_table="study" >
				<fk_column name="study_id" pk="study_id" />
			</fk>
		</table>
		<table name="logging" >
			<column name="logging_id" type="bigserial" jt="-5" mandatory="y" />
			<column name="time" type="timestamp" jt="93" mandatory="y" >
				<comment><![CDATA[Time the error was thrown]]></comment>
			</column>
			<column name="severity_id" type="integer" jt="4" mandatory="y" />
			<column name="msg" type="varchar" jt="12" mandatory="y" >
				<comment><![CDATA[Error message thrown]]></comment>
			</column>
			<column name="information" type="varchar" jt="12" >
				<comment><![CDATA[Other applicable information (depending on error)]]></comment>
			</column>
			<index name="idx_logging_0" unique="NORMAL" >
				<column name="severity_id" />
			</index>
			<index name="pk_logging" unique="PRIMARY_KEY" >
				<column name="logging_id" />
			</index>
			<fk name="fk_logging_severity" to_schema="qiita" to_table="severity" >
				<fk_column name="severity_id" pk="severity_id" />
			</fk>
		</table>
		<table name="message" >
			<column name="message_id" type="bigserial" jt="-5" mandatory="y" />
			<column name="message" type="varchar" jt="12" mandatory="y" />
			<column name="message_time" type="timestamp" jt="93" mandatory="y" >
				<defo>current_timestamp</defo>
			</column>
			<column name="expiration" type="timestamp" jt="93" />
			<index name="pk_message" unique="PRIMARY_KEY" >
				<column name="message_id" />
			</index>
		</table>
		<table name="message_user" >
			<column name="email" type="varchar" jt="12" mandatory="y" />
			<column name="message_id" type="bigint" jt="-5" mandatory="y" />
			<column name="read" type="bool" jt="-7" mandatory="y" >
				<defo>&#039;false&#039;</defo>
				<comment><![CDATA[Whether the message has been read or not.]]></comment>
			</column>
			<index name="idx_message_user" unique="PRIMARY_KEY" >
				<column name="email" />
				<column name="message_id" />
			</index>
			<index name="idx_message_user_0" unique="NORMAL" >
				<column name="message_id" />
			</index>
			<index name="idx_message_user_1" unique="NORMAL" >
				<column name="email" />
			</index>
			<fk name="fk_message_user" to_schema="qiita" to_table="message" >
				<fk_column name="message_id" pk="message_id" />
			</fk>
			<fk name="fk_message_user_0" to_schema="qiita" to_table="qiita_user" >
				<fk_column name="email" pk="email" />
			</fk>
		</table>
		<table name="mixs_field_description" >
			<column name="column_name" type="varchar" jt="12" mandatory="y" />
			<column name="data_type" type="varchar" jt="12" mandatory="y" />
			<column name="desc_or_value" type="varchar" jt="12" mandatory="y" />
			<column name="definition" type="varchar" jt="12" mandatory="y" />
			<column name="min_length" type="integer" length="100" jt="4" />
			<column name="active" type="integer" jt="4" mandatory="y" />
			<index name="pk_mixs_field_description" unique="PRIMARY_KEY" >
				<column name="column_name" />
			</index>
		</table>
		<table name="oauth_identifiers" >
			<column name="client_id" type="varchar" length="50" jt="12" mandatory="y" />
			<column name="client_secret" type="varchar" length="255" jt="12" />
			<index name="pk_oauth_identifiers" unique="PRIMARY_KEY" >
				<column name="client_id" />
			</index>
		</table>
		<table name="oauth_software" >
			<column name="software_id" type="bigint" jt="-5" mandatory="y" />
			<column name="client_id" type="bigint" jt="-5" mandatory="y" />
			<index name="idx_oauth_software" unique="PRIMARY_KEY" >
				<column name="software_id" />
				<column name="client_id" />
			</index>
			<index name="idx_oauth_software" unique="NORMAL" >
				<column name="software_id" />
			</index>
			<index name="idx_oauth_software" unique="NORMAL" >
				<column name="client_id" />
			</index>
			<fk name="fk_oauth_software_software" to_schema="qiita" to_table="software" >
				<fk_column name="software_id" pk="software_id" />
			</fk>
			<fk name="fk_oauth_software" to_schema="qiita" to_table="oauth_identifiers" >
				<fk_column name="client_id" pk="client_id" />
			</fk>
		</table>
		<table name="ontology" >
			<column name="ontology_id" type="bigint" jt="-5" mandatory="y" />
			<column name="ontology" type="varchar" jt="12" mandatory="y" />
			<column name="fully_loaded" type="bool" jt="-7" mandatory="y" />
			<column name="fullname" type="varchar" jt="12" />
			<column name="query_url" type="varchar" jt="12" />
			<column name="source_url" type="varchar" jt="12" />
			<column name="definition" type="text" jt="12" />
			<column name="load_date" type="date" jt="91" mandatory="y" />
			<index name="pk_ontology" unique="PRIMARY_KEY" >
				<column name="ontology_id" />
			</index>
			<index name="idx_ontology" unique="UNIQUE" >
				<column name="ontology" />
			</index>
		</table>
		<table name="parameter_artifact_type" >
			<column name="command_parameter_id" type="bigserial" jt="-5" mandatory="y" />
			<column name="artifact_type_id" type="bigint" jt="-5" mandatory="y" />
			<index name="idx_parameter_artifact_type" unique="PRIMARY_KEY" >
				<column name="command_parameter_id" />
				<column name="artifact_type_id" />
			</index>
			<index name="idx_parameter_artifact_type" unique="NORMAL" >
				<column name="command_parameter_id" />
			</index>
			<index name="idx_parameter_artifact_type" unique="NORMAL" >
				<column name="artifact_type_id" />
			</index>
			<fk name="fk_parameter_artifact_type" to_schema="qiita" to_table="command_parameter" >
				<fk_column name="command_parameter_id" pk="command_parameter_id" />
			</fk>
			<fk name="fk_parameter_artifact_type_0" to_schema="qiita" to_table="artifact_type" >
				<fk_column name="artifact_type_id" pk="artifact_type_id" />
			</fk>
		</table>
		<table name="parent_artifact" >
			<column name="artifact_id" type="bigint" jt="-5" mandatory="y" />
			<column name="parent_id" type="bigint" jt="-5" mandatory="y" />
			<index name="idx_parent_artifact" unique="PRIMARY_KEY" >
				<column name="artifact_id" />
				<column name="parent_id" />
			</index>
			<index name="idx_parent_artifact" unique="NORMAL" >
				<column name="artifact_id" />
			</index>
			<index name="idx_parent_artifact" unique="NORMAL" >
				<column name="parent_id" />
			</index>
			<fk name="fk_parent_artifact_artifact" to_schema="qiita" to_table="artifact" >
				<fk_column name="artifact_id" pk="artifact_id" />
			</fk>
			<fk name="fk_parent_artifact_parent" to_schema="qiita" to_table="artifact" >
				<fk_column name="parent_id" pk="artifact_id" />
			</fk>
		</table>
		<table name="parent_processing_job" >
			<column name="parent_id" type="bigint" jt="-5" mandatory="y" />
			<column name="child_id" type="bigint" jt="-5" mandatory="y" />
			<index name="idx_parent_processing_job" unique="PRIMARY_KEY" >
				<column name="parent_id" />
				<column name="child_id" />
			</index>
			<index name="idx_parent_processing_job" unique="NORMAL" >
				<column name="parent_id" />
			</index>
			<index name="idx_parent_processing_job" unique="NORMAL" >
				<column name="child_id" />
			</index>
			<fk name="fk_parent_processing_job" to_schema="qiita" to_table="processing_job" >
				<fk_column name="parent_id" pk="processing_job_id" />
			</fk>
			<fk name="fk_parent_processing_job_0" to_schema="qiita" to_table="processing_job" >
				<fk_column name="child_id" pk="processing_job_id" />
			</fk>
		</table>
		<table name="per_study_tags" >
			<column name="study_tag_id" type="bigint" jt="-5" mandatory="y" />
			<column name="study_id" type="integer" jt="4" mandatory="y" />
			<index name="pk_per_study_tags" unique="PRIMARY_KEY" >
				<column name="study_tag_id" />
				<column name="study_id" />
			</index>
			<index name="idx_per_study_tags" unique="NORMAL" >
				<column name="study_id" />
			</index>
			<index name="idx_per_study_tags" unique="NORMAL" >
				<column name="study_tag_id" />
			</index>
			<fk name="fk_per_study_tags_study" to_schema="qiita" to_table="study" >
				<fk_column name="study_id" pk="study_id" />
			</fk>
			<fk name="fk_per_study_tags_study_tags" to_schema="qiita" to_table="study_tags" >
				<fk_column name="study_tag_id" pk="study_tag_id" />
			</fk>
		</table>
		<table name="portal_type" >
			<comment>What portals are available to show a study in</comment>
			<column name="portal_type_id" type="bigserial" jt="-5" mandatory="y" />
			<column name="portal" type="varchar" jt="12" mandatory="y" />
			<column name="portal_description" type="varchar" jt="12" mandatory="y" />
			<index name="pk_portal_type" unique="PRIMARY_KEY" >
				<column name="portal_type_id" />
			</index>
		</table>
		<table name="prep_template" >
			<column name="prep_template_id" type="bigserial" jt="-5" mandatory="y" />
			<column name="data_type_id" type="bigint" jt="-5" mandatory="y" />
			<column name="preprocessing_status" type="varchar" jt="12" mandatory="y" >
				<defo>&#039;not_preprocessed&#039;</defo>
			</column>
			<column name="investigation_type" type="varchar" jt="12" >
				<comment><![CDATA[The investigation type (e.g., one of the values from EBI's set of known types)]]></comment>
			</column>
			<column name="artifact_id" type="bigint" jt="-5" />
			<column name="name" type="varchar" jt="12" mandatory="y" >
				<defo>&#039;Default Name&#039;</defo>
			</column>
			<index name="pk_prep_template" unique="PRIMARY_KEY" >
				<column name="prep_template_id" />
			</index>
			<index name="idx_prep_template" unique="NORMAL" >
				<column name="data_type_id" />
			</index>
			<index name="idx_prep_template_0" unique="NORMAL" >
				<column name="artifact_id" />
			</index>
			<fk name="fk_prep_template_data_type" to_schema="qiita" to_table="data_type" >
				<fk_column name="data_type_id" pk="data_type_id" />
			</fk>
			<fk name="fk_prep_template_artifact" to_schema="qiita" to_table="artifact" >
				<fk_column name="artifact_id" pk="artifact_id" />
			</fk>
		</table>
		<table name="prep_template_filepath" >
			<column name="prep_template_id" type="bigint" jt="-5" mandatory="y" />
			<column name="filepath_id" type="bigint" jt="-5" mandatory="y" />
			<index name="idx_prep_template_filepath" unique="PRIMARY_KEY" >
				<column name="prep_template_id" />
				<column name="filepath_id" />
			</index>
			<index name="idx_prep_template_filepath" unique="NORMAL" >
				<column name="filepath_id" />
			</index>
			<index name="idx_prep_template_filepath" unique="NORMAL" >
				<column name="prep_template_id" />
			</index>
			<fk name="fk_filepath_id" to_schema="qiita" to_table="filepath" >
				<fk_column name="filepath_id" pk="filepath_id" />
			</fk>
			<fk name="fk_prep_template_id" to_schema="qiita" to_table="prep_template" >
				<fk_column name="prep_template_id" pk="prep_template_id" />
			</fk>
		</table>
		<table name="prep_template_processing_job" >
			<column name="prep_template_id" type="bigint" jt="-5" mandatory="y" />
			<column name="processing_job_id" type="bigint" jt="-5" mandatory="y" />
			<index name="idx_prep_template_processing_job" unique="PRIMARY_KEY" >
				<column name="prep_template_id" />
				<column name="processing_job_id" />
			</index>
			<index name="idx_prep_template_processing_job" unique="NORMAL" >
				<column name="prep_template_id" />
			</index>
			<index name="idx_prep_template_processing_job" unique="NORMAL" >
				<column name="processing_job_id" />
			</index>
			<fk name="fk_prep_template_processing_job" to_schema="qiita" to_table="prep_template" >
				<fk_column name="prep_template_id" pk="prep_template_id" />
			</fk>
			<fk name="fk_prep_template_processing_job_0" to_schema="qiita" to_table="processing_job" >
				<fk_column name="processing_job_id" pk="processing_job_id" />
			</fk>
		</table>
		<table name="prep_template_sample" >
			<column name="prep_template_id" type="bigint" jt="-5" mandatory="y" >
				<comment><![CDATA[The prep template identifier]]></comment>
			</column>
			<column name="sample_id" type="varchar" jt="12" mandatory="y" />
			<column name="ebi_experiment_accession" type="varchar" jt="12" />
			<index name="idx_common_prep_info_0" unique="NORMAL" >
				<column name="sample_id" />
			</index>
			<index name="idx_common_prep_info_0" unique="NORMAL" >
				<column name="sample_id" />
			</index>
			<index name="idx_common_prep_info" unique="PRIMARY_KEY" >
				<column name="prep_template_id" />
				<column name="sample_id" />
			</index>
			<index name="idx_common_prep_info_1" unique="NORMAL" >
				<column name="prep_template_id" />
			</index>
			<fk name="fk_prep_template" to_schema="qiita" to_table="prep_template" >
				<fk_column name="prep_template_id" pk="prep_template_id" />
			</fk>
		</table>
		<table name="prep_y" >
			<comment>Information on how raw data y was prepared (prep template)Linked by y being raw_data_id from raw data table.</comment>
			<column name="sample_id" type="varchar" jt="12" mandatory="y" />
			<column name="data" type="bigint" jt="-5" >
				<comment><![CDATA[STUFFFFF]]></comment>
			</column>
			<index name="pk_prep_y" unique="PRIMARY_KEY" >
				<column name="sample_id" />
			</index>
		</table>
		<table name="processing_job" >
			<column name="processing_job_id" type="bigserial" jt="-5" mandatory="y" >
				<comment><![CDATA[Using bigserial in DBSchema - however in the postgres DB this column is of type UUID.]]></comment>
			</column>
			<column name="email" type="varchar" jt="12" mandatory="y" >
				<comment><![CDATA[The user that launched the job]]></comment>
			</column>
			<column name="command_id" type="bigint" jt="-5" mandatory="y" >
				<comment><![CDATA[The command launched]]></comment>
			</column>
			<column name="command_parameters" type="varchar" jt="12" mandatory="y" >
				<comment><![CDATA[The parameters used in the command in JSON format]]></comment>
			</column>
			<column name="processing_job_status_id" type="bigint" length="1" jt="-5" mandatory="y" />
			<column name="logging_id" type="bigint" jt="-5" >
				<comment><![CDATA[In case of failure, point to the log entry that holds more information about the error]]></comment>
			</column>
			<column name="heartbeat" type="timestamp" jt="93" >
				<comment><![CDATA[The last heartbeat received by this job]]></comment>
			</column>
			<column name="step" type="varchar" jt="12" />
			<column name="pending" type="varchar" jt="12" />
			<column name="hidden" type="bool" jt="-7" mandatory="y" >
				<defo>&#039;False&#039;</defo>
			</column>
			<index name="pk_processing_job" unique="PRIMARY_KEY" >
				<column name="processing_job_id" />
			</index>
			<index name="idx_processing_job" unique="NORMAL" >
				<column name="email" />
			</index>
			<index name="idx_processing_job" unique="NORMAL" >
				<column name="command_id" />
			</index>
			<index name="idx_processing_job_0" unique="NORMAL" >
				<column name="processing_job_status_id" />
			</index>
			<index name="idx_processing_job_1" unique="NORMAL" >
				<column name="logging_id" />
			</index>
			<fk name="fk_processing_job_qiita_user" to_schema="qiita" to_table="qiita_user" >
				<fk_column name="email" pk="email" />
			</fk>
			<fk name="fk_processing_job" to_schema="qiita" to_table="software_command" >
				<fk_column name="command_id" pk="command_id" />
			</fk>
			<fk name="fk_processing_job_status" to_schema="qiita" to_table="processing_job_status" >
				<fk_column name="processing_job_status_id" pk="processing_job_status_id" />
			</fk>
			<fk name="fk_processing_job_logging" to_schema="qiita" to_table="logging" >
				<fk_column name="logging_id" pk="logging_id" />
			</fk>
		</table>
		<table name="processing_job_status" >
			<column name="processing_job_status_id" type="bigserial" jt="-5" mandatory="y" />
			<column name="processing_job_status" type="varchar" jt="12" mandatory="y" />
			<column name="processing_job_status_description" type="varchar" jt="12" mandatory="y" />
			<index name="pk_processing_job_status" unique="PRIMARY_KEY" >
				<column name="processing_job_status_id" />
			</index>
		</table>
		<table name="processing_job_validator" >
			<column name="processing_job_id" type="bigint" jt="-5" mandatory="y" />
			<column name="validator_id" type="bigint" jt="-5" mandatory="y" />
			<column name="artifact_info" type="varchar" jt="12" />
			<index name="idx_processing_job_validator" unique="NORMAL" >
				<column name="processing_job_id" />
			</index>
			<index name="idx_processing_job_validator" unique="NORMAL" >
				<column name="validator_id" />
			</index>
			<index name="idx_processing_job_validator_0" unique="PRIMARY_KEY" >
				<column name="processing_job_id" />
				<column name="validator_id" />
			</index>
			<fk name="fk_processing_job_validator" to_schema="qiita" to_table="processing_job" >
				<fk_column name="processing_job_id" pk="processing_job_id" />
			</fk>
			<fk name="fk_processing_job_validator_0" to_schema="qiita" to_table="processing_job" >
				<fk_column name="validator_id" pk="processing_job_id" />
			</fk>
		</table>
		<table name="processing_job_workflow" >
			<column name="processing_job_workflow_id" type="bigserial" jt="-5" mandatory="y" />
			<column name="email" type="varchar" jt="12" mandatory="y" />
			<column name="name" type="varchar" jt="12" />
			<index name="pk_processing_job_workflow" unique="PRIMARY_KEY" >
				<column name="processing_job_workflow_id" />
			</index>
			<index name="idx_processing_job_workflow" unique="NORMAL" >
				<column name="email" />
			</index>
			<fk name="fk_processing_job_workflow" to_schema="qiita" to_table="qiita_user" >
				<fk_column name="email" pk="email" />
			</fk>
		</table>
		<table name="processing_job_workflow_root" >
			<column name="processing_job_workflow_id" type="bigint" jt="-5" mandatory="y" />
			<column name="processing_job_id" type="bigint" jt="-5" mandatory="y" />
			<index name="idx_processing_job_workflow_roots" unique="NORMAL" >
				<column name="processing_job_workflow_id" />
			</index>
			<index name="idx_processing_job_workflow_roots" unique="NORMAL" >
				<column name="processing_job_id" />
			</index>
			<index name="idx_processing_job_workflow_roots_0" unique="PRIMARY_KEY" >
				<column name="processing_job_workflow_id" />
				<column name="processing_job_id" />
			</index>
			<fk name="fk_processing_job_workflow_roots_0" to_schema="qiita" to_table="processing_job" >
				<fk_column name="processing_job_id" pk="processing_job_id" />
			</fk>
			<fk name="fk_processing_job_workflow_roots" to_schema="qiita" to_table="processing_job_workflow" >
				<fk_column name="processing_job_workflow_id" pk="processing_job_workflow_id" />
			</fk>
		</table>
		<table name="publication" >
			<column name="doi" type="varchar" jt="12" mandatory="y" />
			<column name="pubmed_id" type="varchar" jt="12" />
			<index name="pk_publication" unique="PRIMARY_KEY" >
				<column name="doi" />
			</index>
		</table>
		<table name="qiita_user" >
			<comment>Holds all user information</comment>
			<column name="email" type="varchar" jt="12" mandatory="y" />
			<column name="user_level_id" type="integer" jt="4" mandatory="y" >
				<defo>5</defo>
				<comment><![CDATA[user level]]></comment>
			</column>
			<column name="password" type="varchar" jt="12" mandatory="y" />
			<column name="name" type="varchar" jt="12" />
			<column name="affiliation" type="varchar" jt="12" />
			<column name="address" type="varchar" jt="12" />
			<column name="phone" type="varchar" jt="12" />
			<column name="user_verify_code" type="varchar" jt="12" >
				<comment><![CDATA[Code for initial user email verification]]></comment>
			</column>
			<column name="pass_reset_code" type="varchar" jt="12" >
				<comment><![CDATA[Randomly generated code for password reset]]></comment>
			</column>
			<column name="pass_reset_timestamp" type="timestamp" jt="93" >
				<comment><![CDATA[Time the reset code was generated]]></comment>
			</column>
			<index name="pk_user" unique="PRIMARY_KEY" >
				<column name="email" />
			</index>
			<index name="idx_user" unique="NORMAL" >
				<column name="user_level_id" />
			</index>
			<fk name="fk_user_user_level" to_schema="qiita" to_table="user_level" update_action="restrict" >
				<fk_column name="user_level_id" pk="user_level_id" />
			</fk>
		</table>
		<table name="reference" >
			<column name="reference_id" type="bigserial" jt="-5" mandatory="y" />
			<column name="reference_name" type="varchar" jt="12" mandatory="y" />
			<column name="reference_version" type="varchar" jt="12" />
			<column name="sequence_filepath" type="bigint" jt="-5" mandatory="y" />
			<column name="taxonomy_filepath" type="bigint" jt="-5" />
			<column name="tree_filepath" type="bigint" jt="-5" />
			<index name="pk_reference" unique="PRIMARY_KEY" >
				<column name="reference_id" />
			</index>
			<index name="idx_reference" unique="NORMAL" >
				<column name="sequence_filepath" />
			</index>
			<index name="idx_reference_0" unique="NORMAL" >
				<column name="taxonomy_filepath" />
			</index>
			<index name="idx_reference_1" unique="NORMAL" >
				<column name="tree_filepath" />
			</index>
			<fk name="fk_reference_sequence_filepath" to_schema="qiita" to_table="filepath" >
				<fk_column name="sequence_filepath" pk="filepath_id" />
			</fk>
			<fk name="fk_reference_taxonomy_filepath" to_schema="qiita" to_table="filepath" >
				<fk_column name="taxonomy_filepath" pk="filepath_id" />
			</fk>
			<fk name="fk_reference_tree_filepath" to_schema="qiita" to_table="filepath" >
				<fk_column name="tree_filepath" pk="filepath_id" />
			</fk>
		</table>
		<table name="sample_template_filepath" >
			<column name="study_id" type="bigint" jt="-5" mandatory="y" />
			<column name="filepath_id" type="bigint" jt="-5" mandatory="y" />
			<index name="idx_sample_template_filepath" unique="PRIMARY_KEY" >
				<column name="study_id" />
				<column name="filepath_id" />
			</index>
			<index name="idx_sample_template_filepath_0" unique="NORMAL" >
				<column name="study_id" />
			</index>
			<index name="idx_sample_template_filepath_1" unique="NORMAL" >
				<column name="filepath_id" />
			</index>
			<fk name="fk_study_id" to_schema="qiita" to_table="study" >
				<fk_column name="study_id" pk="study_id" />
			</fk>
			<fk name="fk_filepath_id" to_schema="qiita" to_table="filepath" >
				<fk_column name="filepath_id" pk="filepath_id" />
			</fk>
		</table>
		<table name="sample_x" >
			<comment>data for samples in study x (sample template)x is the study_id from study tableMAKE SURE sample_id IS FK TO sample_id IN required_sample_info TABLE</comment>
			<column name="sample_id" type="varchar" jt="12" mandatory="y" />
			<column name="description" type="varchar" jt="12" mandatory="y" />
			<column name="other_mapping_columns" type="varchar" jt="12" >
				<comment><![CDATA[Represents whatever other columns go with this study]]></comment>
			</column>
			<index name="pk_study_x_y" unique="PRIMARY_KEY" >
				<column name="sample_id" />
			</index>
		</table>
		<table name="severity" >
			<column name="severity_id" type="serial" jt="4" mandatory="y" />
			<column name="severity" type="varchar" jt="12" mandatory="y" />
			<index name="pk_severity" unique="PRIMARY_KEY" >
				<column name="severity_id" />
			</index>
			<index name="idx_severity" unique="UNIQUE" >
				<column name="severity" />
			</index>
		</table>
		<table name="software" >
			<column name="software_id" type="bigserial" jt="-5" mandatory="y" />
			<column name="name" type="varchar" jt="12" mandatory="y" />
			<column name="version" type="varchar" jt="12" mandatory="y" />
			<column name="description" type="varchar" jt="12" mandatory="y" />
			<column name="environment_script" type="varchar" jt="12" mandatory="y" />
			<column name="start_script" type="varchar" jt="12" mandatory="y" />
			<column name="software_type_id" type="bigint" jt="-5" mandatory="y" />
			<column name="active" type="bool" jt="-7" mandatory="y" >
				<defo>&#039;True&#039;</defo>
			</column>
			<column name="deprecated" type="bool" jt="-7" >
				<defo>False</defo>
			</column>
			<index name="pk_software" unique="PRIMARY_KEY" >
				<column name="software_id" />
			</index>
			<index name="idx_software" unique="NORMAL" >
				<column name="software_type_id" />
			</index>
			<fk name="fk_software_software_type" to_schema="qiita" to_table="software_type" >
				<fk_column name="software_type_id" pk="software_type_id" />
			</fk>
		</table>
		<table name="software_artifact_type" >
			<comment>In case that the software is of type &quot;type plugin&quot;, it holds the artifact types that such software can validate and generate the summary.</comment>
			<column name="software_id" type="bigint" jt="-5" mandatory="y" />
			<column name="artifact_type_id" type="bigint" jt="-5" mandatory="y" />
			<index name="idx_software_artifact_type" unique="PRIMARY_KEY" >
				<column name="software_id" />
				<column name="artifact_type_id" />
			</index>
			<index name="idx_software_artifact_type" unique="NORMAL" >
				<column name="artifact_type_id" />
			</index>
			<index name="idx_software_artifact_type" unique="NORMAL" >
				<column name="software_id" />
			</index>
			<fk name="fk_software_artifact_type" to_schema="qiita" to_table="artifact_type" >
				<fk_column name="artifact_type_id" pk="artifact_type_id" />
			</fk>
			<fk name="fk_software_artifact_type_sw" to_schema="qiita" to_table="software" >
				<fk_column name="software_id" pk="software_id" />
			</fk>
		</table>
		<table name="software_command" >
			<column name="command_id" type="bigserial" jt="-5" mandatory="y" />
			<column name="name" type="varchar" jt="12" mandatory="y" />
			<column name="software_id" type="bigint" jt="-5" mandatory="y" />
			<column name="description" type="varchar" jt="12" mandatory="y" />
			<column name="active" type="bool" jt="-7" mandatory="y" >
				<defo>&#039;True&#039;</defo>
			</column>
			<column name="is_analysis" type="bool" jt="-7" mandatory="y" >
				<defo>&#039;False&#039;</defo>
			</column>
			<column name="ignore_parent_command" type="bool" jt="-7" mandatory="y" >
				<defo>false</defo>
			</column>
			<index name="pk_soft_command" unique="PRIMARY_KEY" >
				<column name="command_id" />
			</index>
			<index name="idx_soft_command" unique="NORMAL" >
				<column name="software_id" />
			</index>
			<fk name="fk_soft_command_software" to_schema="qiita" to_table="software" >
				<fk_column name="software_id" pk="software_id" />
			</fk>
		</table>
		<table name="software_publication" >
			<column name="software_id" type="bigint" jt="-5" mandatory="y" />
			<column name="publication_doi" type="varchar" jt="12" mandatory="y" />
			<index name="idx_software_publication" unique="NORMAL" >
				<column name="software_id" />
			</index>
			<index name="idx_software_publication" unique="NORMAL" >
				<column name="publication_doi" />
			</index>
			<index name="idx_software_publication_0" unique="PRIMARY_KEY" >
				<column name="software_id" />
				<column name="publication_doi" />
			</index>
			<fk name="fk_software_publication" to_schema="qiita" to_table="software" >
				<fk_column name="software_id" pk="software_id" />
			</fk>
			<fk name="fk_software_publication_0" to_schema="qiita" to_table="publication" >
				<fk_column name="publication_doi" pk="doi" />
			</fk>
		</table>
		<table name="software_type" >
			<column name="software_type_id" type="bigserial" jt="-5" mandatory="y" />
			<column name="software_type" type="varchar" jt="12" mandatory="y" />
			<column name="description" type="varchar" jt="12" mandatory="y" />
			<index name="pk_software_type" unique="PRIMARY_KEY" >
				<column name="software_type_id" />
			</index>
		</table>
		<table name="study" >
			<column name="study_id" type="bigserial" jt="-5" mandatory="y" >
				<comment><![CDATA[Unique name for study]]></comment>
			</column>
			<column name="email" type="varchar" jt="12" mandatory="y" >
				<comment><![CDATA[Email of study owner]]></comment>
			</column>
			<column name="emp_person_id" type="bigint" jt="-5" />
			<column name="first_contact" type="timestamp" jt="93" mandatory="y" >
				<defo>current_timestamp</defo>
			</column>
			<column name="funding" type="varchar" jt="12" />
			<column name="timeseries_type_id" type="bigint" jt="-5" mandatory="y" >
				<comment><![CDATA[What type of timeseries this study is (or is not)
Controlled Vocabulary]]></comment>
			</column>
			<column name="lab_person_id" type="bigint" jt="-5" />
			<column name="metadata_complete" type="bool" jt="-7" mandatory="y" />
			<column name="mixs_compliant" type="bool" jt="-7" mandatory="y" />
			<column name="most_recent_contact" type="timestamp" jt="93" />
			<column name="number_samples_collected" type="integer" jt="4" />
			<column name="number_samples_promised" type="integer" jt="4" />
			<column name="principal_investigator_id" type="bigint" jt="-5" mandatory="y" />
			<column name="reprocess" type="bool" jt="-7" mandatory="y" />
			<column name="spatial_series" type="bool" jt="-7" />
			<column name="study_title" type="varchar" jt="12" mandatory="y" />
			<column name="study_alias" type="varchar" jt="12" mandatory="y" />
			<column name="study_description" type="text" jt="12" mandatory="y" />
			<column name="study_abstract" type="text" jt="12" mandatory="y" />
			<column name="vamps_id" type="varchar" jt="12" />
			<column name="ebi_study_accession" type="varchar" jt="12" />
			<column name="specimen_id_column" type="varchar" length="256" jt="12" >
				<comment><![CDATA[The name of the column that describes the specimen identifiers (such as what is written on the tubes).]]></comment>
			</column>
			<index name="pk_study" unique="PRIMARY_KEY" >
				<column name="study_id" />
			</index>
			<index name="idx_study" unique="NORMAL" >
				<column name="email" />
			</index>
			<index name="idx_study_1" unique="NORMAL" >
				<column name="emp_person_id" />
			</index>
			<index name="idx_study_2" unique="NORMAL" >
				<column name="lab_person_id" />
			</index>
			<index name="idx_study_3" unique="NORMAL" >
				<column name="principal_investigator_id" />
			</index>
			<index name="idx_study_4" unique="NORMAL" >
				<column name="timeseries_type_id" />
			</index>
			<index name="unique_study_title" unique="UNIQUE" >
				<column name="study_title" />
			</index>
			<fk name="fk_study_user" to_schema="qiita" to_table="qiita_user" >
				<fk_column name="email" pk="email" />
			</fk>
			<fk name="fk_study_study_emp_person" to_schema="qiita" to_table="study_person" >
				<fk_column name="emp_person_id" pk="study_person_id" />
			</fk>
			<fk name="fk_study_study_lab_person" to_schema="qiita" to_table="study_person" >
				<fk_column name="lab_person_id" pk="study_person_id" />
			</fk>
			<fk name="fk_study_study_pi_person" to_schema="qiita" to_table="study_person" >
				<fk_column name="principal_investigator_id" pk="study_person_id" />
			</fk>
			<fk name="fk_study_timeseries_type" to_schema="qiita" to_table="timeseries_type" >
				<fk_column name="timeseries_type_id" pk="timeseries_type_id" />
			</fk>
		</table>
		<table name="study_artifact" >
			<column name="study_id" type="bigint" jt="-5" mandatory="y" />
			<column name="artifact_id" type="bigint" jt="-5" mandatory="y" />
			<index name="idx_study_artifact" unique="PRIMARY_KEY" >
				<column name="study_id" />
				<column name="artifact_id" />
			</index>
			<index name="idx_study_artifact" unique="NORMAL" >
				<column name="study_id" />
			</index>
			<index name="idx_study_artifact" unique="NORMAL" >
				<column name="artifact_id" />
			</index>
			<fk name="fk_study_artifact_study" to_schema="qiita" to_table="study" >
				<fk_column name="study_id" pk="study_id" />
			</fk>
			<fk name="fk_study_artifact_artifact" to_schema="qiita" to_table="artifact" >
				<fk_column name="artifact_id" pk="artifact_id" />
			</fk>
		</table>
		<table name="study_environmental_package" >
			<comment>Holds the 1 to many relationship between the study and the environmental_package</comment>
			<column name="study_id" type="bigint" jt="-5" mandatory="y" />
			<column name="environmental_package_name" type="varchar" jt="12" mandatory="y" />
			<index name="pk_study_environmental_package" unique="PRIMARY_KEY" >
				<column name="study_id" />
				<column name="environmental_package_name" />
			</index>
			<index name="idx_study_environmental_package" unique="NORMAL" >
				<column name="study_id" />
			</index>
			<index name="idx_study_environmental_package_0" unique="NORMAL" >
				<column name="environmental_package_name" />
			</index>
			<fk name="fk_study_environmental_package" to_schema="qiita" to_table="study" >
				<fk_column name="study_id" pk="study_id" />
			</fk>
			<fk name="fk_study_environmental_package_0" to_schema="qiita" to_table="environmental_package" >
				<fk_column name="environmental_package_name" pk="environmental_package_name" />
			</fk>
		</table>
		<table name="study_person" >
			<comment>Contact information for the various people involved in a study</comment>
			<column name="study_person_id" type="bigserial" jt="-5" mandatory="y" />
			<column name="name" type="varchar" jt="12" mandatory="y" />
			<column name="email" type="varchar" jt="12" mandatory="y" />
			<column name="affiliation" type="varchar" jt="12" mandatory="y" >
				<comment><![CDATA[The institution with which this person is affiliated]]></comment>
			</column>
			<column name="address" type="varchar" length="100" jt="12" />
			<column name="phone" type="varchar" jt="12" />
			<index name="pk_study_person" unique="PRIMARY_KEY" >
				<column name="study_person_id" />
			</index>
			<index name="idx_study_person" unique="UNIQUE" >
				<column name="name" />
				<column name="affiliation" />
			</index>
		</table>
		<table name="study_portal" >
			<comment>Controls what studies are visible on what portals</comment>
			<column name="study_id" type="bigint" jt="-5" mandatory="y" />
			<column name="portal_type_id" type="bigint" jt="-5" mandatory="y" />
			<index name="pk_study_portal" unique="PRIMARY_KEY" >
				<column name="study_id" />
				<column name="portal_type_id" />
			</index>
			<index name="idx_study_portal" unique="NORMAL" >
				<column name="study_id" />
			</index>
			<index name="idx_study_portal_0" unique="NORMAL" >
				<column name="portal_type_id" />
			</index>
			<fk name="fk_study_portal" to_schema="qiita" to_table="study" >
				<fk_column name="study_id" pk="study_id" />
			</fk>
			<fk name="fk_study_portal_0" to_schema="qiita" to_table="portal_type" >
				<fk_column name="portal_type_id" pk="portal_type_id" />
			</fk>
		</table>
		<table name="study_prep_template" >
			<comment>links study to its prep templates</comment>
			<column name="study_id" type="bigint" jt="-5" mandatory="y" />
			<column name="prep_template_id" type="bigint" jt="-5" mandatory="y" />
			<index name="idx_study_raw_data" unique="PRIMARY_KEY" >
				<column name="study_id" />
				<column name="prep_template_id" />
			</index>
			<index name="idx_study_raw_data_0" unique="NORMAL" >
				<column name="study_id" />
			</index>
			<index name="idx_study_raw_data_1" unique="NORMAL" >
				<column name="prep_template_id" />
			</index>
			<fk name="fk_study_prep_template_study" to_schema="qiita" to_table="study" >
				<fk_column name="study_id" pk="study_id" />
			</fk>
			<fk name="fk_study_prep_template_pt" to_schema="qiita" to_table="prep_template" >
				<fk_column name="prep_template_id" pk="prep_template_id" />
			</fk>
		</table>
		<table name="study_publication" >
			<column name="study_id" type="bigint" jt="-5" mandatory="y" />
			<column name="publication" type="varchar" jt="12" mandatory="y" />
			<column name="is_doi" type="bool" jt="-7" />
			<fk name="fk_study_publication_study" to_schema="qiita" to_table="study" >
				<fk_column name="study_id" pk="study_id" />
			</fk>
		</table>
		<table name="study_sample" >
			<comment>Required info for each sample. One row is one sample.</comment>
			<column name="sample_id" type="varchar" jt="12" mandatory="y" />
			<column name="study_id" type="bigint" jt="-5" mandatory="y" />
			<column name="ebi_sample_accession" type="varchar" jt="12" />
			<column name="biosample_accession" type="varchar" jt="12" />
			<index name="idx_required_sample_info" unique="NORMAL" >
				<column name="study_id" />
			</index>
			<index name="idx_required_sample_info_1" unique="PRIMARY_KEY" >
				<column name="sample_id" />
			</index>
			<fk name="fk_required_sample_info_study" to_schema="qiita" to_table="study" >
				<fk_column name="study_id" pk="study_id" />
			</fk>
		</table>
		<table name="study_tags" >
			<column name="study_tag_id" type="bigserial" jt="-5" mandatory="y" />
			<column name="study_tag" type="varchar" jt="12" mandatory="y" />
			<column name="email" type="varchar" jt="12" mandatory="y" />
			<index name="pk_study_tags" unique="PRIMARY_KEY" >
				<column name="study_tag_id" />
			</index>
			<index name="idx_study_tags" unique="UNIQUE" >
				<column name="study_tag" />
			</index>
			<index name="idx_study_tags" unique="NORMAL" >
				<column name="email" />
			</index>
			<fk name="fk_study_tags_qiita_user" to_schema="qiita" to_table="qiita_user" >
				<fk_column name="email" pk="email" />
			</fk>
		</table>
		<table name="study_users" >
			<comment>Links shared studies to users they are shared with</comment>
			<column name="study_id" type="bigint" jt="-5" mandatory="y" />
			<column name="email" type="varchar" jt="12" mandatory="y" />
			<index name="idx_study_users" unique="PRIMARY_KEY" >
				<column name="study_id" />
				<column name="email" />
			</index>
			<index name="idx_study_users_0" unique="NORMAL" >
				<column name="study_id" />
			</index>
			<index name="idx_study_users_1" unique="NORMAL" >
				<column name="email" />
			</index>
			<fk name="fk_study_users_study" to_schema="qiita" to_table="study" >
				<fk_column name="study_id" pk="study_id" />
			</fk>
			<fk name="fk_study_users_user" to_schema="qiita" to_table="qiita_user" >
				<fk_column name="email" pk="email" />
			</fk>
		</table>
		<table name="term" >
			<column name="term_id" type="bigserial" jt="-5" mandatory="y" />
			<column name="ontology_id" type="bigint" jt="-5" mandatory="y" />
			<column name="old_term_id" type="bigint" jt="-5" >
				<defo>NULL</defo>
				<comment><![CDATA[Identifier used in the old system, we are keeping this for consistency]]></comment>
			</column>
			<column name="term" type="varchar" jt="12" mandatory="y" />
			<column name="identifier" type="varchar" jt="12" />
			<column name="definition" type="varchar" jt="12" />
			<column name="namespace" type="varchar" jt="12" />
			<column name="is_obsolete" type="bool" jt="-7" >
				<defo>&#039;false&#039;</defo>
			</column>
			<column name="is_root_term" type="bool" jt="-7" />
			<column name="is_leaf" type="bool" jt="-7" />
			<column name="user_defined" type="bool" jt="-7" mandatory="y" >
				<defo>False</defo>
				<comment><![CDATA[Whether or not this term was defined by a user]]></comment>
			</column>
			<index name="pk_term" unique="PRIMARY_KEY" >
				<column name="term_id" />
			</index>
			<index name="idx_term" unique="NORMAL" >
				<column name="ontology_id" />
			</index>
			<fk name="fk_term_ontology" to_schema="qiita" to_table="ontology" >
				<fk_column name="ontology_id" pk="ontology_id" />
			</fk>
		</table>
		<table name="timeseries_type" >
			<column name="timeseries_type_id" type="bigserial" jt="-5" mandatory="y" />
			<column name="timeseries_type" type="varchar" jt="12" mandatory="y" />
			<column name="intervention_type" type="varchar" jt="12" mandatory="y" >
				<defo>&#039;None&#039;</defo>
			</column>
			<index name="pk_timeseries_type" unique="PRIMARY_KEY" >
				<column name="timeseries_type_id" />
			</index>
			<index name="idx_timeseries_type" unique="UNIQUE" >
				<column name="timeseries_type" />
				<column name="intervention_type" />
			</index>
		</table>
		<table name="user_level" >
			<comment>Holds available user levels</comment>
			<column name="user_level_id" type="serial" jt="4" mandatory="y" />
			<column name="name" type="varchar" jt="12" mandatory="y" >
				<comment><![CDATA[One of the user levels (admin, user, guest, etc)]]></comment>
			</column>
			<column name="description" type="text" jt="12" mandatory="y" />
			<index name="pk_user_level" unique="PRIMARY_KEY" >
				<column name="user_level_id" />
			</index>
			<index name="idx_user_level" unique="UNIQUE" >
				<column name="name" />
			</index>
		</table>
		<table name="visibility" >
			<column name="visibility_id" type="bigserial" jt="-5" mandatory="y" />
			<column name="visibility" type="varchar" jt="12" mandatory="y" />
			<column name="visibility_description" type="varchar" jt="12" mandatory="y" />
			<index name="pk_visibility" unique="PRIMARY_KEY" >
				<column name="visibility_id" />
			</index>
			<index name="idx_visibility" unique="UNIQUE" >
				<column name="visibility" />
			</index>
		</table>
	</schema>
	<connector name="PostgreSQL" database="PostgreSQL" driver_class="org.postgresql.Driver" driver_jar="postgresql-9.2-1003.jdbc3.jar" host="localhost" port="5432" instance="qiita_test" user="mcdonadt" schema_mapping="" />
	<layout id="Layout669806" name="qiita" confirmed="y" show_relation_columns="y" >
		<entity schema="qiita" name="column_controlled_vocabularies" color="d0def5" x="270" y="1215" />
		<entity schema="qiita" name="analysis_users" color="d0def5" x="45" y="840" />
		<entity schema="qiita" name="logging" color="c0d4f3" x="975" y="1335" />
		<entity schema="qiita" name="analysis_filepath" color="c0d4f3" x="390" y="840" />
		<entity schema="qiita" name="controlled_vocab" color="d0def5" x="45" y="1215" />
		<entity schema="qiita" name="qiita_user" color="d0def5" x="585" y="330" />
		<entity schema="qiita" name="user_level" color="d0def5" x="420" y="315" />
		<entity schema="qiita" name="severity" color="c0d4f3" x="1110" y="1335" />
		<entity schema="qiita" name="filepath" color="c0d4f3" x="630" y="795" />
		<entity schema="qiita" name="analysis_portal" color="a8c4ef" x="165" y="735" />
		<entity schema="qiita" name="message_user" color="a8c4ef" x="1305" y="1290" />
		<entity schema="qiita" name="message" color="a8c4ef" x="1500" y="1305" />
		<entity schema="qiita" name="sample_x" color="d0def5" x="1530" y="240" />
		<entity schema="qiita" name="parent_artifact" color="b2cdf7" x="1050" y="900" />
		<entity schema="qiita" name="artifact_filepath" color="b2cdf7" x="1035" y="990" />
		<entity schema="qiita" name="study_users" color="d0def5" x="1770" y="135" />
		<entity schema="qiita" name="study_portal" color="a8c4ef" x="1845" y="45" />
		<entity schema="qiita" name="visibility" color="b2cdf7" x="1035" y="1095" />
		<entity schema="qiita" name="oauth_identifiers" color="b7c8e3" x="2340" y="720" />
		<entity schema="qiita" name="oauth_software" color="b2cdf7" x="2190" y="720" />
		<entity schema="qiita" name="analysis" color="d0def5" x="210" y="825" />
		<entity schema="qiita" name="ebi_run_accession" color="b2cdf7" x="1335" y="1125" />
		<entity schema="qiita" name="filepath_type" color="c0d4f3" x="810" y="750" />
		<entity schema="qiita" name="data_directory" color="b2cdf7" x="570" y="960" />
		<entity schema="qiita" name="artifact_type_filepath_type" color="b2cdf7" x="1365" y="765" />
		<entity schema="qiita" name="study_artifact" color="b2cdf7" x="1590" y="750" />
		<entity schema="qiita" name="prep_template_processing_job" color="b2cdf7" x="1725" y="990" />
		<entity schema="qiita" name="software_type" color="b2cdf7" x="2610" y="960" />
		<entity schema="qiita" name="study_publication" color="b2cdf7" x="1845" y="720" />
		<entity schema="qiita" name="investigation_study" color="c0d4f3" x="2025" y="360" />
		<entity schema="qiita" name="investigation" color="c0d4f3" x="2250" y="315" />
		<entity schema="qiita" name="artifact" color="b2cdf7" x="1185" y="900" />
		<entity schema="qiita" name="analysis_sample" color="d0def5" x="240" y="1035" />
		<entity schema="qiita" name="portal_type" color="c0d4f3" x="810" y="585" />
		<entity schema="qiita" name="data_type" color="d0def5" x="690" y="1155" />
		<entity schema="qiita" name="prep_y" color="d0def5" x="1020" y="285" />
		<entity schema="qiita" name="prep_template_sample" color="d0def5" x="1140" y="285" />
		<entity schema="qiita" name="study_sample" color="d0def5" x="1350" y="240" />
		<entity schema="qiita" name="study_prep_template" color="d0def5" x="1500" y="480" />
		<entity schema="qiita" name="prep_template" color="b2cdf7" x="1230" y="465" />
		<entity schema="qiita" name="prep_template_filepath" color="b2cdf7" x="1020" y="465" />
		<entity schema="qiita" name="sample_template_filepath" color="b2cdf7" x="1035" y="600" />
		<entity schema="qiita" name="study_environmental_package" color="b2cdf7" x="2085" y="45" />
		<entity schema="qiita" name="environmental_package" color="b2cdf7" x="2160" y="180" />
		<entity schema="qiita" name="study_person" color="c0d4f3" x="2010" y="135" />
		<entity schema="qiita" name="per_study_tags" color="b2cdf7" x="2145" y="450" />
		<entity schema="qiita" name="study_tags" color="b2cdf7" x="2295" y="480" />
		<entity schema="qiita" name="timeseries_type" color="c0d4f3" x="2010" y="540" />
		<entity schema="qiita" name="software_publication" color="b2cdf7" x="1980" y="810" />
		<entity schema="qiita" name="publication" color="b2cdf7" x="2010" y="720" />
		<entity schema="qiita" name="parameter_artifact_type" color="b2cdf7" x="1755" y="1095" />
		<entity schema="qiita" name="command_output" color="b2cdf7" x="1755" y="1185" />
		<entity schema="qiita" name="artifact_processing_job" color="b2cdf7" x="1755" y="1320" />
		<entity schema="qiita" name="artifact_output_processing_job" color="b2cdf7" x="1740" y="1425" />
		<entity schema="qiita" name="software_artifact_type" color="b2cdf7" x="1965" y="990" />
		<entity schema="qiita" name="command_parameter" color="b2cdf7" x="2175" y="1020" />
		<entity schema="qiita" name="default_parameter_set" color="b2cdf7" x="2385" y="1140" />
		<entity schema="qiita" name="default_workflow_node" color="b2cdf7" x="2385" y="1260" />
		<entity schema="qiita" name="default_workflow" color="b2cdf7" x="2580" y="1080" />
		<entity schema="qiita" name="default_workflow_edge" color="b2cdf7" x="2610" y="1290" />
		<entity schema="qiita" name="default_workflow_edge_connections" color="b2cdf7" x="2370" y="1395" />
		<entity schema="qiita" name="processing_job_status" color="b2cdf7" x="1740" y="1530" />
		<entity schema="qiita" name="processing_job_workflow_root" color="b2cdf7" x="2400" y="1545" />
		<entity schema="qiita" name="parent_processing_job" color="b2cdf7" x="1995" y="1440" />
		<entity schema="qiita" name="reference" color="c0d4f3" x="1995" y="1545" />
		<entity schema="qiita" name="processing_job_workflow" color="b2cdf7" x="2175" y="1545" />
		<entity schema="qiita" name="controlled_vocab_values" color="d0def5" x="45" y="1335" />
		<entity schema="qiita" name="mixs_field_description" color="d0def5" x="255" y="1320" />
		<entity schema="qiita" name="column_ontology" color="d0def5" x="270" y="1470" />
		<entity schema="qiita" name="archive_feature_value" color="b2cdf7" x="1470" y="1515" />
		<entity schema="qiita" name="checksum_algorithm" color="b2cdf7" x="720" y="1005" />
		<entity schema="qiita" name="ontology" color="d0def5" x="570" y="1440" />
		<entity schema="qiita" name="term" color="d0def5" x="720" y="1440" />
		<entity schema="qiita" name="archive_merging_scheme" color="b2cdf7" x="1245" y="1515" />
		<entity schema="qiita" name="artifact_type" color="d0def5" x="1395" y="900" />
		<entity schema="qiita" name="software_command" color="b2cdf7" x="2160" y="1245" />
		<entity schema="qiita" name="processing_job_validator" color="b2cdf7" x="2160" y="1410" />
		<entity schema="qiita" name="processing_job" color="b2cdf7" x="1935" y="1140" />
		<entity schema="qiita" name="study" color="d0def5" x="1785" y="240" />
<<<<<<< HEAD
=======
		<entity schema="qiita" name="software" color="b2cdf7" x="2385" y="960" />
>>>>>>> fd47ca82
		<group name="Group_analyses" color="c4e0f9" >
			<comment>analysis tables</comment>
			<entity schema="qiita" name="analysis" />
			<entity schema="qiita" name="analysis_users" />
			<entity schema="qiita" name="analysis_sample" />
			<entity schema="qiita" name="analysis_filepath" />
			<entity schema="qiita" name="analysis_portal" />
		</group>
		<group name="Group_users" color="ffff99" >
			<entity schema="qiita" name="user_level" />
			<entity schema="qiita" name="qiita_user" />
		</group>
		<group name="Group_study" color="99ff99" >
			<entity schema="qiita" name="study" />
			<entity schema="qiita" name="study_users" />
			<entity schema="qiita" name="investigation_study" />
			<entity schema="qiita" name="investigation" />
			<entity schema="qiita" name="study_person" />
			<entity schema="qiita" name="timeseries_type" />
			<entity schema="qiita" name="environmental_package" />
			<entity schema="qiita" name="study_environmental_package" />
			<entity schema="qiita" name="study_portal" />
		</group>
		<group name="Group_vocabularies" color="00ffcc" >
			<entity schema="qiita" name="controlled_vocab" />
			<entity schema="qiita" name="controlled_vocab_values" />
			<entity schema="qiita" name="column_controlled_vocabularies" />
			<entity schema="qiita" name="mixs_field_description" />
			<entity schema="qiita" name="column_ontology" />
		</group>
		<group name="Group_ontology" color="ff99ff" >
			<entity schema="qiita" name="ontology" />
			<entity schema="qiita" name="term" />
		</group>
		<group name="Group_logging" color="c4e0f9" >
			<entity schema="qiita" name="logging" />
			<entity schema="qiita" name="severity" />
		</group>
		<group name="Group_filepaths" color="c4e0f9" >
			<entity schema="qiita" name="filepath" />
			<entity schema="qiita" name="filepath_type" />
			<entity schema="qiita" name="checksum_algorithm" />
			<entity schema="qiita" name="data_directory" />
		</group>
		<group name="Group_messages" color="c4e0f9" >
			<entity schema="qiita" name="message_user" />
			<entity schema="qiita" name="message" />
		</group>
		<group name="Group_artifact" color="ffcccc" >
			<entity schema="qiita" name="artifact" />
			<entity schema="qiita" name="parent_artifact" />
			<entity schema="qiita" name="artifact_filepath" />
			<entity schema="qiita" name="visibility" />
			<entity schema="qiita" name="artifact_type" />
			<entity schema="qiita" name="ebi_run_accession" />
			<entity schema="qiita" name="study_artifact" />
			<entity schema="qiita" name="artifact_type_filepath_type" />
		</group>
		<group name="Group_template" color="ffffcc" >
			<entity schema="qiita" name="prep_y" />
			<entity schema="qiita" name="study_sample" />
			<entity schema="qiita" name="study_prep_template" />
			<entity schema="qiita" name="prep_template_sample" />
			<entity schema="qiita" name="sample_x" />
			<entity schema="qiita" name="prep_template_filepath" />
			<entity schema="qiita" name="sample_template_filepath" />
			<entity schema="qiita" name="prep_template" />
		</group>
		<group name="Group_processing" color="c4e0f9" >
			<entity schema="qiita" name="reference" />
			<entity schema="qiita" name="software" />
			<entity schema="qiita" name="software_command" />
			<entity schema="qiita" name="processing_job" />
			<entity schema="qiita" name="processing_job_status" />
			<entity schema="qiita" name="command_parameter" />
			<entity schema="qiita" name="default_parameter_set" />
			<entity schema="qiita" name="artifact_processing_job" />
			<entity schema="qiita" name="parameter_artifact_type" />
			<entity schema="qiita" name="command_output" />
			<entity schema="qiita" name="default_workflow" />
			<entity schema="qiita" name="default_workflow_node" />
			<entity schema="qiita" name="default_workflow_edge" />
			<entity schema="qiita" name="artifact_output_processing_job" />
			<entity schema="qiita" name="parent_processing_job" />
			<entity schema="qiita" name="default_workflow_edge_connections" />
			<entity schema="qiita" name="processing_job_workflow_root" />
			<entity schema="qiita" name="processing_job_workflow" />
			<entity schema="qiita" name="software_type" />
			<entity schema="qiita" name="software_artifact_type" />
			<entity schema="qiita" name="prep_template_processing_job" />
			<entity schema="qiita" name="processing_job_validator" />
		</group>
		<group name="Group_publication" color="ffccff" >
			<entity schema="qiita" name="publication" />
			<entity schema="qiita" name="software_publication" />
			<entity schema="qiita" name="study_publication" />
		</group>
		<group name="Group_oauth2" color="ccffcc" >
			<entity schema="qiita" name="oauth_identifiers" />
			<entity schema="qiita" name="oauth_software" />
		</group>
		<group name="Group_archive" color="9999ff" >
			<entity schema="qiita" name="archive_feature_value" />
			<entity schema="qiita" name="archive_merging_scheme" />
		</group>
		<script name="Sql" id="SQL5888335" confirmed="y" >
			<string><![CDATA[CREATE TABLE oauth_software (
	software_id          bigint  NOT NULL,
	client_id            bigint  NOT NULL,
	CONSTRAINT idx_oauth_software PRIMARY KEY ( software_id, client_id )
 ) ;

CREATE INDEX idx_oauth_software ON oauth_software ( software_id ) ;

CREATE INDEX idx_oauth_software ON oauth_software ( client_id ) ;

ALTER TABLE oauth_software ADD CONSTRAINT fk_oauth_software_software FOREIGN KEY ( software_id ) REFERENCES software( software_id )    ;

ALTER TABLE oauth_software ADD CONSTRAINT fk_oauth_software FOREIGN KEY ( client_id ) REFERENCES oauth_identifiers( client_id )    ;

]]></string>
		</script>
	</layout>
</project><|MERGE_RESOLUTION|>--- conflicted
+++ resolved
@@ -1730,10 +1730,7 @@
 		<entity schema="qiita" name="processing_job_validator" color="b2cdf7" x="2160" y="1410" />
 		<entity schema="qiita" name="processing_job" color="b2cdf7" x="1935" y="1140" />
 		<entity schema="qiita" name="study" color="d0def5" x="1785" y="240" />
-<<<<<<< HEAD
-=======
 		<entity schema="qiita" name="software" color="b2cdf7" x="2385" y="960" />
->>>>>>> fd47ca82
 		<group name="Group_analyses" color="c4e0f9" >
 			<comment>analysis tables</comment>
 			<entity schema="qiita" name="analysis" />
