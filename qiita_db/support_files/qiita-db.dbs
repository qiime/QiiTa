--- conflicted
+++ resolved
@@ -975,35 +975,15 @@
 			<column name="link_filepaths_status" type="varchar" jt="12" mandatory="y" >
 				<defo>&#039;idle&#039;</defo>
 			</column>
-			<column name="processed_data_status_id" type="bigint" length="1" jt="-5" mandatory="y" >
-				<defo>4</defo>
-			</column>
 			<index name="pk_processed_data" unique="PRIMARY_KEY" >
 				<column name="processed_data_id" />
 			</index>
 			<index name="idx_processed_data" unique="NORMAL" >
 				<column name="data_type_id" />
 			</index>
-			<index name="idx_processed_data_0" unique="NORMAL" >
-				<column name="processed_data_status_id" />
-			</index>
 			<fk name="fk_processed_data" to_schema="qiita" to_table="data_type" >
 				<fk_column name="data_type_id" pk="data_type_id" />
 			</fk>
-			<fk name="fk_processed_data_status" to_schema="qiita" to_table="processed_data_status" >
-				<fk_column name="processed_data_status_id" pk="processed_data_status_id" />
-			</fk>
-		</table>
-		<table name="processed_data_status" >
-			<column name="processed_data_status_id" type="bigserial" jt="-5" mandatory="y" />
-			<column name="processed_data_status" type="varchar" jt="12" mandatory="y" />
-			<column name="description" type="varchar" jt="12" mandatory="y" />
-			<index name="pk_study_status" unique="PRIMARY_KEY" >
-				<column name="processed_data_status_id" />
-			</index>
-			<index name="idx_study_status" unique="UNIQUE" >
-				<column name="processed_data_status" />
-			</index>
 		</table>
 		<table name="processed_filepath" >
 			<column name="processed_data_id" type="bigint" jt="-5" mandatory="y" />
@@ -1268,6 +1248,7 @@
 			<column name="email" type="varchar" jt="12" mandatory="y" >
 				<comment><![CDATA[Email of study owner]]></comment>
 			</column>
+			<column name="study_status_id" type="bigint" jt="-5" mandatory="y" />
 			<column name="emp_person_id" type="bigint" jt="-5" />
 			<column name="first_contact" type="timestamp" jt="93" mandatory="y" >
 				<defo>current_timestamp</defo>
@@ -1298,6 +1279,9 @@
 			<index name="idx_study" unique="NORMAL" >
 				<column name="email" />
 			</index>
+			<index name="idx_study_0" unique="NORMAL" >
+				<column name="study_status_id" />
+			</index>
 			<index name="idx_study_1" unique="NORMAL" >
 				<column name="emp_person_id" />
 			</index>
@@ -1318,6 +1302,9 @@
 			</index>
 			<fk name="fk_study_user" to_schema="qiita" to_table="qiita_user" >
 				<fk_column name="email" pk="email" />
+			</fk>
+			<fk name="fk_study_study_status" to_schema="qiita" to_table="study_status" >
+				<fk_column name="study_status_id" pk="study_status_id" />
 			</fk>
 			<fk name="fk_study_study_emp_person" to_schema="qiita" to_table="study_person" >
 				<fk_column name="emp_person_id" pk="study_person_id" />
@@ -1479,6 +1466,17 @@
 				<fk_column name="study_id" pk="study_id" />
 			</fk>
 		</table>
+		<table name="study_status" >
+			<column name="study_status_id" type="bigserial" jt="-5" mandatory="y" />
+			<column name="status" type="varchar" jt="12" mandatory="y" />
+			<column name="description" type="varchar" jt="12" mandatory="y" />
+			<index name="pk_study_status" unique="PRIMARY_KEY" >
+				<column name="study_status_id" />
+			</index>
+			<index name="idx_study_status" unique="UNIQUE" >
+				<column name="status" />
+			</index>
+		</table>
 		<table name="study_users" >
 			<comment>Links shared studies to users they are shared with</comment>
 			<column name="study_id" type="bigint" jt="-5" mandatory="y" />
@@ -1564,6 +1562,8 @@
 		<entity schema="qiita" name="controlled_vocab_values" color="d0def5" x="45" y="1545" />
 		<entity schema="qiita" name="investigation" color="c0d4f3" x="2100" y="255" />
 		<entity schema="qiita" name="investigation_study" color="c0d4f3" x="2100" y="405" />
+		<entity schema="qiita" name="study_experimental_factor" color="c0d4f3" x="2085" y="615" />
+		<entity schema="qiita" name="study_pmid" color="c0d4f3" x="2085" y="705" />
 		<entity schema="qiita" name="job_results_filepath" color="c0d4f3" x="405" y="855" />
 		<entity schema="qiita" name="analysis_job" color="d0def5" x="285" y="930" />
 		<entity schema="qiita" name="analysis_chain" color="c0d4f3" x="60" y="930" />
@@ -1574,9 +1574,11 @@
 		<entity schema="qiita" name="study_users" color="d0def5" x="1065" y="60" />
 		<entity schema="qiita" name="sample_x" color="d0def5" x="1635" y="165" />
 		<entity schema="qiita" name="study_raw_data" color="d0def5" x="1575" y="510" />
+		<entity schema="qiita" name="portal_type" color="c0d4f3" x="1845" y="735" />
 		<entity schema="qiita" name="processed_filepath" color="c0d4f3" x="1065" y="945" />
 		<entity schema="qiita" name="command" color="d0def5" x="210" y="1110" />
-		<entity schema="qiita" name="logging" color="c0d4f3" x="1335" y="1335" />
+		<entity schema="qiita" name="logging" color="c0d4f3" x="1335" y="1290" />
+		<entity schema="qiita" name="study_processed_data" color="b2cdf7" x="1515" y="945" />
 		<entity schema="qiita" name="command_data_type" color="c0d4f3" x="390" y="1170" />
 		<entity schema="qiita" name="preprocessed_filepath" color="c0d4f3" x="1050" y="705" />
 		<entity schema="qiita" name="analysis_filepath" color="c0d4f3" x="405" y="735" />
@@ -1589,21 +1591,24 @@
 		<entity schema="qiita" name="preprocessed_spectra_params" color="d0def5" x="1770" y="855" />
 		<entity schema="qiita" name="processed_params_uclust" color="d0def5" x="2205" y="810" />
 		<entity schema="qiita" name="preprocessed_processed_data" color="b2cdf7" x="1275" y="870" />
+		<entity schema="qiita" name="study" color="d0def5" x="1815" y="60" />
 		<entity schema="qiita" name="qiita_user" color="d0def5" x="330" y="90" />
 		<entity schema="qiita" name="prep_y" color="d0def5" x="1230" y="195" />
 		<entity schema="qiita" name="prep_columns" color="b2cdf7" x="1275" y="345" />
 		<entity schema="qiita" name="raw_filepath" color="c0d4f3" x="1080" y="510" />
 		<entity schema="qiita" name="emp_status" color="c0d4f3" x="1230" y="120" />
 		<entity schema="qiita" name="required_sample_info_status" color="c0d4f3" x="1545" y="405" />
+		<entity schema="qiita" name="study_status" color="c0d4f3" x="2100" y="510" />
 		<entity schema="qiita" name="filetype" color="d0def5" x="1560" y="600" />
 		<entity schema="qiita" name="filepath_type" color="c0d4f3" x="585" y="885" />
 		<entity schema="qiita" name="checksum_algorithm" color="b2cdf7" x="735" y="885" />
 		<entity schema="qiita" name="data_type" color="d0def5" x="690" y="1020" />
 		<entity schema="qiita" name="user_level" color="d0def5" x="165" y="75" />
 		<entity schema="qiita" name="job_status" color="d0def5" x="210" y="1020" />
-		<entity schema="qiita" name="severity" color="c0d4f3" x="1470" y="1335" />
+		<entity schema="qiita" name="severity" color="c0d4f3" x="1470" y="1290" />
 		<entity schema="qiita" name="prep_template" color="b2cdf7" x="1065" y="360" />
 		<entity schema="qiita" name="raw_data" color="d0def5" x="1275" y="495" />
+		<entity schema="qiita" name="processed_data" color="d0def5" x="1275" y="960" />
 		<entity schema="qiita" name="job" color="d0def5" x="405" y="1005" />
 		<entity schema="qiita" name="filepath" color="c0d4f3" x="645" y="675" />
 		<entity schema="qiita" name="data_directory" color="b2cdf7" x="840" y="585" />
@@ -1628,17 +1633,7 @@
 		<entity schema="qiita" name="collection_status" color="a8c4ef" x="45" y="510" />
 		<entity schema="qiita" name="collection" color="a8c4ef" x="45" y="360" />
 		<entity schema="qiita" name="collection_users" color="a8c4ef" x="255" y="345" />
-<<<<<<< HEAD
-		<entity schema="qiita" name="study_experimental_factor" color="c0d4f3" x="2100" y="495" />
-		<entity schema="qiita" name="study" color="d0def5" x="1815" y="60" />
-		<entity schema="qiita" name="study_pmid" color="c0d4f3" x="2085" y="585" />
-		<entity schema="qiita" name="portal_type" color="c0d4f3" x="1890" y="615" />
-		<entity schema="qiita" name="study_processed_data" color="b2cdf7" x="1485" y="945" />
-		<entity schema="qiita" name="processed_data" color="d0def5" x="1275" y="960" />
-		<entity schema="qiita" name="processed_data_status" color="c0d4f3" x="1485" y="1035" />
-=======
 		<entity schema="qiita" name="study_sample_columns" color="d0def5" x="1635" y="285" />
->>>>>>> ef3fb56d
 		<group name="Group_analyses" color="c4e0f9" >
 			<comment>analysis tables</comment>
 			<entity schema="qiita" name="analysis" />
@@ -1681,7 +1676,7 @@
 			<entity schema="qiita" name="preprocessed_sequence_454_params" />
 			<entity schema="qiita" name="preprocessed_data" />
 			<entity schema="qiita" name="emp_status" />
-			<entity schema="qiita" name="processed_data_status" />
+			<entity schema="qiita" name="study_status" />
 			<entity schema="qiita" name="study_person" />
 			<entity schema="qiita" name="timeseries_type" />
 			<entity schema="qiita" name="required_sample_info_status" />
