--- conflicted
+++ resolved
@@ -1621,87 +1621,6 @@
 	</schema>
 	<connector name="PostgreSQL" database="PostgreSQL" driver_class="org.postgresql.Driver" driver_jar="postgresql-9.2-1003.jdbc3.jar" host="localhost" port="5432" instance="qiita_test" user="mcdonadt" schema_mapping="" />
 	<layout id="Layout669806" name="qiita" confirmed="y" show_relation_columns="y" >
-<<<<<<< HEAD
-		<entity schema="qiita" name="controlled_vocab_values" color="d0def5" x="1410" y="1740" />
-		<entity schema="qiita" name="column_controlled_vocabularies" color="d0def5" x="1635" y="1530" />
-		<entity schema="qiita" name="mixs_field_description" color="d0def5" x="1665" y="1695" />
-		<entity schema="qiita" name="logging" color="c0d4f3" x="1305" y="1950" />
-		<entity schema="qiita" name="column_ontology" color="d0def5" x="1650" y="1920" />
-		<entity schema="qiita" name="controlled_vocab" color="d0def5" x="1410" y="1530" />
-		<entity schema="qiita" name="qiita_user" color="d0def5" x="210" y="210" />
-		<entity schema="qiita" name="prep_y" color="d0def5" x="1140" y="195" />
-		<entity schema="qiita" name="checksum_algorithm" color="b2cdf7" x="765" y="945" />
-		<entity schema="qiita" name="user_level" color="d0def5" x="45" y="195" />
-		<entity schema="qiita" name="severity" color="c0d4f3" x="1410" y="1950" />
-		<entity schema="qiita" name="filepath" color="c0d4f3" x="675" y="735" />
-		<entity schema="qiita" name="term" color="d0def5" x="1905" y="1830" />
-		<entity schema="qiita" name="study_prep_template" color="d0def5" x="1500" y="420" />
-		<entity schema="qiita" name="prep_template_sample" color="d0def5" x="1245" y="195" />
-		<entity schema="qiita" name="message_user" color="a8c4ef" x="420" y="195" />
-		<entity schema="qiita" name="message" color="a8c4ef" x="615" y="210" />
-		<entity schema="qiita" name="sample_x" color="d0def5" x="1545" y="150" />
-		<entity schema="qiita" name="prep_template_filepath" color="b2cdf7" x="960" y="375" />
-		<entity schema="qiita" name="sample_template_filepath" color="b2cdf7" x="960" y="525" />
-		<entity schema="qiita" name="prep_template" color="b2cdf7" x="1215" y="375" />
-		<entity schema="qiita" name="parent_artifact" color="b2cdf7" x="1065" y="930" />
-		<entity schema="qiita" name="artifact_filepath" color="b2cdf7" x="1050" y="1020" />
-		<entity schema="qiita" name="study_users" color="d0def5" x="1800" y="135" />
-		<entity schema="qiita" name="study" color="d0def5" x="1815" y="255" />
-		<entity schema="qiita" name="study_person" color="c0d4f3" x="2100" y="195" />
-		<entity schema="qiita" name="study_experimental_factor" color="c0d4f3" x="2100" y="450" />
-		<entity schema="qiita" name="study_environmental_package" color="b2cdf7" x="2040" y="90" />
-		<entity schema="qiita" name="environmental_package" color="b2cdf7" x="2310" y="90" />
-		<entity schema="qiita" name="investigation_study" color="c0d4f3" x="2100" y="360" />
-		<entity schema="qiita" name="investigation" color="c0d4f3" x="2310" y="300" />
-		<entity schema="qiita" name="study_portal" color="a8c4ef" x="1875" y="45" />
-		<entity schema="qiita" name="software_publication" color="b2cdf7" x="1815" y="885" />
-		<entity schema="qiita" name="visibility" color="b2cdf7" x="1050" y="1125" />
-		<entity schema="qiita" name="study_sample" color="d0def5" x="1365" y="90" />
-		<entity schema="qiita" name="publication" color="b2cdf7" x="2010" y="885" />
-		<entity schema="qiita" name="timeseries_type" color="c0d4f3" x="2115" y="555" />
-		<entity schema="qiita" name="oauth_identifiers" color="b7c8e3" x="1545" y="1380" />
-		<entity schema="qiita" name="oauth_software" color="b2cdf7" x="1395" y="1380" />
-		<entity schema="qiita" name="ebi_run_accession" color="b2cdf7" x="1350" y="1155" />
-		<entity schema="qiita" name="artifact" color="b2cdf7" x="1200" y="930" />
-		<entity schema="qiita" name="artifact_type" color="d0def5" x="1410" y="930" />
-		<entity schema="qiita" name="filepath_type" color="c0d4f3" x="855" y="690" />
-		<entity schema="qiita" name="data_directory" color="b2cdf7" x="615" y="900" />
-		<entity schema="qiita" name="artifact_type_filepath_type" color="b2cdf7" x="1380" y="795" />
-		<entity schema="qiita" name="study_artifact" color="b2cdf7" x="1605" y="780" />
-		<entity schema="qiita" name="command_parameter" color="b2cdf7" x="645" y="1440" />
-		<entity schema="qiita" name="parameter_artifact_type" color="b2cdf7" x="450" y="1455" />
-		<entity schema="qiita" name="command_output" color="b2cdf7" x="465" y="1560" />
-		<entity schema="qiita" name="default_parameter_set" color="b2cdf7" x="930" y="1560" />
-		<entity schema="qiita" name="default_workflow" color="b2cdf7" x="1155" y="1560" />
-		<entity schema="qiita" name="default_workflow_node" color="b2cdf7" x="930" y="1710" />
-		<entity schema="qiita" name="default_workflow_edge" color="b2cdf7" x="1170" y="1725" />
-		<entity schema="qiita" name="artifact_processing_job" color="b2cdf7" x="315" y="1680" />
-		<entity schema="qiita" name="artifact_output_processing_job" color="b2cdf7" x="285" y="1785" />
-		<entity schema="qiita" name="reference" color="c0d4f3" x="315" y="2085" />
-		<entity schema="qiita" name="processing_job_status" color="b2cdf7" x="330" y="1965" />
-		<entity schema="qiita" name="parent_processing_job" color="b2cdf7" x="615" y="1980" />
-		<entity schema="qiita" name="processing_job_workflow" color="b2cdf7" x="795" y="2115" />
-		<entity schema="qiita" name="processing_job_workflow_root" color="b2cdf7" x="780" y="1995" />
-		<entity schema="qiita" name="prep_template_processing_job" color="b2cdf7" x="270" y="1365" />
-		<entity schema="qiita" name="software_artifact_type" color="b2cdf7" x="570" y="1350" />
-		<entity schema="qiita" name="software_type" color="b2cdf7" x="1155" y="1335" />
-		<entity schema="qiita" name="software" color="b2cdf7" x="930" y="1335" />
-		<entity schema="qiita" name="software_command" color="b2cdf7" x="705" y="1620" />
-		<entity schema="qiita" name="processing_job" color="b2cdf7" x="510" y="1740" />
-		<entity schema="qiita" name="default_workflow_edge_connections" color="b2cdf7" x="870" y="1860" />
-		<entity schema="qiita" name="processing_job_validator" color="b2cdf7" x="720" y="1785" />
-		<entity schema="qiita" name="study_publication" color="b2cdf7" x="1815" y="795" />
-		<entity schema="qiita" name="analysis_users" color="d0def5" x="45" y="750" />
-		<entity schema="qiita" name="analysis_portal" color="a8c4ef" x="390" y="720" />
-		<entity schema="qiita" name="analysis_filepath" color="c0d4f3" x="405" y="840" />
-		<entity schema="qiita" name="analysis_sample" color="d0def5" x="405" y="960" />
-		<entity schema="qiita" name="portal_type" color="c0d4f3" x="285" y="510" />
-		<entity schema="qiita" name="ontology" color="d0def5" x="1875" y="1530" />
-		<entity schema="qiita" name="analysis_artifact" color="b2cdf7" x="405" y="1080" />
-		<entity schema="qiita" name="data_type" color="d0def5" x="720" y="1125" />
-		<entity schema="qiita" name="analysis" color="d0def5" x="210" y="765" />
-		<entity schema="qiita" name="analysis_processing_job" color="b2cdf7" x="135" y="1005" />
-=======
 		<entity schema="qiita" name="controlled_vocab_values" color="d0def5" x="45" y="1710" />
 		<entity schema="qiita" name="job_results_filepath" color="c0d4f3" x="405" y="1035" />
 		<entity schema="qiita" name="analysis_job" color="d0def5" x="285" y="1110" />
@@ -1795,7 +1714,6 @@
 		<entity schema="qiita" name="study_experimental_factor" color="c0d4f3" x="2220" y="465" />
 		<entity schema="qiita" name="timeseries_type" color="c0d4f3" x="2235" y="555" />
 		<entity schema="qiita" name="study_tags" color="b2cdf7" x="2460" y="555" />
->>>>>>> 3fdb802b
 		<group name="Group_analyses" color="c4e0f9" >
 			<comment>analysis tables</comment>
 			<entity schema="qiita" name="analysis" />
