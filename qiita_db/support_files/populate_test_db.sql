-- Populate.sql sets the increment to begin at 10000, but all tests expect it to start at 1, so set it back to 1 for the test DB population
SELECT setval('qiita.study_study_id_seq', 1, false);

-- Patch 33.sql sets the increment to begin at 2000, but all tests expect it to start at 1, so set it back to 1 for the test DB population
SELECT setval('qiita.artifact_artifact_id_seq', 1, false);

-- Insert some users in the system. Passwords are 'password' for all users
INSERT INTO qiita.qiita_user (email, user_level_id, password, name,
    affiliation, address, phone) VALUES
    ('test@foo.bar', 4,
    '$2a$12$gnUi8Qg.0tvW243v889BhOBhWLIHyIJjjgaG6dxuRJkUM8nXG9Efe', 'Dude',
    'Nowhere University', '123 fake st, Apt 0, Faketown, CO 80302',
    '111-222-3344'),
    ('shared@foo.bar', 3,
    '$2a$12$gnUi8Qg.0tvW243v889BhOBhWLIHyIJjjgaG6dxuRJkUM8nXG9Efe', 'Shared',
    'Nowhere University', '123 fake st, Apt 0, Faketown, CO 80302',
    '111-222-3344'),
    ('admin@foo.bar', 1,
    '$2a$12$gnUi8Qg.0tvW243v889BhOBhWLIHyIJjjgaG6dxuRJkUM8nXG9Efe', 'Admin',
    'Owner University', '312 noname st, Apt K, Nonexistantown, CO 80302',
    '222-444-6789'),
    ('demo@microbio.me', 4,
    '$2a$12$gnUi8Qg.0tvW243v889BhOBhWLIHyIJjjgaG6dxuRJkUM8nXG9Efe', 'Demo',
    'Qitta Dev', '1345 Colorado Avenue', '303-492-1984');

-- Insert some study persons
INSERT INTO qiita.study_person (name, email, affiliation, address, phone) VALUES
    ('LabDude', 'lab_dude@foo.bar', 'knight lab', '123 lab street', '121-222-3333'),
    ('empDude', 'emp_dude@foo.bar', 'broad', NULL, '444-222-3333'),
    ('PIDude', 'PI_dude@foo.bar', 'Wash U', '123 PI street', NULL);

-- Insert a study: EMP 1001
INSERT INTO qiita.study (email, emp_person_id, first_contact,
    funding, timeseries_type_id, lab_person_id, metadata_complete,
    mixs_compliant, most_recent_contact, number_samples_collected,
    number_samples_promised, principal_investigator_id, reprocess,
    spatial_series, study_title, study_alias, study_description,
    study_abstract, vamps_id, ebi_study_accession, ebi_submission_status) VALUES
    ('test@foo.bar', 2, '2014-05-19 16:10', NULL, 1, 1, TRUE, TRUE,
    '2014-05-19 16:11', 27, 27, 3, FALSE, FALSE,
    'Identification of the Microbiomes for Cannabis Soils', 'Cannabis Soils', 'Analysis of the Cannabis Plant Microbiome',
    'This is a preliminary study to examine the microbiota associated with the Cannabis plant. Soils samples from the bulk soil, soil associated with the roots, and the rhizosphere were extracted and the DNA sequenced. Roots from three independent plants of different strains were examined. These roots were obtained November 11, 2011 from plants that had been harvested in the summer. Future studies will attempt to analyze the soils and rhizospheres from the same location at different time points in the plant lifecycle.',
    NULL, 'EBI123456-BB', 'submitted');

-- Add portal to the study
INSERT INTO qiita.study_portal (study_id, portal_type_id) VALUES (1, 1);

-- Add some environmental packages to the study
INSERT INTO qiita.study_environmental_package (study_id, environmental_package_name) VALUES (1, 'soil'), (1, 'plant-associated');

-- Insert study_users (share study 1 with shared user)
INSERT INTO qiita.study_users (study_id, email) VALUES (1, 'shared@foo.bar');

-- Insert PMIDs for study
INSERT INTO qiita.publication (doi, pubmed_id) VALUES ('10.100/123456', '123456'), ('10.100/7891011', '7891011');
INSERT INTO qiita.study_publication (study_id, publication_doi) VALUES (1, '10.100/123456'), (1, '10.100/7891011');

-- Insert an investigation
INSERT INTO qiita.investigation (investigation_name, investigation_description, contact_person_id) VALUES
    ('TestInvestigation', 'An investigation for testing purposes', 3);

-- Insert investigation_study (link study 1 with investigation 1)
INSERT INTO qiita.investigation_study (investigation_id, study_id) VALUES (1, 1);

-- Insert the study experimental factor for study 1
INSERT INTO qiita.study_experimental_factor (study_id, efo_id) VALUES (1, 1);

-- Add the study_sample for study 1
INSERT INTO qiita.study_sample (study_id, sample_id, ebi_sample_accession, biosample_accession) VALUES
    (1, '1.SKB8.640193', 'ERS000000', 'SAMEA0000000'),
    (1, '1.SKD8.640184', 'ERS000001', 'SAMEA0000001'),
    (1, '1.SKB7.640196', 'ERS000002', 'SAMEA0000002'),
    (1, '1.SKM9.640192', 'ERS000003', 'SAMEA0000003'),
    (1, '1.SKM4.640180', 'ERS000004', 'SAMEA0000004'),
    (1, '1.SKM5.640177', 'ERS000005', 'SAMEA0000005'),
    (1, '1.SKB5.640181', 'ERS000006', 'SAMEA0000006'),
    (1, '1.SKD6.640190', 'ERS000007', 'SAMEA0000007'),
    (1, '1.SKB2.640194', 'ERS000008', 'SAMEA0000008'),
    (1, '1.SKD2.640178', 'ERS000009', 'SAMEA0000009'),
    (1, '1.SKM7.640188', 'ERS000010', 'SAMEA0000010'),
    (1, '1.SKB1.640202', 'ERS000011', 'SAMEA0000011'),
    (1, '1.SKD1.640179', 'ERS000012', 'SAMEA0000012'),
    (1, '1.SKD3.640198', 'ERS000013', 'SAMEA0000013'),
    (1, '1.SKM8.640201', 'ERS000014', 'SAMEA0000014'),
    (1, '1.SKM2.640199', 'ERS000015', 'SAMEA0000015'),
    (1, '1.SKB9.640200', 'ERS000016', 'SAMEA0000016'),
    (1, '1.SKD5.640186', 'ERS000017', 'SAMEA0000017'),
    (1, '1.SKM3.640197', 'ERS000018', 'SAMEA0000018'),
    (1, '1.SKD9.640182', 'ERS000019', 'SAMEA0000019'),
    (1, '1.SKB4.640189', 'ERS000020', 'SAMEA0000020'),
    (1, '1.SKD7.640191', 'ERS000021', 'SAMEA0000021'),
    (1, '1.SKM6.640187', 'ERS000022', 'SAMEA0000022'),
    (1, '1.SKD4.640185', 'ERS000023', 'SAMEA0000023'),
    (1, '1.SKB3.640195', 'ERS000024', 'SAMEA0000024'),
    (1, '1.SKB6.640176', 'ERS000025', 'SAMEA0000025'),
    (1, '1.SKM1.640183', 'ERS000025', 'SAMEA0000026');

-- Add the study sample columns for study 1
INSERT INTO qiita.study_sample_columns (study_id, column_name, column_type) VALUES
    (1, 'sample_id', 'varchar'),
    (1, 'season_environment', 'varchar'),
    (1, 'assigned_from_geo', 'varchar'),
    (1, 'texture', 'varchar'),
    (1, 'taxon_id', 'varchar'),
    (1, 'depth', 'float8'),
    (1, 'host_taxid', 'varchar'),
    (1, 'common_name', 'varchar'),
    (1, 'water_content_soil', 'float8'),
    (1, 'elevation', 'float8'),
    (1, 'temp', 'float8'),
    (1, 'tot_nitro', 'float8'),
    (1, 'samp_salinity', 'float8'),
    (1, 'altitude', 'float8'),
    (1, 'env_biome', 'varchar'),
    (1, 'country', 'varchar'),
    (1, 'ph', 'float8'),
    (1, 'anonymized_name', 'varchar'),
    (1, 'tot_org_carb', 'float8'),
    (1, 'description_duplicate', 'varchar'),
    (1, 'env_feature', 'varchar'),
    (1, 'physical_specimen_location', 'varchar'),
    (1, 'physical_specimen_remaining', 'bool'),
    (1, 'dna_extracted', 'bool'),
    (1, 'sample_type', 'varchar'),
    (1, 'collection_timestamp', 'timestamp'),
    (1, 'host_subject_id', 'varchar'),
    (1, 'description', 'varchar'),
    (1, 'latitude', 'float8'),
    (1, 'longitude', 'float8'),
    (1, 'scientific_name', 'varchar');

-- Crate the sample_1 dynamic table
CREATE TABLE qiita.sample_1 (
    sample_id                       varchar,
    season_environment              varchar,
    assigned_from_geo               varchar,
    texture                         varchar,
    taxon_id                        varchar,
    depth                           float8,
    host_taxid                      varchar,
    common_name                     varchar,
    water_content_soil              float8,
    elevation                       float8,
    temp                            float8,
    tot_nitro                       float8,
    samp_salinity                   float8,
    altitude                        float8,
    env_biome                       varchar,
    country                         varchar,
    ph                              float8,
    anonymized_name                 varchar,
    tot_org_carb                    float8,
    description_duplicate           varchar,
    env_feature                     varchar,
    physical_specimen_location      varchar,
    physical_specimen_remaining     bool,
    dna_extracted                   bool,
    sample_type                     varchar,
    collection_timestamp            timestamp,
    host_subject_id                 varchar,
    description                     varchar,
    latitude                        float8,
    longitude                       float8,
    scientific_name                 varchar,
    CONSTRAINT pk_sample_1 PRIMARY KEY ( sample_id )
);

-- Populates the sample_1 dynamic table
INSERT INTO qiita.sample_1 (sample_id, season_environment, assigned_from_geo, texture, taxon_id, depth, host_taxid, common_name, water_content_soil, elevation, temp, tot_nitro, samp_salinity, altitude, env_biome, country, ph, anonymized_name, tot_org_carb, description_duplicate, env_feature, physical_specimen_location, physical_specimen_remaining, dna_extracted, sample_type, collection_timestamp, host_subject_id, description, latitude, longitude, scientific_name) VALUES
    ('1.SKM7.640188', 'winter', 'n', '63.1 sand, 17.7 silt, 19.2 clay', '1118232', 0.15, '3483', 'root metagenome', 0.101, 114, 15, 1.3, 7.44, 0, 'ENVO:Temperate grasslands, savannas, and shrubland biome', 'GAZ:United States of America', 6.82, 'SKM7', 3.31, 'Bucu Roots', 'ENVO:plant-associated habitat', 'ANL', TRUE, TRUE, 'ENVO:soil', '2011-11-11 13:00', '1001:B6', 'Cannabis Soil Microbiome', 60.1102854322, 74.7123248382, '1118232'),
    ('1.SKD9.640182', 'winter', 'n', '66 sand, 16.3 silt, 17.7 clay', '1118232', 0.15, '3483', 'root metagenome', 0.178, 114, 15, 1.51, 7.1, 0, 'ENVO:Temperate grasslands, savannas, and shrubland biome', 'GAZ:United States of America', 6.82, 'SKD9', 4.32, 'Diesel Root', 'ENVO:plant-associated habitat', 'ANL', TRUE, TRUE, 'ENVO:soil', '2011-11-11 13:00', '1001:D3', 'Cannabis Soil Microbiome', 23.1218032799, 42.838497795, '1118232'),
    ('1.SKM8.640201', 'winter', 'n', '63.1 sand, 17.7 silt, 19.2 clay', '1118232', 0.15, '3483', 'root metagenome', 0.101, 114, 15, 1.3, 7.44, 0, 'ENVO:Temperate grasslands, savannas, and shrubland biome', 'GAZ:United States of America', 6.82, 'SKM8', 3.31, 'Bucu Roots', 'ENVO:plant-associated habitat', 'ANL', TRUE, TRUE, 'ENVO:soil', '2011-11-11 13:00', '1001:D8', 'Cannabis Soil Microbiome', 3.21190859967, 26.8138925876, '1118232'),
    ('1.SKB8.640193', 'winter', 'n', '64.6 sand, 17.6 silt, 17.8 clay', '1118232', 0.15, '3483', 'root metagenome', 0.164, 114, 15, 1.41, 7.15, 0, 'ENVO:Temperate grasslands, savannas, and shrubland biome', 'GAZ:United States of America', 6.94, 'SKB8', 5, 'Burmese root', 'ENVO:plant-associated habitat', 'ANL', TRUE, TRUE, 'ENVO:soil', '2011-11-11 13:00', '1001:M7', 'Cannabis Soil Microbiome', 74.0894932572, 65.3283470202, '1118232'),
    ('1.SKD2.640178', 'winter', 'n', '66 sand, 16.3 silt, 17.7 clay', '410658', 0.15, '3483', 'soil metagenome', 0.178, 114, 15, 1.51, 7.1, 0, 'ENVO:Temperate grasslands, savannas, and shrubland biome', 'GAZ:United States of America', 6.8, 'SKD2', 4.32, 'Diesel bulk', 'ENVO:plant-associated habitat', 'ANL', TRUE, TRUE, 'ENVO:soil', '2011-11-11 13:00', '1001:B5', 'Cannabis Soil Microbiome', 53.5050692395, 31.6056761814, '1118232'),
    ('1.SKM3.640197', 'winter', 'n', '63.1 sand, 17.7 silt, 19.2 clay', '410658', 0.15, '3483', 'soil metagenome', 0.101, 114, 15, 1.3, 7.44, 0, 'ENVO:Temperate grasslands, savannas, and shrubland biome', 'GAZ:United States of America', 6.82, 'SKM3', 3.31, 'Bucu bulk', 'ENVO:plant-associated habitat', 'ANL', TRUE, TRUE, 'ENVO:soil', '2011-11-11 13:00', '1001:B7', 'Cannabis Soil Microbiome', NULL, 31.2003474585, '1118232'),
    ('1.SKM4.640180', 'winter', 'n', '63.1 sand, 17.7 silt, 19.2 clay', '939928', 0.15, '3483', 'rhizosphere metagenome', 0.101, 114, 15, 1.3, 7.44, 0, 'ENVO:Temperate grasslands, savannas, and shrubland biome', 'GAZ:United States of America', 6.82, 'SKM4', 3.31, 'Bucu Rhizo', 'ENVO:plant-associated habitat', 'ANL', TRUE, TRUE, 'ENVO:soil', '2011-11-11 13:00', '1001:D2', 'Cannabis Soil Microbiome', NULL, NULL, '1118232'),
    ('1.SKB9.640200', 'winter', 'n', '64.6 sand, 17.6 silt, 17.8 clay', '1118232', 0.15, '3483', 'root metagenome', 0.164, 114, 15, 1.41, 7.15, 0, 'ENVO:Temperate grasslands, savannas, and shrubland biome', 'GAZ:United States of America', 6.8, 'SKB9', 5, 'Burmese root', 'ENVO:plant-associated habitat', 'ANL', TRUE, TRUE, 'ENVO:soil', '2011-11-11 13:00', '1001:B3', 'Cannabis Soil Microbiome', 12.6245524972, 96.0693176066, '1118232'),
    ('1.SKB4.640189', 'winter', 'n', '64.6 sand, 17.6 silt, 17.8 clay', '939928', 0.15, '3483', 'rhizosphere metagenome', 0.164, 114, 15, 1.41, 7.15, 0, 'ENVO:Temperate grasslands, savannas, and shrubland biome', 'GAZ:United States of America', 6.94, 'SKB4', 5, 'Burmese Rhizo', 'ENVO:plant-associated habitat', 'ANL', TRUE, TRUE, 'ENVO:soil', '2011-11-11 13:00', '1001:D7', 'Cannabis Soil Microbiome', 43.9614715197, 82.8516734159, '1118232'),
    ('1.SKB5.640181', 'winter', 'n', '64.6 sand, 17.6 silt, 17.8 clay', '939928', 0.15, '3483', 'rhizosphere metagenome', 0.164, 114, 15, 1.41, 7.15, 0, 'ENVO:Temperate grasslands, savannas, and shrubland biome', 'GAZ:United States of America', 6.94, 'SKB5', 5, 'Burmese Rhizo', 'ENVO:plant-associated habitat', 'ANL', TRUE, TRUE, 'ENVO:soil', '2011-11-11 13:00', '1001:M4', 'Cannabis Soil Microbiome', 10.6655599093, 70.784770579, '1118232'),
    ('1.SKB6.640176', 'winter', 'n', '64.6 sand, 17.6 silt, 17.8 clay', '939928', 0.15, '3483', 'rhizosphere metagenome', 0.164, 114, 15, 1.41, 7.15, 0, 'ENVO:Temperate grasslands, savannas, and shrubland biome', 'GAZ:United States of America', 6.94, 'SKB6', 5, 'Burmese Rhizo', 'ENVO:plant-associated habitat', 'ANL', TRUE, TRUE, 'ENVO:soil', '2011-11-11 13:00', '1001:D5', 'Cannabis Soil Microbiome', 78.3634273709, 74.423907894, '1118232'),
    ('1.SKM2.640199', 'winter', 'n', '63.1 sand, 17.7 silt, 19.2 clay', '410658', 0.15, '3483', 'soil metagenome', 0.101, 114, 15, 1.3, 7.44, 0, 'ENVO:Temperate grasslands, savannas, and shrubland biome', 'GAZ:United States of America', 6.82, 'SKM2', 3.31, 'Bucu bulk', 'ENVO:plant-associated habitat', 'ANL', TRUE, TRUE, 'ENVO:soil', '2011-11-11 13:00', '1001:D4', 'Cannabis Soil Microbiome', 82.8302905615, 86.3615778099, '1118232'),
    ('1.SKM5.640177', 'winter', 'n', '63.1 sand, 17.7 silt, 19.2 clay', '939928', 0.15, '3483', 'rhizosphere metagenome', 0.101, 114, 15, 1.3, 7.44, 0, 'ENVO:Temperate grasslands, savannas, and shrubland biome', 'GAZ:United States of America', 6.82, 'SKM5', 3.31, 'Bucu Rhizo', 'ENVO:plant-associated habitat', 'ANL', TRUE, TRUE, 'ENVO:soil', '2011-11-11 13:00', '1001:M3', 'Cannabis Soil Microbiome', 44.9725384282, 66.1920014699, '1118232'),
    ('1.SKB1.640202', 'winter', 'n', '64.6 sand, 17.6 silt, 17.8 clay', '410658', 0.15, '3483', 'soil metagenome', 0.164, 114, 15, 1.41, 7.15, 0, 'ENVO:Temperate grasslands, savannas, and shrubland biome', 'GAZ:United States of America', 6.94, 'SKB1', 5, 'Burmese bulk', 'ENVO:plant-associated habitat', 'ANL', TRUE, TRUE, 'ENVO:soil', '2011-11-11 13:00', '1001:M2', 'Cannabis Soil Microbiome', 4.59216095574, 63.5115213108, '1118232'),
    ('1.SKD8.640184', 'winter', 'n', '66 sand, 16.3 silt, 17.7 clay', '1118232', 0.15, '3483', 'root metagenome', 0.178, 114, 15, 1.51, 7.1, 0, 'ENVO:Temperate grasslands, savannas, and shrubland biome', 'GAZ:United States of America', 6.8, 'SKD8', 4.32, 'Diesel Root', 'ENVO:plant-associated habitat', 'ANL', TRUE, TRUE, 'ENVO:soil', '2011-11-11 13:00', '1001:D9', 'Cannabis Soil Microbiome', 57.571893782, 32.5563076447, '1118232'),
    ('1.SKD4.640185', 'winter', 'n', '66 sand, 16.3 silt, 17.7 clay', '939928', 0.15, '3483', 'rhizosphere metagenome', 0.178, 114, 15, 1.51, 7.1, 0, 'ENVO:Temperate grasslands, savannas, and shrubland biome', 'GAZ:United States of America', 6.8, 'SKD4', 4.32, 'Diesel Rhizo', 'ENVO:plant-associated habitat', 'ANL', TRUE, TRUE, 'ENVO:soil', '2011-11-11 13:00', '1001:M9', 'Cannabis Soil Microbiome', 40.8623799474, 6.66444220187, '1118232'),
    ('1.SKB3.640195', 'winter', 'n', '64.6 sand, 17.6 silt, 17.8 clay', '410658', 0.15, '3483', 'soil metagenome', 0.164, 114, 15, 1.41, 7.15, 0, 'ENVO:Temperate grasslands, savannas, and shrubland biome', 'GAZ:United States of America', 6.94, 'SKB3', 5, 'Burmese bulk', 'ENVO:plant-associated habitat', 'ANL', TRUE, TRUE, 'ENVO:soil', '2011-11-11 13:00', '1001:M6', 'Cannabis Soil Microbiome', 95.2060749748, 27.3592668624, '1118232'),
    ('1.SKM1.640183', 'winter', 'n', '63.1 sand, 17.7 silt, 19.2 clay', '410658', 0.15, '3483', 'soil metagenome', 0.101, 114, 15, 1.3, 7.44, 0, 'ENVO:Temperate grasslands, savannas, and shrubland biome', 'GAZ:United States of America', 6.82, 'SKM1', 3.31, 'Bucu bulk', 'ENVO:plant-associated habitat', 'ANL', TRUE, TRUE, 'ENVO:soil', '2011-11-11 13:00', '1001:D1', 'Cannabis Soil Microbiome', 38.2627021402, 3.48274264219, '1118232'),
    ('1.SKB7.640196', 'winter', 'n', '64.6 sand, 17.6 silt, 17.8 clay', '1118232', 0.15, '3483', 'root metagenome', 0.164, 114, 15, 1.41, 7.15, 0, 'ENVO:Temperate grasslands, savannas, and shrubland biome', 'GAZ:United States of America', 6.94, 'SKB7', 5, 'Burmese root', 'ENVO:plant-associated habitat', 'ANL', TRUE, TRUE, 'ENVO:soil', '2011-11-11 13:00', '1001:M8', 'Cannabis Soil Microbiome', 13.089194595, 92.5274472082, '1118232'),
    ('1.SKD3.640198', 'winter', 'n', '66 sand, 16.3 silt, 17.7 clay', '410658', 0.15, '3483', 'soil metagenome', 0.178, 114, 15, 1.51, 7.1, 0, 'ENVO:Temperate grasslands, savannas, and shrubland biome', 'GAZ:United States of America', 6.8, 'SKD3', 4.32, 'Diesel bulk', 'ENVO:plant-associated habitat', 'ANL', TRUE, TRUE, 'ENVO:soil', '2011-11-11 13:00', '1001:B1', 'Cannabis Soil Microbiome', 84.0030227585, 66.8954849864, '1118232'),
    ('1.SKD7.640191', 'winter', 'n', '66 sand, 16.3 silt, 17.7 clay', '1118232', 0.15, '3483', 'root metagenome', 0.178, 114, 15, 1.51, 7.1, 0, 'ENVO:Temperate grasslands, savannas, and shrubland biome', 'GAZ:United States of America', 6.8, 'SKD7', 4.32, 'Diesel Root', 'ENVO:plant-associated habitat', 'ANL', TRUE, TRUE, 'ENVO:soil', '2011-11-11 13:00', '1001:D6', 'Cannabis Soil Microbiome', 68.51099627, 2.35063674718, '1118232'),
    ('1.SKD6.640190', 'winter', 'n', '66 sand, 16.3 silt, 17.7 clay', '939928', 0.15, '3483', 'rhizosphere metagenome', 0.178, 114, 15, 1.51, 7.1, 0, 'ENVO:Temperate grasslands, savannas, and shrubland biome', 'GAZ:United States of America', 6.8, 'SKD6', 4.32, 'Diesel Rhizo', 'ENVO:plant-associated habitat', 'ANL', TRUE, TRUE, 'ENVO:soil', '2011-11-11 13:00', '1001:B9', 'Cannabis Soil Microbiome', 29.1499460692, 82.1270418227, '1118232'),
    ('1.SKB2.640194', 'winter', 'n', '64.6 sand, 17.6 silt, 17.8 clay', '410658', 0.15, '3483', 'soil metagenome', 0.164, 114, 15, 1.41, 7.15, 0, 'ENVO:Temperate grasslands, savannas, and shrubland biome', 'GAZ:United States of America', 6.94, 'SKB2', 5, 'Burmese bulk', 'ENVO:plant-associated habitat', 'ANL', TRUE, TRUE, 'ENVO:soil', '2011-11-11 13:00', '1001:B4', 'Cannabis Soil Microbiome', 35.2374368957, 68.5041623253, '1118232'),
    ('1.SKM9.640192', 'winter', 'n', '63.1 sand, 17.7 silt, 19.2 clay', '1118232', 0.15, '3483', 'root metagenome', 0.101, 114, 15, 1.3, 7.44, 0, 'ENVO:Temperate grasslands, savannas, and shrubland biome', 'GAZ:United States of America', 6.82, 'SKM9', 3.31, 'Bucu Roots', 'ENVO:plant-associated habitat', 'ANL', TRUE, TRUE, 'ENVO:soil', '2011-11-11 13:00', '1001:B8', 'Cannabis Soil Microbiome', 12.7065957714, 84.9722975792, '1118232'),
    ('1.SKM6.640187', 'winter', 'n', '63.1 sand, 17.7 silt, 19.2 clay', '939928', 0.15, '3483', 'rhizosphere metagenome', 0.101, 114, 15, 1.3, 7.44, 0, 'ENVO:Temperate grasslands, savannas, and shrubland biome', 'GAZ:United States of America', 6.82, 'SKM6', 3.31, 'Bucu Rhizo', 'ENVO:plant-associated habitat', 'ANL', TRUE, TRUE, 'ENVO:soil', '2011-11-11 13:00', '1001:B2', 'Cannabis Soil Microbiome', 0.291867635913, 68.5945325743, '1118232'),
    ('1.SKD5.640186', 'winter', 'n', '66 sand, 16.3 silt, 17.7 clay', '939928', 0.15, '3483', 'rhizosphere metagenome', 0.178, 114, 15, 1.51, 7.1, 0, 'ENVO:Temperate grasslands, savannas, and shrubland biome', 'GAZ:United States of America', 6.8, 'SKD5', 4.32, 'Diesel Rhizo', 'ENVO:plant-associated habitat', 'ANL', TRUE, TRUE, 'ENVO:soil', '2011-11-11 13:00', '1001:M1', 'Cannabis Soil Microbiome', 85.4121476399, 15.6526750776, '1118232'),
    ('1.SKD1.640179', 'winter', 'n', '66 sand, 16.3 silt, 17.7 clay', '410658', 0.15, '3483', 'soil metagenome', 0.178, 114, 15, 1.51, 7.1, 0, 'ENVO:Temperate grasslands, savannas, and shrubland biome', 'GAZ:United States of America', 6.8, 'SKD1', 4.32, 'Diesel bulk', 'ENVO:plant-associated habitat', 'ANL', TRUE, TRUE, 'ENVO:soil', '2011-11-11 13:00', '1001:M5', 'Cannabis Soil Microbiome', 68.0991287718, 34.8360987059, '1118232');

-- Create a new prep template for the added raw data
INSERT INTO qiita.prep_template (data_type_id, preprocessing_status, investigation_type) VALUES (2, 'success', 'Metagenomics');

-- Add the common prep info for study 1
INSERT INTO qiita.prep_template_sample (prep_template_id, sample_id, ebi_experiment_accession) VALUES
    (1, '1.SKB8.640193', 'ERX0000000'),
    (1, '1.SKD8.640184', 'ERX0000001'),
    (1, '1.SKB7.640196', 'ERX0000002'),
    (1, '1.SKM9.640192', 'ERX0000003'),
    (1, '1.SKM4.640180', 'ERX0000004'),
    (1, '1.SKM5.640177', 'ERX0000005'),
    (1, '1.SKB5.640181', 'ERX0000006'),
    (1, '1.SKD6.640190', 'ERX0000007'),
    (1, '1.SKB2.640194', 'ERX0000008'),
    (1, '1.SKD2.640178', 'ERX0000009'),
    (1, '1.SKM7.640188', 'ERX0000010'),
    (1, '1.SKB1.640202', 'ERX0000011'),
    (1, '1.SKD1.640179', 'ERX0000012'),
    (1, '1.SKD3.640198', 'ERX0000013'),
    (1, '1.SKM8.640201', 'ERX0000014'),
    (1, '1.SKM2.640199', 'ERX0000015'),
    (1, '1.SKB9.640200', 'ERX0000016'),
    (1, '1.SKD5.640186', 'ERX0000017'),
    (1, '1.SKM3.640197', 'ERX0000018'),
    (1, '1.SKD9.640182', 'ERX0000019'),
    (1, '1.SKB4.640189', 'ERX0000020'),
    (1, '1.SKD7.640191', 'ERX0000021'),
    (1, '1.SKM6.640187', 'ERX0000022'),
    (1, '1.SKD4.640185', 'ERX0000023'),
    (1, '1.SKB3.640195', 'ERX0000024'),
    (1, '1.SKB6.640176', 'ERX0000025'),
    (1, '1.SKM1.640183', 'ERX0000026');

-- Add raw data prep columns
INSERT INTO qiita.prep_columns (prep_template_id, column_name, column_type) VALUES
    (1, 'sample_id', 'varchar'),
    (1, 'barcode', 'varchar'),
    (1, 'LIBRARY_CONSTRUCTION_PROTOCOL', 'varchar'),
    (1, 'primer', 'varchar'),
    (1, 'TARGET_SUBFRAGMENT', 'varchar'),
    (1, 'target_gene', 'varchar'),
    (1, 'RUN_CENTER', 'varchar'),
    (1, 'RUN_PREFIX', 'varchar'),
    (1, 'RUN_DATE', 'varchar'),
    (1, 'EXPERIMENT_CENTER', 'varchar'),
    (1, 'EXPERIMENT_DESIGN_DESCRIPTION', 'varchar'),
    (1, 'EXPERIMENT_TITLE', 'varchar'),
    (1, 'PLATFORM', 'varchar'),
    (1, 'INSTRUMENT_MODEL', 'varchar'),
    (1, 'SAMP_SIZE', 'varchar'),
    (1, 'SEQUENCING_METH', 'varchar'),
    (1, 'illumina_technology', 'varchar'),
    (1, 'SAMPLE_CENTER', 'varchar'),
    (1, 'pcr_primers', 'varchar'),
    (1, 'STUDY_CENTER', 'varchar'),
    (1, 'center_name', 'varchar'),
    (1, 'center_project_name', 'varchar'),
    (1, 'emp_status', 'varchar');

-- Crate the prep_1 dynamic table
CREATE TABLE qiita.prep_1 (
    sample_id                       varchar,
    barcode                         varchar,
    LIBRARY_CONSTRUCTION_PROTOCOL   varchar,
    primer                          varchar,
    TARGET_SUBFRAGMENT              varchar,
    target_gene                     varchar,
    RUN_CENTER                      varchar,
    RUN_PREFIX                      varchar,
    RUN_DATE                        varchar,
    EXPERIMENT_CENTER               varchar,
    EXPERIMENT_DESIGN_DESCRIPTION   varchar,
    EXPERIMENT_TITLE                varchar,
    PLATFORM                        varchar,
    INSTRUMENT_MODEL                varchar,
    SAMP_SIZE                       varchar,
    SEQUENCING_METH                 varchar,
    illumina_technology             varchar,
    SAMPLE_CENTER                   varchar,
    pcr_primers                     varchar,
    STUDY_CENTER                    varchar,
    center_name                     varchar,
    center_project_name             varchar,
    emp_status                      varchar,
    CONSTRAINT pk_prep_1 PRIMARY KEY ( sample_id )
);

-- Populates the prep_1 dynamic table
INSERT INTO qiita.prep_1 (sample_id, barcode, LIBRARY_CONSTRUCTION_PROTOCOL, primer, TARGET_SUBFRAGMENT, target_gene, RUN_CENTER, RUN_PREFIX, RUN_DATE, EXPERIMENT_CENTER, EXPERIMENT_DESIGN_DESCRIPTION, EXPERIMENT_TITLE, PLATFORM, INSTRUMENT_MODEL, SAMP_SIZE, SEQUENCING_METH, illumina_technology, SAMPLE_CENTER, pcr_primers, STUDY_CENTER, center_name, center_project_name, emp_status) VALUES
    ('1.SKB1.640202', 'GTCCGCAAGTTA', 'This analysis was done as in Caporaso et al 2011 Genome research. The PCR primers (F515/R806) were developed against the V4 region of the 16S rRNA (both bacteria and archaea), which we determined would yield optimal community clustering with reads of this length using a procedure similar to that of ref. 15. [For reference, this primer pair amplifies the region 533_786 in the Escherichia coli strain 83972 sequence (greengenes accession no. prokMSA_id:470367).] The reverse PCR primer is barcoded with a 12-base error-correcting Golay code to facilitate multiplexing of up to 1,500 samples per lane, and both PCR primers contain sequencer adapter regions.', 'GTGCCAGCMGCCGCGGTAA', 'V4', '16S rRNA', 'ANL', 's_G1_L001_sequences', '8/1/12', 'ANL', 'micro biome of soil and rhizosphere of cannabis plants from CA', 'Cannabis Soil Microbiome', 'Illumina', 'Illumina MiSeq', '.25,g', 'Sequencing by synthesis', 'MiSeq', 'ANL', 'FWD:GTGCCAGCMGCCGCGGTAA; REV:GGACTACHVGGGTWTCTAAT', 'CCME', 'ANL', NULL, 'EMP'),
    ('1.SKB2.640194', 'CGTAGAGCTCTC', 'This analysis was done as in Caporaso et al 2011 Genome research. The PCR primers (F515/R806) were developed against the V4 region of the 16S rRNA (both bacteria and archaea), which we determined would yield optimal community clustering with reads of this length using a procedure similar to that of ref. 15. [For reference, this primer pair amplifies the region 533_786 in the Escherichia coli strain 83972 sequence (greengenes accession no. prokMSA_id:470367).] The reverse PCR primer is barcoded with a 12-base error-correcting Golay code to facilitate multiplexing of up to 1,500 samples per lane, and both PCR primers contain sequencer adapter regions.', 'GTGCCAGCMGCCGCGGTAA', 'V4', '16S rRNA', 'ANL', 's_G1_L001_sequences', '8/1/12', 'ANL', 'micro biome of soil and rhizosphere of cannabis plants from CA', 'Cannabis Soil Microbiome', 'Illumina', 'Illumina MiSeq', '.25,g', 'Sequencing by synthesis', 'MiSeq', 'ANL', 'FWD:GTGCCAGCMGCCGCGGTAA; REV:GGACTACHVGGGTWTCTAAT', 'CCME', 'ANL', NULL, 'EMP'),
    ('1.SKB3.640195', 'CCTCTGAGAGCT', 'This analysis was done as in Caporaso et al 2011 Genome research. The PCR primers (F515/R806) were developed against the V4 region of the 16S rRNA (both bacteria and archaea), which we determined would yield optimal community clustering with reads of this length using a procedure similar to that of ref. 15. [For reference, this primer pair amplifies the region 533_786 in the Escherichia coli strain 83972 sequence (greengenes accession no. prokMSA_id:470367).] The reverse PCR primer is barcoded with a 12-base error-correcting Golay code to facilitate multiplexing of up to 1,500 samples per lane, and both PCR primers contain sequencer adapter regions.', 'GTGCCAGCMGCCGCGGTAA', 'V4', '16S rRNA', 'ANL', 's_G1_L001_sequences', '8/1/12', 'ANL', 'micro biome of soil and rhizosphere of cannabis plants from CA', 'Cannabis Soil Microbiome', 'Illumina', 'Illumina MiSeq', '.25,g', 'Sequencing by synthesis', 'MiSeq', 'ANL', 'FWD:GTGCCAGCMGCCGCGGTAA; REV:GGACTACHVGGGTWTCTAAT', 'CCME', 'ANL', NULL, 'EMP'),
    ('1.SKB4.640189', 'CCTCGATGCAGT', 'This analysis was done as in Caporaso et al 2011 Genome research. The PCR primers (F515/R806) were developed against the V4 region of the 16S rRNA (both bacteria and archaea), which we determined would yield optimal community clustering with reads of this length using a procedure similar to that of ref. 15. [For reference, this primer pair amplifies the region 533_786 in the Escherichia coli strain 83972 sequence (greengenes accession no. prokMSA_id:470367).] The reverse PCR primer is barcoded with a 12-base error-correcting Golay code to facilitate multiplexing of up to 1,500 samples per lane, and both PCR primers contain sequencer adapter regions.', 'GTGCCAGCMGCCGCGGTAA', 'V4', '16S rRNA', 'ANL', 's_G1_L001_sequences', '8/1/12', 'ANL', 'micro biome of soil and rhizosphere of cannabis plants from CA', 'Cannabis Soil Microbiome', 'Illumina', 'Illumina MiSeq', '.25,g', 'Sequencing by synthesis', 'MiSeq', 'ANL', 'FWD:GTGCCAGCMGCCGCGGTAA; REV:GGACTACHVGGGTWTCTAAT', 'CCME', 'ANL', NULL, 'EMP'),
    ('1.SKB5.640181', 'GCGGACTATTCA', 'This analysis was done as in Caporaso et al 2011 Genome research. The PCR primers (F515/R806) were developed against the V4 region of the 16S rRNA (both bacteria and archaea), which we determined would yield optimal community clustering with reads of this length using a procedure similar to that of ref. 15. [For reference, this primer pair amplifies the region 533_786 in the Escherichia coli strain 83972 sequence (greengenes accession no. prokMSA_id:470367).] The reverse PCR primer is barcoded with a 12-base error-correcting Golay code to facilitate multiplexing of up to 1,500 samples per lane, and both PCR primers contain sequencer adapter regions.', 'GTGCCAGCMGCCGCGGTAA', 'V4', '16S rRNA', 'ANL', 's_G1_L001_sequences', '8/1/12', 'ANL', 'micro biome of soil and rhizosphere of cannabis plants from CA', 'Cannabis Soil Microbiome', 'Illumina', 'Illumina MiSeq', '.25,g', 'Sequencing by synthesis', 'MiSeq', 'ANL', 'FWD:GTGCCAGCMGCCGCGGTAA; REV:GGACTACHVGGGTWTCTAAT', 'CCME', 'ANL', NULL, 'EMP'),
    ('1.SKB6.640176', 'CGTGCACAATTG', 'This analysis was done as in Caporaso et al 2011 Genome research. The PCR primers (F515/R806) were developed against the V4 region of the 16S rRNA (both bacteria and archaea), which we determined would yield optimal community clustering with reads of this length using a procedure similar to that of ref. 15. [For reference, this primer pair amplifies the region 533_786 in the Escherichia coli strain 83972 sequence (greengenes accession no. prokMSA_id:470367).] The reverse PCR primer is barcoded with a 12-base error-correcting Golay code to facilitate multiplexing of up to 1,500 samples per lane, and both PCR primers contain sequencer adapter regions.', 'GTGCCAGCMGCCGCGGTAA', 'V4', '16S rRNA', 'ANL', 's_G1_L001_sequences', '8/1/12', 'ANL', 'micro biome of soil and rhizosphere of cannabis plants from CA', 'Cannabis Soil Microbiome', 'Illumina', 'Illumina MiSeq', '.25,g', 'Sequencing by synthesis', 'MiSeq', 'ANL', 'FWD:GTGCCAGCMGCCGCGGTAA; REV:GGACTACHVGGGTWTCTAAT', 'CCME', 'ANL', NULL, 'EMP'),
    ('1.SKB7.640196', 'CGGCCTAAGTTC', 'This analysis was done as in Caporaso et al 2011 Genome research. The PCR primers (F515/R806) were developed against the V4 region of the 16S rRNA (both bacteria and archaea), which we determined would yield optimal community clustering with reads of this length using a procedure similar to that of ref. 15. [For reference, this primer pair amplifies the region 533_786 in the Escherichia coli strain 83972 sequence (greengenes accession no. prokMSA_id:470367).] The reverse PCR primer is barcoded with a 12-base error-correcting Golay code to facilitate multiplexing of up to 1,500 samples per lane, and both PCR primers contain sequencer adapter regions.', 'GTGCCAGCMGCCGCGGTAA', 'V4', '16S rRNA', 'ANL', 's_G1_L001_sequences', '8/1/12', 'ANL', 'micro biome of soil and rhizosphere of cannabis plants from CA', 'Cannabis Soil Microbiome', 'Illumina', 'Illumina MiSeq', '.25,g', 'Sequencing by synthesis', 'MiSeq', 'ANL', 'FWD:GTGCCAGCMGCCGCGGTAA; REV:GGACTACHVGGGTWTCTAAT', 'CCME', 'ANL', NULL, 'EMP'),
    ('1.SKB8.640193', 'AGCGCTCACATC', 'This analysis was done as in Caporaso et al 2011 Genome research. The PCR primers (F515/R806) were developed against the V4 region of the 16S rRNA (both bacteria and archaea), which we determined would yield optimal community clustering with reads of this length using a procedure similar to that of ref. 15. [For reference, this primer pair amplifies the region 533_786 in the Escherichia coli strain 83972 sequence (greengenes accession no. prokMSA_id:470367).] The reverse PCR primer is barcoded with a 12-base error-correcting Golay code to facilitate multiplexing of up to 1,500 samples per lane, and both PCR primers contain sequencer adapter regions.', 'GTGCCAGCMGCCGCGGTAA', 'V4', '16S rRNA', 'ANL', 's_G1_L001_sequences', '8/1/12', 'ANL', 'micro biome of soil and rhizosphere of cannabis plants from CA', 'Cannabis Soil Microbiome', 'Illumina', 'Illumina MiSeq', '.25,g', 'Sequencing by synthesis', 'MiSeq', 'ANL', 'FWD:GTGCCAGCMGCCGCGGTAA; REV:GGACTACHVGGGTWTCTAAT', 'CCME', 'ANL', NULL, 'EMP'),
    ('1.SKB9.640200', 'TGGTTATGGCAC', 'This analysis was done as in Caporaso et al 2011 Genome research. The PCR primers (F515/R806) were developed against the V4 region of the 16S rRNA (both bacteria and archaea), which we determined would yield optimal community clustering with reads of this length using a procedure similar to that of ref. 15. [For reference, this primer pair amplifies the region 533_786 in the Escherichia coli strain 83972 sequence (greengenes accession no. prokMSA_id:470367).] The reverse PCR primer is barcoded with a 12-base error-correcting Golay code to facilitate multiplexing of up to 1,500 samples per lane, and both PCR primers contain sequencer adapter regions.', 'GTGCCAGCMGCCGCGGTAA', 'V4', '16S rRNA', 'ANL', 's_G1_L001_sequences', '8/1/12', 'ANL', 'micro biome of soil and rhizosphere of cannabis plants from CA', 'Cannabis Soil Microbiome', 'Illumina', 'Illumina MiSeq', '.25,g', 'Sequencing by synthesis', 'MiSeq', 'ANL', 'FWD:GTGCCAGCMGCCGCGGTAA; REV:GGACTACHVGGGTWTCTAAT', 'CCME', 'ANL', NULL, 'EMP'),
    ('1.SKD1.640179', 'CGAGGTTCTGAT', 'This analysis was done as in Caporaso et al 2011 Genome research. The PCR primers (F515/R806) were developed against the V4 region of the 16S rRNA (both bacteria and archaea), which we determined would yield optimal community clustering with reads of this length using a procedure similar to that of ref. 15. [For reference, this primer pair amplifies the region 533_786 in the Escherichia coli strain 83972 sequence (greengenes accession no. prokMSA_id:470367).] The reverse PCR primer is barcoded with a 12-base error-correcting Golay code to facilitate multiplexing of up to 1,500 samples per lane, and both PCR primers contain sequencer adapter regions.', 'GTGCCAGCMGCCGCGGTAA', 'V4', '16S rRNA', 'ANL', 's_G1_L001_sequences', '8/1/12', 'ANL', 'micro biome of soil and rhizosphere of cannabis plants from CA', 'Cannabis Soil Microbiome', 'Illumina', 'Illumina MiSeq', '.25,g', 'Sequencing by synthesis', 'MiSeq', 'ANL', 'FWD:GTGCCAGCMGCCGCGGTAA; REV:GGACTACHVGGGTWTCTAAT', 'CCME', 'ANL', NULL, 'EMP'),
    ('1.SKD2.640178', 'AACTCCTGTGGA', 'This analysis was done as in Caporaso et al 2011 Genome research. The PCR primers (F515/R806) were developed against the V4 region of the 16S rRNA (both bacteria and archaea), which we determined would yield optimal community clustering with reads of this length using a procedure similar to that of ref. 15. [For reference, this primer pair amplifies the region 533_786 in the Escherichia coli strain 83972 sequence (greengenes accession no. prokMSA_id:470367).] The reverse PCR primer is barcoded with a 12-base error-correcting Golay code to facilitate multiplexing of up to 1,500 samples per lane, and both PCR primers contain sequencer adapter regions.', 'GTGCCAGCMGCCGCGGTAA', 'V4', '16S rRNA', 'ANL', 's_G1_L001_sequences', '8/1/12', 'ANL', 'micro biome of soil and rhizosphere of cannabis plants from CA', 'Cannabis Soil Microbiome', 'Illumina', 'Illumina MiSeq', '.25,g', 'Sequencing by synthesis', 'MiSeq', 'ANL', 'FWD:GTGCCAGCMGCCGCGGTAA; REV:GGACTACHVGGGTWTCTAAT', 'CCME', 'ANL', NULL, 'EMP'),
    ('1.SKD3.640198', 'TAATGGTCGTAG', 'This analysis was done as in Caporaso et al 2011 Genome research. The PCR primers (F515/R806) were developed against the V4 region of the 16S rRNA (both bacteria and archaea), which we determined would yield optimal community clustering with reads of this length using a procedure similar to that of ref. 15. [For reference, this primer pair amplifies the region 533_786 in the Escherichia coli strain 83972 sequence (greengenes accession no. prokMSA_id:470367).] The reverse PCR primer is barcoded with a 12-base error-correcting Golay code to facilitate multiplexing of up to 1,500 samples per lane, and both PCR primers contain sequencer adapter regions.', 'GTGCCAGCMGCCGCGGTAA', 'V4', '16S rRNA', 'ANL', 's_G1_L001_sequences', '8/1/12', 'ANL', 'micro biome of soil and rhizosphere of cannabis plants from CA', 'Cannabis Soil Microbiome', 'Illumina', 'Illumina MiSeq', '.25,g', 'Sequencing by synthesis', 'MiSeq', 'ANL', 'FWD:GTGCCAGCMGCCGCGGTAA; REV:GGACTACHVGGGTWTCTAAT', 'CCME', 'ANL', NULL, 'EMP'),
    ('1.SKD4.640185', 'TTGCACCGTCGA', 'This analysis was done as in Caporaso et al 2011 Genome research. The PCR primers (F515/R806) were developed against the V4 region of the 16S rRNA (both bacteria and archaea), which we determined would yield optimal community clustering with reads of this length using a procedure similar to that of ref. 15. [For reference, this primer pair amplifies the region 533_786 in the Escherichia coli strain 83972 sequence (greengenes accession no. prokMSA_id:470367).] The reverse PCR primer is barcoded with a 12-base error-correcting Golay code to facilitate multiplexing of up to 1,500 samples per lane, and both PCR primers contain sequencer adapter regions.', 'GTGCCAGCMGCCGCGGTAA', 'V4', '16S rRNA', 'ANL', 's_G1_L001_sequences', '8/1/12', 'ANL', 'micro biome of soil and rhizosphere of cannabis plants from CA', 'Cannabis Soil Microbiome', 'Illumina', 'Illumina MiSeq', '.25,g', 'Sequencing by synthesis', 'MiSeq', 'ANL', 'FWD:GTGCCAGCMGCCGCGGTAA; REV:GGACTACHVGGGTWTCTAAT', 'CCME', 'ANL', NULL, 'EMP'),
    ('1.SKD5.640186', 'TGCTACAGACGT', 'This analysis was done as in Caporaso et al 2011 Genome research. The PCR primers (F515/R806) were developed against the V4 region of the 16S rRNA (both bacteria and archaea), which we determined would yield optimal community clustering with reads of this length using a procedure similar to that of ref. 15. [For reference, this primer pair amplifies the region 533_786 in the Escherichia coli strain 83972 sequence (greengenes accession no. prokMSA_id:470367).] The reverse PCR primer is barcoded with a 12-base error-correcting Golay code to facilitate multiplexing of up to 1,500 samples per lane, and both PCR primers contain sequencer adapter regions.', 'GTGCCAGCMGCCGCGGTAA', 'V4', '16S rRNA', 'ANL', 's_G1_L001_sequences', '8/1/12', 'ANL', 'micro biome of soil and rhizosphere of cannabis plants from CA', 'Cannabis Soil Microbiome', 'Illumina', 'Illumina MiSeq', '.25,g', 'Sequencing by synthesis', 'MiSeq', 'ANL', 'FWD:GTGCCAGCMGCCGCGGTAA; REV:GGACTACHVGGGTWTCTAAT', 'CCME', 'ANL', NULL, 'EMP'),
    ('1.SKD6.640190', 'ATGGCCTGACTA', 'This analysis was done as in Caporaso et al 2011 Genome research. The PCR primers (F515/R806) were developed against the V4 region of the 16S rRNA (both bacteria and archaea), which we determined would yield optimal community clustering with reads of this length using a procedure similar to that of ref. 15. [For reference, this primer pair amplifies the region 533_786 in the Escherichia coli strain 83972 sequence (greengenes accession no. prokMSA_id:470367).] The reverse PCR primer is barcoded with a 12-base error-correcting Golay code to facilitate multiplexing of up to 1,500 samples per lane, and both PCR primers contain sequencer adapter regions.', 'GTGCCAGCMGCCGCGGTAA', 'V4', '16S rRNA', 'ANL', 's_G1_L001_sequences', '8/1/12', 'ANL', 'micro biome of soil and rhizosphere of cannabis plants from CA', 'Cannabis Soil Microbiome', 'Illumina', 'Illumina MiSeq', '.25,g', 'Sequencing by synthesis', 'MiSeq', 'ANL', 'FWD:GTGCCAGCMGCCGCGGTAA; REV:GGACTACHVGGGTWTCTAAT', 'CCME', 'ANL', NULL, 'EMP'),
    ('1.SKD7.640191', 'ACGCACATACAA', 'This analysis was done as in Caporaso et al 2011 Genome research. The PCR primers (F515/R806) were developed against the V4 region of the 16S rRNA (both bacteria and archaea), which we determined would yield optimal community clustering with reads of this length using a procedure similar to that of ref. 15. [For reference, this primer pair amplifies the region 533_786 in the Escherichia coli strain 83972 sequence (greengenes accession no. prokMSA_id:470367).] The reverse PCR primer is barcoded with a 12-base error-correcting Golay code to facilitate multiplexing of up to 1,500 samples per lane, and both PCR primers contain sequencer adapter regions.', 'GTGCCAGCMGCCGCGGTAA', 'V4', '16S rRNA', 'ANL', 's_G1_L001_sequences', '8/1/12', 'ANL', 'micro biome of soil and rhizosphere of cannabis plants from CA', 'Cannabis Soil Microbiome', 'Illumina', 'Illumina MiSeq', '.25,g', 'Sequencing by synthesis', 'MiSeq', 'ANL', 'FWD:GTGCCAGCMGCCGCGGTAA; REV:GGACTACHVGGGTWTCTAAT', 'CCME', 'ANL', NULL, 'EMP'),
    ('1.SKD8.640184', 'TGAGTGGTCTGT', 'This analysis was done as in Caporaso et al 2011 Genome research. The PCR primers (F515/R806) were developed against the V4 region of the 16S rRNA (both bacteria and archaea), which we determined would yield optimal community clustering with reads of this length using a procedure similar to that of ref. 15. [For reference, this primer pair amplifies the region 533_786 in the Escherichia coli strain 83972 sequence (greengenes accession no. prokMSA_id:470367).] The reverse PCR primer is barcoded with a 12-base error-correcting Golay code to facilitate multiplexing of up to 1,500 samples per lane, and both PCR primers contain sequencer adapter regions.', 'GTGCCAGCMGCCGCGGTAA', 'V4', '16S rRNA', 'ANL', 's_G1_L001_sequences', '8/1/12', 'ANL', 'micro biome of soil and rhizosphere of cannabis plants from CA', 'Cannabis Soil Microbiome', 'Illumina', 'Illumina MiSeq', '.25,g', 'Sequencing by synthesis', 'MiSeq', 'ANL', 'FWD:GTGCCAGCMGCCGCGGTAA; REV:GGACTACHVGGGTWTCTAAT', 'CCME', 'ANL', NULL, 'EMP'),
    ('1.SKD9.640182', 'GATAGCACTCGT', 'This analysis was done as in Caporaso et al 2011 Genome research. The PCR primers (F515/R806) were developed against the V4 region of the 16S rRNA (both bacteria and archaea), which we determined would yield optimal community clustering with reads of this length using a procedure similar to that of ref. 15. [For reference, this primer pair amplifies the region 533_786 in the Escherichia coli strain 83972 sequence (greengenes accession no. prokMSA_id:470367).] The reverse PCR primer is barcoded with a 12-base error-correcting Golay code to facilitate multiplexing of up to 1,500 samples per lane, and both PCR primers contain sequencer adapter regions.', 'GTGCCAGCMGCCGCGGTAA', 'V4', '16S rRNA', 'ANL', 's_G1_L001_sequences', '8/1/12', 'ANL', 'micro biome of soil and rhizosphere of cannabis plants from CA', 'Cannabis Soil Microbiome', 'Illumina', 'Illumina MiSeq', '.25,g', 'Sequencing by synthesis', 'MiSeq', 'ANL', 'FWD:GTGCCAGCMGCCGCGGTAA; REV:GGACTACHVGGGTWTCTAAT', 'CCME', 'ANL', NULL, 'EMP'),
    ('1.SKM1.640183', 'TAGCGCGAACTT', 'This analysis was done as in Caporaso et al 2011 Genome research. The PCR primers (F515/R806) were developed against the V4 region of the 16S rRNA (both bacteria and archaea), which we determined would yield optimal community clustering with reads of this length using a procedure similar to that of ref. 15. [For reference, this primer pair amplifies the region 533_786 in the Escherichia coli strain 83972 sequence (greengenes accession no. prokMSA_id:470367).] The reverse PCR primer is barcoded with a 12-base error-correcting Golay code to facilitate multiplexing of up to 1,500 samples per lane, and both PCR primers contain sequencer adapter regions.', 'GTGCCAGCMGCCGCGGTAA', 'V4', '16S rRNA', 'ANL', 's_G1_L001_sequences', '8/1/12', 'ANL', 'micro biome of soil and rhizosphere of cannabis plants from CA', 'Cannabis Soil Microbiome', 'Illumina', 'Illumina MiSeq', '.25,g', 'Sequencing by synthesis', 'MiSeq', 'ANL', 'FWD:GTGCCAGCMGCCGCGGTAA; REV:GGACTACHVGGGTWTCTAAT', 'CCME', 'ANL', NULL, 'EMP'),
    ('1.SKM2.640199', 'CATACACGCACC', 'This analysis was done as in Caporaso et al 2011 Genome research. The PCR primers (F515/R806) were developed against the V4 region of the 16S rRNA (both bacteria and archaea), which we determined would yield optimal community clustering with reads of this length using a procedure similar to that of ref. 15. [For reference, this primer pair amplifies the region 533_786 in the Escherichia coli strain 83972 sequence (greengenes accession no. prokMSA_id:470367).] The reverse PCR primer is barcoded with a 12-base error-correcting Golay code to facilitate multiplexing of up to 1,500 samples per lane, and both PCR primers contain sequencer adapter regions.', 'GTGCCAGCMGCCGCGGTAA', 'V4', '16S rRNA', 'ANL', 's_G1_L001_sequences', '8/1/12', 'ANL', 'micro biome of soil and rhizosphere of cannabis plants from CA', 'Cannabis Soil Microbiome', 'Illumina', 'Illumina MiSeq', '.25,g', 'Sequencing by synthesis', 'MiSeq', 'ANL', 'FWD:GTGCCAGCMGCCGCGGTAA; REV:GGACTACHVGGGTWTCTAAT', 'CCME', 'ANL', NULL, 'EMP'),
    ('1.SKM3.640197', 'ACCTCAGTCAAG', 'This analysis was done as in Caporaso et al 2011 Genome research. The PCR primers (F515/R806) were developed against the V4 region of the 16S rRNA (both bacteria and archaea), which we determined would yield optimal community clustering with reads of this length using a procedure similar to that of ref. 15. [For reference, this primer pair amplifies the region 533_786 in the Escherichia coli strain 83972 sequence (greengenes accession no. prokMSA_id:470367).] The reverse PCR primer is barcoded with a 12-base error-correcting Golay code to facilitate multiplexing of up to 1,500 samples per lane, and both PCR primers contain sequencer adapter regions.', 'GTGCCAGCMGCCGCGGTAA', 'V4', '16S rRNA', 'ANL', 's_G1_L001_sequences', '8/1/12', 'ANL', 'micro biome of soil and rhizosphere of cannabis plants from CA', 'Cannabis Soil Microbiome', 'Illumina', 'Illumina MiSeq', '.25,g', 'Sequencing by synthesis', 'MiSeq', 'ANL', 'FWD:GTGCCAGCMGCCGCGGTAA; REV:GGACTACHVGGGTWTCTAAT', 'CCME', 'ANL', NULL, 'EMP'),
    ('1.SKM4.640180', 'TCGACCAAACAC', 'This analysis was done as in Caporaso et al 2011 Genome research. The PCR primers (F515/R806) were developed against the V4 region of the 16S rRNA (both bacteria and archaea), which we determined would yield optimal community clustering with reads of this length using a procedure similar to that of ref. 15. [For reference, this primer pair amplifies the region 533_786 in the Escherichia coli strain 83972 sequence (greengenes accession no. prokMSA_id:470367).] The reverse PCR primer is barcoded with a 12-base error-correcting Golay code to facilitate multiplexing of up to 1,500 samples per lane, and both PCR primers contain sequencer adapter regions.', 'GTGCCAGCMGCCGCGGTAA', 'V4', '16S rRNA', 'ANL', 's_G1_L001_sequences', '8/1/12', 'ANL', 'micro biome of soil and rhizosphere of cannabis plants from CA', 'Cannabis Soil Microbiome', 'Illumina', 'Illumina MiSeq', '.25,g', 'Sequencing by synthesis', 'MiSeq', 'ANL', 'FWD:GTGCCAGCMGCCGCGGTAA; REV:GGACTACHVGGGTWTCTAAT', 'CCME', 'ANL', NULL, 'EMP'),
    ('1.SKM5.640177', 'CCACCCAGTAAC', 'This analysis was done as in Caporaso et al 2011 Genome research. The PCR primers (F515/R806) were developed against the V4 region of the 16S rRNA (both bacteria and archaea), which we determined would yield optimal community clustering with reads of this length using a procedure similar to that of ref. 15. [For reference, this primer pair amplifies the region 533_786 in the Escherichia coli strain 83972 sequence (greengenes accession no. prokMSA_id:470367).] The reverse PCR primer is barcoded with a 12-base error-correcting Golay code to facilitate multiplexing of up to 1,500 samples per lane, and both PCR primers contain sequencer adapter regions.', 'GTGCCAGCMGCCGCGGTAA', 'V4', '16S rRNA', 'ANL', 's_G1_L001_sequences', '8/1/12', 'ANL', 'micro biome of soil and rhizosphere of cannabis plants from CA', 'Cannabis Soil Microbiome', 'Illumina', 'Illumina MiSeq', '.25,g', 'Sequencing by synthesis', 'MiSeq', 'ANL', 'FWD:GTGCCAGCMGCCGCGGTAA; REV:GGACTACHVGGGTWTCTAAT', 'CCME', 'ANL', NULL, 'EMP'),
    ('1.SKM6.640187', 'ATATCGCGATGA', 'This analysis was done as in Caporaso et al 2011 Genome research. The PCR primers (F515/R806) were developed against the V4 region of the 16S rRNA (both bacteria and archaea), which we determined would yield optimal community clustering with reads of this length using a procedure similar to that of ref. 15. [For reference, this primer pair amplifies the region 533_786 in the Escherichia coli strain 83972 sequence (greengenes accession no. prokMSA_id:470367).] The reverse PCR primer is barcoded with a 12-base error-correcting Golay code to facilitate multiplexing of up to 1,500 samples per lane, and both PCR primers contain sequencer adapter regions.', 'GTGCCAGCMGCCGCGGTAA', 'V4', '16S rRNA', 'ANL', 's_G1_L001_sequences', '8/1/12', 'ANL', 'micro biome of soil and rhizosphere of cannabis plants from CA', 'Cannabis Soil Microbiome', 'Illumina', 'Illumina MiSeq', '.25,g', 'Sequencing by synthesis', 'MiSeq', 'ANL', 'FWD:GTGCCAGCMGCCGCGGTAA; REV:GGACTACHVGGGTWTCTAAT', 'CCME', 'ANL', NULL, 'EMP'),
    ('1.SKM7.640188', 'CGCCGGTAATCT', 'This analysis was done as in Caporaso et al 2011 Genome research. The PCR primers (F515/R806) were developed against the V4 region of the 16S rRNA (both bacteria and archaea), which we determined would yield optimal community clustering with reads of this length using a procedure similar to that of ref. 15. [For reference, this primer pair amplifies the region 533_786 in the Escherichia coli strain 83972 sequence (greengenes accession no. prokMSA_id:470367).] The reverse PCR primer is barcoded with a 12-base error-correcting Golay code to facilitate multiplexing of up to 1,500 samples per lane, and both PCR primers contain sequencer adapter regions.', 'GTGCCAGCMGCCGCGGTAA', 'V4', '16S rRNA', 'ANL', 's_G1_L001_sequences', '8/1/12', 'ANL', 'micro biome of soil and rhizosphere of cannabis plants from CA', 'Cannabis Soil Microbiome', 'Illumina', 'Illumina MiSeq', '.25,g', 'Sequencing by synthesis', 'MiSeq', 'ANL', 'FWD:GTGCCAGCMGCCGCGGTAA; REV:GGACTACHVGGGTWTCTAAT', 'CCME', 'ANL', NULL, 'EMP'),
    ('1.SKM8.640201', 'CCGATGCCTTGA', 'This analysis was done as in Caporaso et al 2011 Genome research. The PCR primers (F515/R806) were developed against the V4 region of the 16S rRNA (both bacteria and archaea), which we determined would yield optimal community clustering with reads of this length using a procedure similar to that of ref. 15. [For reference, this primer pair amplifies the region 533_786 in the Escherichia coli strain 83972 sequence (greengenes accession no. prokMSA_id:470367).] The reverse PCR primer is barcoded with a 12-base error-correcting Golay code to facilitate multiplexing of up to 1,500 samples per lane, and both PCR primers contain sequencer adapter regions.', 'GTGCCAGCMGCCGCGGTAA', 'V4', '16S rRNA', 'ANL', 's_G1_L001_sequences', '8/1/12', 'ANL', 'micro biome of soil and rhizosphere of cannabis plants from CA', 'Cannabis Soil Microbiome', 'Illumina', 'Illumina MiSeq', '.25,g', 'Sequencing by synthesis', 'MiSeq', 'ANL', 'FWD:GTGCCAGCMGCCGCGGTAA; REV:GGACTACHVGGGTWTCTAAT', 'CCME', 'ANL', NULL, 'EMP'),
    ('1.SKM9.640192', 'AGCAGGCACGAA', 'This analysis was done as in Caporaso et al 2011 Genome research. The PCR primers (F515/R806) were developed against the V4 region of the 16S rRNA (both bacteria and archaea), which we determined would yield optimal community clustering with reads of this length using a procedure similar to that of ref. 15. [For reference, this primer pair amplifies the region 533_786 in the Escherichia coli strain 83972 sequence (greengenes accession no. prokMSA_id:470367).] The reverse PCR primer is barcoded with a 12-base error-correcting Golay code to facilitate multiplexing of up to 1,500 samples per lane, and both PCR primers contain sequencer adapter regions.', 'GTGCCAGCMGCCGCGGTAA', 'V4', '16S rRNA', 'ANL', 's_G1_L001_sequences', '8/1/12', 'ANL', 'micro biome of soil and rhizosphere of cannabis plants from CA', 'Cannabis Soil Microbiome', 'Illumina', 'Illumina MiSeq', '.25,g', 'Sequencing by synthesis', 'MiSeq', 'ANL', 'FWD:GTGCCAGCMGCCGCGGTAA; REV:GGACTACHVGGGTWTCTAAT', 'CCME', 'ANL', NULL, 'EMP');

-- Link the prep template to the study
INSERT INTO qiita.study_prep_template (study_id, prep_template_id) VALUES (1, 1);

-- Insert some artifacts
--   1 (Raw fastq) ---> 2 (demultiplexed) ---> 4 (otu table)
--                  \-> 3 (demultiplexed)
INSERT INTO qiita.artifact (name, generated_timestamp, command_id, command_parameters,
                            visibility_id, artifact_type_id, data_type_id)
    VALUES ('Raw data 1', 'Mon Oct 1 09:30:27 2012', NULL, NULL, 3, 3, 2),
           ('Demultiplexed 1', 'Mon Oct 1 10:30:27 2012', 1, '{"max_bad_run_length":3,"min_per_read_length_fraction":0.75,"sequence_max_n":0,"rev_comp_barcode":false,"rev_comp_mapping_barcodes":false,"rev_comp":false,"phred_quality_threshold":3,"barcode_type":"golay_12","max_barcode_errors":1.5,"input_data":1}'::json,
            3, 6, 2),
           ('Demultiplexed 2', 'Mon Oct 1 11:30:27 2012', 1, '{"max_bad_run_length":3,"min_per_read_length_fraction":0.75,"sequence_max_n":0,"rev_comp_barcode":false,"rev_comp_mapping_barcodes":true,"rev_comp":false,"phred_quality_threshold":3,"barcode_type":"golay_12","max_barcode_errors":1.5,"input_data":1}'::json,
            3, 6, 2),
           ('BIOM', 'Tue Oct 2 17:30:00 2012', 3, '{"reference":1,"sortmerna_e_value":1,"sortmerna_max_pos":10000,"similarity":0.97,"sortmerna_coverage":0.97,"threads":1,"input_data":2}'::json,
<<<<<<< HEAD
            3, 7, 2);
=======
            3, 7, 2, FALSE, FALSE),
           ('BIOM', 'Tue Oct 2 17:30:00 2012', 3, '{"reference":1,"sortmerna_e_value":1,"sortmerna_max_pos":10000,"similarity":0.97,"sortmerna_coverage":0.97,"threads":1,"input_data":2}'::json,
            3, 7, 2, FALSE, FALSE);
>>>>>>> 6d4e8c94

-- Link the child artifacts with their parents artifacts
INSERT INTO qiita.parent_artifact (parent_id, artifact_id)
    VALUES (1, 2), (1, 3),
           (2, 4), (2, 5);

-- Insert the jobs that processed the previous artifacts
INSERT INTO qiita.processing_job (processing_job_id, email, command_id, command_parameters, processing_job_status_id)
    VALUES ('6d368e16-2242-4cf8-87b4-a5dc40bb890b', 'test@foo.bar', 1, '{"max_bad_run_length":3,"min_per_read_length_fraction":0.75,"sequence_max_n":0,"rev_comp_barcode":false,"rev_comp_mapping_barcodes":false,"rev_comp":false,"phred_quality_threshold":3,"barcode_type":"golay_12","max_barcode_errors":1.5,"input_data":1}'::json, 3),
           ('4c7115e8-4c8e-424c-bf25-96c292ca1931', 'test@foo.bar', 1, '{"max_bad_run_length":3,"min_per_read_length_fraction":0.75,"sequence_max_n":0,"rev_comp_barcode":false,"rev_comp_mapping_barcodes":true,"rev_comp":false,"phred_quality_threshold":3,"barcode_type":"golay_12","max_barcode_errors":1.5,"input_data":1}'::json, 3),
           ('3c9991ab-6c14-4368-a48c-841e8837a79c', 'test@foo.bar', 3, '{"reference":1,"sortmerna_e_value":1,"sortmerna_max_pos":10000,"similarity":0.97,"sortmerna_coverage":0.97,"threads":1,"input_data":2}'::json, 3);

-- Relate the above jobs with the artifacts
INSERT INTO qiita.artifact_processing_job (artifact_id, processing_job_id)
    VALUES (1, '6d368e16-2242-4cf8-87b4-a5dc40bb890b'),
           (1, '4c7115e8-4c8e-424c-bf25-96c292ca1931'),
           (2, '3c9991ab-6c14-4368-a48c-841e8837a79c');

-- Insert filepaths for the artifacts and reference
INSERT INTO qiita.filepath (filepath, filepath_type_id, checksum, checksum_algorithm_id, data_directory_id)
    VALUES ('1_s_G1_L001_sequences.fastq.gz', 1, '852952723', 1, 5),
           ('1_s_G1_L001_sequences_barcodes.fastq.gz', 3, '852952723', 1, 5),
           ('1_seqs.fna', 4, '852952723', 1, 3),
           ('1_seqs.qual', 5, '852952723', 1, 3),
           ('1_seqs.demux', 6, 852952723, 1, 3),
           ('GreenGenes_13_8_97_otus.fasta', 10, '852952723', 1, 6),
           ('GreenGenes_13_8_97_otu_taxonomy.txt', 11, '852952723', 1, 6),
           ('GreenGenes_13_8_97_otus.tree', 12, '852952723', 1, 6),
           ('1_study_1001_closed_reference_otu_table.biom', 7, '852952723', 1, 4);

-- Link the artifacts with the filepaths
INSERT INTO qiita.artifact_filepath (artifact_id, filepath_id)
    VALUES (1, 1), (1, 2),
           (2, 3), (2, 4), (2, 5),
           (4, 9), (5, 9);

-- Link the artifact with the prep template
UPDATE qiita.prep_template SET artifact_id = 1 WHERE prep_template_id = 1;

-- Link the study with the artifacts
INSERT INTO qiita.study_artifact (study_id, artifact_id)
    VALUES (1, 1), (1, 2), (1, 3), (1, 4), (1, 5);

-- Insert EBI information for artifact 2
INSERT INTO qiita.ebi_run_accession (sample_id, artifact_id, ebi_run_accession)
    VALUES ('1.SKB1.640202', 2, 'ERR0000001'),
           ('1.SKB2.640194', 2, 'ERR0000002'),
           ('1.SKB3.640195', 2, 'ERR0000003'),
           ('1.SKB4.640189', 2, 'ERR0000004'),
           ('1.SKB5.640181', 2, 'ERR0000005'),
           ('1.SKB6.640176', 2, 'ERR0000006'),
           ('1.SKB7.640196', 2, 'ERR0000007'),
           ('1.SKB8.640193', 2, 'ERR0000008'),
           ('1.SKB9.640200', 2, 'ERR0000009'),
           ('1.SKD1.640179', 2, 'ERR0000010'),
           ('1.SKD2.640178', 2, 'ERR0000011'),
           ('1.SKD3.640198', 2, 'ERR0000012'),
           ('1.SKD4.640185', 2, 'ERR0000013'),
           ('1.SKD5.640186', 2, 'ERR0000014'),
           ('1.SKD6.640190', 2, 'ERR0000015'),
           ('1.SKD7.640191', 2, 'ERR0000016'),
           ('1.SKD8.640184', 2, 'ERR0000017'),
           ('1.SKD9.640182', 2, 'ERR0000018'),
           ('1.SKM1.640183', 2, 'ERR0000019'),
           ('1.SKM2.640199', 2, 'ERR0000020'),
           ('1.SKM3.640197', 2, 'ERR0000021'),
           ('1.SKM4.640180', 2, 'ERR0000022'),
           ('1.SKM5.640177', 2, 'ERR0000023'),
           ('1.SKM6.640187', 2, 'ERR0000024'),
           ('1.SKM7.640188', 2, 'ERR0000025'),
           ('1.SKM8.640201', 2, 'ERR0000026'),
           ('1.SKM9.640192', 2, 'ERR0000027');

-- Populate the reference table
INSERT INTO qiita.reference (reference_name, reference_version, sequence_filepath, taxonomy_filepath, tree_filepath) VALUES ('Greengenes', '13_8', 6, 7, 8);

-- Insert filepath for job results files
INSERT INTO qiita.filepath (filepath, filepath_type_id, checksum, checksum_algorithm_id, data_directory_id) VALUES
('1_job_result.txt', 9, '852952723', 1, 2),
('2_test_folder', 8, '852952723', 1, 2);

-- Insert jobs
INSERT INTO qiita.job (data_type_id, job_status_id, command_id, options) VALUES (2, 1, 1, '{"--otu_table_fp":1}'), (2, 3, 2, '{"--mapping_fp":1,"--otu_table_fp":1}'), (2, 1, 2, '{"--mapping_fp":1,"--otu_table_fp":1}');

-- Add job results
INSERT INTO qiita.job_results_filepath (job_id, filepath_id) VALUES (1, 10), (2, 11);

-- Insert Analysis
INSERT INTO qiita.analysis (email, name, description, analysis_status_id, pmid) VALUES ('test@foo.bar', 'SomeAnalysis', 'A test analysis', 1, '121112'), ('test@foo.bar', 'SomeSecondAnalysis', 'Another test analysis', 1, '22221112');
INSERT INTO qiita.analysis_portal (analysis_id, portal_type_id) VALUES (1, 1), (2, 1);
-- Insert Analysis Workflow
INSERT INTO qiita.analysis_workflow (analysis_id, step) VALUES (1, 3), (2, 3);

-- Attach jobs to analysis
INSERT INTO qiita.analysis_job (analysis_id, job_id) VALUES (1, 1), (1, 2), (2, 3);

-- Insert filepath for analysis biom files
INSERT INTO qiita.filepath (filepath, filepath_type_id, checksum, checksum_algorithm_id, data_directory_id) VALUES
('1_analysis_18S.biom', 7, '852952723', 1, 1), ('1_analysis_mapping.txt', 9, '852952723', 1, 1);

-- Attach filepath to analysis
INSERT INTO qiita.analysis_filepath (analysis_id, filepath_id, data_type_id) VALUES (1, 12, 2), (1, 13, NULL);

-- Attach samples to analysis
INSERT INTO qiita.analysis_sample (analysis_id, artifact_id, sample_id)
    VALUES (1, 4, '1.SKB8.640193'), (1, 4, '1.SKD8.640184'), (1, 4, '1.SKB7.640196'), (1, 4, '1.SKM9.640192'), (1, 4, '1.SKM4.640180'),
           (2, 4, '1.SKB8.640193'), (2, 4, '1.SKD8.640184'), (2, 4, '1.SKB7.640196'), (2, 4, '1.SKM3.640197');

--Share analysis with shared user
INSERT INTO qiita.analysis_users (analysis_id, email) VALUES (1, 'shared@foo.bar');

-- Add an ontology
INSERT INTO qiita.ontology (ontology_id, ontology, fully_loaded, fullname, query_url, source_url, definition, load_date) VALUES (999999999, E'ENA', E'1', E'European Nucleotide Archive Submission Ontology', NULL, E'http://www.ebi.ac.uk/embl/Documentation/ENA-Reads.html', E'The ENA CV is to be used to annotate XML submissions to the ENA.', '2009-02-23 00:00:00');

-- Add some ontology values
INSERT INTO qiita.term (term_id, ontology_id, term, identifier, definition, namespace, is_obsolete, is_root_term, is_leaf) VALUES (2052508974, 999999999, E'Whole Genome Sequencing', E'ENA:0000059', NULL, NULL, NULL, NULL, NULL);
INSERT INTO qiita.term (term_id, ontology_id, term, identifier, definition, namespace, is_obsolete, is_root_term, is_leaf) VALUES (2052508975, 999999999, E'Metagenomics', E'ENA:0000060', NULL, NULL, NULL, NULL, NULL);
INSERT INTO qiita.term (term_id, ontology_id, term, identifier, definition, namespace, is_obsolete, is_root_term, is_leaf) VALUES (2052508976, 999999999, E'Transcriptome Analysis', E'ENA:0000061', NULL, NULL, NULL, NULL, NULL);
INSERT INTO qiita.term (term_id, ontology_id, term, identifier, definition, namespace, is_obsolete, is_root_term, is_leaf) VALUES (2052508977, 999999999, E'Resequencing', E'ENA:0000062', NULL, NULL, NULL, NULL, NULL);
INSERT INTO qiita.term (term_id, ontology_id, term, identifier, definition, namespace, is_obsolete, is_root_term, is_leaf) VALUES (2052508978, 999999999, E'Epigenetics', E'ENA:0000066', NULL, NULL, NULL, NULL, NULL);
INSERT INTO qiita.term (term_id, ontology_id, term, identifier, definition, namespace, is_obsolete, is_root_term, is_leaf) VALUES (2052508979, 999999999, E'Synthetic Genomics', E'ENA:0000067', NULL, NULL, NULL, NULL, NULL);
INSERT INTO qiita.term (term_id, ontology_id, term, identifier, definition, namespace, is_obsolete, is_root_term, is_leaf) VALUES (2052508980, 999999999, E'Forensic or Paleo-genomics', E'ENA:0000065', NULL, NULL, NULL, NULL, NULL);
INSERT INTO qiita.term (term_id, ontology_id, term, identifier, definition, namespace, is_obsolete, is_root_term, is_leaf) VALUES (2052508981, 999999999, E'Gene Regulation Study', E'ENA:0000068', NULL, NULL, NULL, NULL, NULL);
INSERT INTO qiita.term (term_id, ontology_id, term, identifier, definition, namespace, is_obsolete, is_root_term, is_leaf) VALUES (2052508982, 999999999, E'Cancer Genomics', E'ENA:0000063', NULL, NULL, NULL, NULL, NULL);
INSERT INTO qiita.term (term_id, ontology_id, term, identifier, definition, namespace, is_obsolete, is_root_term, is_leaf) VALUES (2052508983, 999999999, E'Population Genomics', E'ENA:0000064', NULL, NULL, NULL, NULL, NULL);
INSERT INTO qiita.term (term_id, ontology_id, term, identifier, definition, namespace, is_obsolete, is_root_term, is_leaf) VALUES (2052508984, 999999999, E'RNASeq', E'ENA:0000070', NULL, NULL, NULL, NULL, NULL);
INSERT INTO qiita.term (term_id, ontology_id, term, identifier, definition, namespace, is_obsolete, is_root_term, is_leaf) VALUES (2052508985, 999999999, E'Exome Sequencing', E'ENA:0000071', NULL, NULL, NULL, NULL, NULL);
INSERT INTO qiita.term (term_id, ontology_id, term, identifier, definition, namespace, is_obsolete, is_root_term, is_leaf) VALUES (2052508986, 999999999, E'Pooled Clone Sequencing', E'ENA:0000072', NULL, NULL, NULL, NULL, NULL);
INSERT INTO qiita.term (term_id, ontology_id, term, identifier, definition, namespace, is_obsolete, is_root_term, is_leaf) VALUES (2052508987, 999999999, E'Other', E'ENA:0000069', NULL, NULL, NULL, NULL, NULL);

-- Create the new sample_template_filepath
INSERT INTO qiita.filepath (filepath, filepath_type_id, checksum, checksum_algorithm_id, data_directory_id) VALUES ('1_19700101-000000.txt', 14, '852952723', 1, 9);
INSERT INTO qiita.sample_template_filepath VALUES (1, 14);

--add collection to the database
INSERT INTO qiita.collection (email, name, description) VALUES ('test@foo.bar', 'TEST_COLLECTION', 'collection for testing purposes');

--associate analyses and jobs with collection
INSERT INTO qiita.collection_analysis (collection_id, analysis_id) VALUES (1, 1);
INSERT INTO qiita.collection_job (collection_id, job_id) VALUES (1, 1);

--share collection with shared user
INSERT INTO qiita.collection_users (email, collection_id) VALUES ('shared@foo.bar', 1);

--add default analysis for users
INSERT INTO qiita.analysis (email, name, description, dflt, analysis_status_id) VALUES ('test@foo.bar', 'test@foo.bar-dflt-1', 'dflt', true, 1), ('admin@foo.bar', 'admin@foo.bar-dflt-1', 'dflt', true, 1), ('shared@foo.bar', 'shared@foo.bar-dflt-1', 'dflt', true, 1), ('demo@microbio.me', 'demo@microbio.me-dflt-1', 'dflt', true, 1), ('test@foo.bar', 'test@foo.bar-dflt-2', 'dflt', true, 1), ('admin@foo.bar', 'admin@foo.bar-dflt-2', 'dflt', true, 2), ('shared@foo.bar', 'shared@foo.bar-dflt-2', 'dflt', true, 2), ('demo@microbio.me', 'demo@microbio.me-dflt-2', 'dflt', true, 2);
INSERT INTO qiita.analysis_portal (analysis_id, portal_type_id) VALUES (3, 1), (4, 1), (5, 1), (6, 1), (7, 2), (8, 2), (9, 2), (10, 2);

-- Attach samples to analysis
INSERT INTO qiita.analysis_sample (analysis_id, artifact_id, sample_id)
    VALUES (3, 4, '1.SKD8.640184'), (3, 4, '1.SKB7.640196'), (3, 4, '1.SKM9.640192'), (3, 4, '1.SKM4.640180');

-- Create the new prep_template_filepath
INSERT INTO qiita.filepath (filepath, filepath_type_id, checksum, checksum_algorithm_id, data_directory_id) VALUES ('1_prep_1_19700101-000000.txt', 15, '3703494589', 1, 9);
INSERT INTO qiita.filepath (filepath, filepath_type_id, checksum, checksum_algorithm_id, data_directory_id) VALUES ('1_prep_1_qiime_19700101-000000.txt', 16, '3703494589', 1, 9);
INSERT INTO qiita.prep_template_filepath VALUES (1, 15), (1, 16);

-- Create some test messages
INSERT INTO qiita.message (message) VALUES ('message 1'), ('Lorem ipsum dolor sit amet, consectetur adipiscing elit. Pellentesque sed auctor ex, non placerat sapien. Vestibulum vestibulum massa ut sapien condimentum, cursus consequat diam sodales. Nulla aliquam arcu ut massa auctor, et vehicula mauris tempor. In lacinia viverra ante quis pellentesque. Nunc vel mi accumsan, porttitor eros ut, pharetra elit. Nulla ac nisi quis dui egestas malesuada vitae ut mauris. Morbi blandit non nisl a finibus. In erat velit, congue at ipsum sit amet, venenatis bibendum sem. Curabitur vel odio sed est rutrum rutrum. Quisque efficitur ut purus in ultrices. Pellentesque eu auctor justo.'), ('message <a href="#">3</a>');
INSERT INTO qiita.message_user (message_id, email) VALUES (1, 'test@foo.bar'),(1, 'shared@foo.bar'),(2, 'test@foo.bar'),(3, 'test@foo.bar');

-- Create a loggin entry
INSERT INTO qiita.logging (time, severity_id, msg, information)
    VALUES ('Sun Nov 22 21:29:30 2015', 2, 'Error message', '{}');

-- Create some processing jobs
INSERT INTO qiita.processing_job
        (processing_job_id, email, command_id, command_parameters,
         processing_job_status_id, logging_id, heartbeat, step)
    VALUES ('063e553b-327c-4818-ab4a-adfe58e49860', 'test@foo.bar', 1, '{"max_bad_run_length":3,"min_per_read_length_fraction":0.75,"sequence_max_n":0,"rev_comp_barcode":false,"rev_comp_mapping_barcodes":false,"rev_comp":false,"phred_quality_threshold":3,"barcode_type":"golay_12","max_barcode_errors":1.5,"input_data":1}'::json, 1, NULL, NULL, NULL),
           ('bcc7ebcd-39c1-43e4-af2d-822e3589f14d', 'test@foo.bar', 2, '{"min_seq_len":100,"max_seq_len":1000,"trim_seq_length":false,"min_qual_score":25,"max_ambig":6,"max_homopolymer":6,"max_primer_mismatch":0,"barcode_type":"golay_12","max_barcode_errors":1.5,"disable_bc_correction":false,"qual_score_window":0,"disable_primers":false,"reverse_primers":"disable","reverse_primer_mismatches":0,"truncate_ambi_bases":false,"input_data":1}'::json, 2, NULL, 'Sun Nov 22 21:00:00 2015', 'demultiplexing'),
           ('b72369f9-a886-4193-8d3d-f7b504168e75', 'shared@foo.bar', 1, '{"max_bad_run_length":3,"min_per_read_length_fraction":0.75,"sequence_max_n":0,"rev_comp_barcode":false,"rev_comp_mapping_barcodes":true,"rev_comp":false,"phred_quality_threshold":3,"barcode_type":"golay_12","max_barcode_errors":1.5,"input_data":1}'::json, 3, NULL, 'Sun Nov 22 21:15:00 2015', NULL),
           ('d19f76ee-274e-4c1b-b3a2-a12d73507c55', 'shared@foo.bar', 3, '{"reference":1,"sortmerna_e_value":1,"sortmerna_max_pos":10000,"similarity":0.97,"sortmerna_coverage":0.97,"threads":1,"input_data":2}'::json, 4, 1, 'Sun Nov 22 21:30:00 2015', 'generating demux file');

INSERT INTO qiita.artifact_processing_job (artifact_id, processing_job_id)
    VALUES (1, '063e553b-327c-4818-ab4a-adfe58e49860'),
           (1, 'bcc7ebcd-39c1-43e4-af2d-822e3589f14d'),
           (1, 'b72369f9-a886-4193-8d3d-f7b504168e75'),
           (2, 'd19f76ee-274e-4c1b-b3a2-a12d73507c55');

-- Add client ids and secrets

INSERT INTO qiita.oauth_identifiers (client_id) VALUES ('DWelYzEYJYcZ4wlqUp0bHGXojrvZVz0CNBJvOqUKcrPQ5p4UqE');
INSERT INTO qiita.oauth_identifiers (client_id, client_secret) VALUES ('19ndkO3oMKsoChjVVWluF7QkxHRfYhTKSFbAVt8IhK7gZgDaO4', 'J7FfQ7CQdOxuKhQAf1eoGgBAE81Ns8Gu3EKaWFm3IO2JKhAmmCWZuabe0O5Mp28s1');<|MERGE_RESOLUTION|>--- conflicted
+++ resolved
@@ -326,13 +326,7 @@
            ('Demultiplexed 2', 'Mon Oct 1 11:30:27 2012', 1, '{"max_bad_run_length":3,"min_per_read_length_fraction":0.75,"sequence_max_n":0,"rev_comp_barcode":false,"rev_comp_mapping_barcodes":true,"rev_comp":false,"phred_quality_threshold":3,"barcode_type":"golay_12","max_barcode_errors":1.5,"input_data":1}'::json,
             3, 6, 2),
            ('BIOM', 'Tue Oct 2 17:30:00 2012', 3, '{"reference":1,"sortmerna_e_value":1,"sortmerna_max_pos":10000,"similarity":0.97,"sortmerna_coverage":0.97,"threads":1,"input_data":2}'::json,
-<<<<<<< HEAD
             3, 7, 2);
-=======
-            3, 7, 2, FALSE, FALSE),
-           ('BIOM', 'Tue Oct 2 17:30:00 2012', 3, '{"reference":1,"sortmerna_e_value":1,"sortmerna_max_pos":10000,"similarity":0.97,"sortmerna_coverage":0.97,"threads":1,"input_data":2}'::json,
-            3, 7, 2, FALSE, FALSE);
->>>>>>> 6d4e8c94
 
 -- Link the child artifacts with their parents artifacts
 INSERT INTO qiita.parent_artifact (parent_id, artifact_id)
