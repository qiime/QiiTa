--- conflicted
+++ resolved
@@ -36,7 +36,6 @@
 CREATE TABLE qiita.analysis_processing_job (
 	analysis_id          bigint  NOT NULL,
 	processing_job_id    uuid    NOT NULL,
-    data_type             varchar NOT NULL,
 	CONSTRAINT idx_analysis_processing_job PRIMARY KEY ( analysis_id, processing_job_id )
  ) ;
 
@@ -76,7 +75,6 @@
 DELETE FROM qiita.job J WHERE NOT EXISTS (
     SELECT * FROM qiita.analysis_job AJ WHERE J.job_id = AJ.job_id);
 
-<<<<<<< HEAD
 -- In the analysis pipeline, an artifact can have mutliple datatypes
 -- (e.g. procrustes). Allow this by creating a new data_type being "multiomic"
 INSERT INTO qiita.data_type (data_type) VALUES ('Multiomic');
@@ -91,7 +89,7 @@
 -- an analysis or to a prep template. command_parameter_id known from patch
 -- 36.sql
 UPDATE qiita.command_parameter SET required = FALSE WHERE command_parameter_id = 34;
-=======
+
 -- We are going to add a new special software type, and a new software.
 -- This is going to be used internally by Qiita, so submit the private jobs.
 -- This is needed for the analysis.
@@ -101,13 +99,17 @@
 DO $do$
 DECLARE
     qiita_sw_id     bigint;
+    baf_cmd_id      bigint;
 BEGIN
     INSERT INTO qiita.software (name, version, description, environment_script, start_script, software_type_id, active)
-        VALUES ('Qiita', 'alpha', 'Internal Qiita jobs', 'source activate qiita', 'qiita-private', 3, True)
+        VALUES ('Qiita', 'alpha', 'Internal Qiita jobs', 'source activate qiita', 'qiita-private-2', 3, True)
         RETURNING software_id INTO qiita_sw_id;
 
     INSERT INTO qiita.software_command (software_id, name, description)
-        VALUES (qiita_sw_id, '%s', '%s')
-        RETURNING coommand_id INTO
-END $do$
->>>>>>> 82075132
+        VALUES (qiita_sw_id, 'build_analysis_files', 'Builds the files needed for the analysis')
+        RETURNING command_id INTO baf_cmd_id;
+
+    INSERT INTO qiita.command_parameter (command_id, parameter_name, parameter_type, required, default_value)
+        VALUES (baf_cmd_id, 'analysis', 'analysis', True, NULL),
+               (baf_cmd_id, 'merge_dup_sample_ids', 'bool', False, 'False');
+END $do$