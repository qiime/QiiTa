--- conflicted
+++ resolved
@@ -5,29 +5,6 @@
 from qiita_db.util import convert_to_id
 from qiita_db.study import Study
 from re import sub
-<<<<<<< HEAD
-
-
-# August 6, 2018
-# Create parameters for the ssh/scp remote file upload commands
-=======
-
-# August 31, 2018
-# Strip any UTF-8 characters that are not also printable ASCII characters
-# from study titles. As some analysis packages cannot interpret UTF-8
-# characters, it becomes important to remove them from study titles, as
-# they are used as metadata/identifiers when creating new analyses.
->>>>>>> 71c33e78
-
-# insert new status_types into list, or replace w/a call to an appropriate
-# method.
-status_types = ['awaiting_approval', 'sandbox', 'private', 'public']
-
-for status_type in status_types:
-    for study in Study.get_by_status(status_type):
-        new_title = sub(r'[^\x20-\x7E]+', '', study.title)
-        if new_title != study.title:
-            study.title = new_title
 
 
 # August 6, 2018
@@ -194,9 +171,13 @@
 # from study titles. As some analysis packages cannot interpret UTF-8
 # characters, it becomes important to remove them from study titles, as
 # they are used as metadata/identifiers when creating new analyses.
-studies = Study.get_by_status('public')
 
-for study in studies:
-    new_title = sub(r'[^\x20-\x7E]+', '', study.title)
-    if new_title != study.title:
-        study.title = new_title+# insert new status_types into list, or replace w/a call to an appropriate
+# method.
+status_types = ['awaiting_approval', 'sandbox', 'private', 'public']
+
+for status_type in status_types:
+    for study in Study.get_by_status(status_type):
+        new_title = sub(r'[^\x20-\x7E]+', '', study.title)
+        if new_title != study.title:
+            study.title = new_title