# -----------------------------------------------------------------------------
# Copyright (c) 2014--, The Qiita Development Team.
#
# Distributed under the terms of the BSD 3-clause License.
#
# The full license is in the file LICENSE, distributed with this software.
# -----------------------------------------------------------------------------

from future.builtins import zip
from unittest import TestCase, main
from tempfile import mkstemp
from os import close, remove
from collections import Iterable
from warnings import catch_warnings
from time import time

import numpy.testing as npt
import pandas as pd
from pandas.util.testing import assert_frame_equal

from qiita_core.util import qiita_test_checker
from qiita_core.exceptions import IncompetentQiitaDeveloperError
import qiita_db as qdb


@qiita_test_checker()
class TestSample(TestCase):
    def setUp(self):
        self.sample_template = \
            qdb.metadata_template.sample_template.SampleTemplate(1)
        self.sample_id = '1.SKB8.640193'
        self.tester = qdb.metadata_template.sample_template.Sample(
            self.sample_id, self.sample_template)
        self.exp_categories = {'physical_specimen_location',
                               'physical_specimen_remaining',
                               'dna_extracted', 'sample_type',
                               'collection_timestamp', 'host_subject_id',
                               'description', 'season_environment',
                               'assigned_from_geo', 'texture', 'taxon_id',
                               'depth', 'host_taxid', 'common_name',
                               'water_content_soil', 'elevation', 'temp',
                               'tot_nitro', 'samp_salinity', 'altitude',
                               'env_biome', 'country', 'ph', 'anonymized_name',
                               'tot_org_carb', 'description_duplicate',
                               'env_feature', 'latitude', 'longitude',
                               'scientific_name'}

    def test_init_unknown_error(self):
        """Init raises an error if the sample id is not found in the template
        """
        with self.assertRaises(qdb.exceptions.QiitaDBUnknownIDError):
            qdb.metadata_template.sample_template.Sample(
                'Not_a_Sample', self.sample_template)

    def test_init_wrong_template(self):
        """Raises an error if using a PrepTemplate instead of SampleTemplate"""
        with self.assertRaises(IncompetentQiitaDeveloperError):
            qdb.metadata_template.sample_template.Sample(
                'SKB8.640193',
                qdb.metadata_template.prep_template.PrepTemplate(1))

    def test_init(self):
        """Init correctly initializes the sample object"""
        sample = qdb.metadata_template.sample_template.Sample(
            self.sample_id, self.sample_template)
        # Check that the internal id have been correctly set
        self.assertEqual(sample._id, '1.SKB8.640193')
        # Check that the internal template have been correctly set
        self.assertEqual(sample._md_template, self.sample_template)
        # Check that the internal dynamic table name have been correctly set
        self.assertEqual(sample._dynamic_table, "sample_1")

    def test_eq_true(self):
        """Equality correctly returns true"""
        other = qdb.metadata_template.sample_template.Sample(
            self.sample_id, self.sample_template)
        self.assertTrue(self.tester == other)

    def test_eq_false_type(self):
        """Equality returns false if types are not equal"""
        other = qdb.metadata_template.prep_template.PrepSample(
            self.sample_id,
            qdb.metadata_template.prep_template.PrepTemplate(1))
        self.assertFalse(self.tester == other)

    def test_eq_false_id(self):
        """Equality returns false if ids are different"""
        other = qdb.metadata_template.sample_template.Sample(
            '1.SKD8.640184', self.sample_template)
        self.assertFalse(self.tester == other)

    def test_exists_true(self):
        """Exists returns true if the sample exists"""
        self.assertTrue(qdb.metadata_template.sample_template.Sample.exists(
            self.sample_id, self.sample_template))

    def test_exists_false(self):
        """Exists returns false if the sample does not exists"""
        self.assertFalse(qdb.metadata_template.sample_template.Sample.exists(
            'Not_a_Sample', self.sample_template))

    def test_get_categories(self):
        """Correctly returns the set of category headers"""
        obs = self.tester._get_categories()
        self.assertEqual(obs, self.exp_categories)

    def test_len(self):
        """Len returns the correct number of categories"""
        self.assertEqual(len(self.tester), 30)

    def test_getitem_required(self):
        """Get item returns the correct metadata value from the required table
        """
        self.assertEqual(self.tester['physical_specimen_location'], 'ANL')
        self.assertEqual(self.tester['collection_timestamp'],
                         '2011-11-11 13:00:00')
        self.assertTrue(self.tester['dna_extracted'])

    def test_getitem_dynamic(self):
        """Get item returns the correct metadata value from the dynamic table
        """
        self.assertEqual(self.tester['SEASON_ENVIRONMENT'], 'winter')
        self.assertEqual(self.tester['depth'], '0.15')

    def test_getitem_error(self):
        """Get item raises an error if category does not exists"""
        with self.assertRaises(KeyError):
            self.tester['Not_a_Category']

    def test_iter(self):
        """iter returns an iterator over the category headers"""
        obs = self.tester.__iter__()
        self.assertTrue(isinstance(obs, Iterable))
        self.assertEqual(set(obs), self.exp_categories)

    def test_contains_true(self):
        """contains returns true if the category header exists"""
        self.assertTrue('DEPTH' in self.tester)
        self.assertTrue('depth' in self.tester)

    def test_contains_false(self):
        """contains returns false if the category header does not exists"""
        self.assertFalse('Not_a_Category' in self.tester)

    def test_keys(self):
        """keys returns an iterator over the metadata headers"""
        obs = self.tester.keys()
        self.assertTrue(isinstance(obs, Iterable))
        self.assertEqual(set(obs), self.exp_categories)

    def test_values(self):
        """values returns an iterator over the values"""
        obs = self.tester.values()
        self.assertTrue(isinstance(obs, Iterable))
        exp = {'ANL', 'true', 'true', 'ENVO:soil', '2011-11-11 13:00:00',
               '1001:M7', 'Cannabis Soil Microbiome', 'winter', 'n',
               '64.6 sand, 17.6 silt, 17.8 clay', '1118232', '0.15', '3483',
               'root metagenome', '0.164', '114', '15', '1.41', '7.15', '0',
               'ENVO:Temperate grasslands, savannas, and shrubland biome',
               'GAZ:United States of America', '6.94', 'SKB8', '5',
               'Burmese root', 'ENVO:plant-associated habitat',
               '74.0894932572', '65.3283470202', '1118232'}
        self.assertItemsEqual(set(obs), exp)

    def test_items(self):
        """items returns an iterator over the (key, value) tuples"""
        obs = self.tester.items()
        self.assertTrue(isinstance(obs, Iterable))
        exp = {('physical_specimen_location', 'ANL'),
               ('physical_specimen_remaining', 'true'),
               ('dna_extracted', 'true'),
               ('sample_type', 'ENVO:soil'),
               ('collection_timestamp', '2011-11-11 13:00:00'),
               ('host_subject_id', '1001:M7'),
               ('description', 'Cannabis Soil Microbiome'),
               ('season_environment', 'winter'), ('assigned_from_geo', 'n'),
               ('texture', '64.6 sand, 17.6 silt, 17.8 clay'),
               ('taxon_id', '1118232'), ('depth', '0.15'),
               ('host_taxid', '3483'), ('common_name', 'root metagenome'),
               ('water_content_soil', '0.164'), ('elevation', '114'),
               ('temp', '15'), ('tot_nitro', '1.41'),
               ('samp_salinity', '7.15'), ('altitude', '0'),
               ('env_biome',
                'ENVO:Temperate grasslands, savannas, and shrubland biome'),
               ('country', 'GAZ:United States of America'), ('ph', '6.94'),
               ('anonymized_name', 'SKB8'), ('tot_org_carb', '5'),
               ('description_duplicate', 'Burmese root'),
               ('env_feature', 'ENVO:plant-associated habitat'),
               ('latitude', '74.0894932572'),
               ('longitude', '65.3283470202'),
               ('scientific_name', '1118232')}
        self.assertEqual(set(obs), exp)

    def test_get(self):
        """get returns the correct sample object"""
        self.assertEqual(self.tester.get('SEASON_ENVIRONMENT'), 'winter')
        self.assertEqual(self.tester.get('depth'), '0.15')

    def test_get_none(self):
        """get returns none if the sample id is not present"""
        self.assertTrue(self.tester.get('Not_a_Category') is None)

    def test_columns_restrictions(self):
        """that it returns SAMPLE_TEMPLATE_COLUMNS"""
        self.assertEqual(
            self.sample_template.columns_restrictions,
            qdb.metadata_template.constants.SAMPLE_TEMPLATE_COLUMNS)

    def test_can_be_updated(self):
        """test if the template can be updated"""
        self.assertTrue(self.sample_template.can_be_updated())

    def test_can_be_extended(self):
        """test if the template can be extended"""
        obs_bool, obs_msg = self.sample_template.can_be_extended([], [])
        self.assertTrue(obs_bool)
        self.assertEqual(obs_msg, "")

    def test_setitem(self):
        with self.assertRaises(qdb.exceptions.QiitaDBColumnError):
            self.tester['column that does not exist'] = 0.30

        tester = qdb.metadata_template.sample_template.Sample(
            '1.SKB1.640202', self.sample_template)

        self.assertEqual(tester['tot_nitro'], '1.41')
        tester['tot_nitro'] = '1234.5'
        self.assertEqual(tester['tot_nitro'], '1234.5')

    def test_delitem(self):
        """delitem raises an error (currently not allowed)"""
        with self.assertRaises(qdb.exceptions.QiitaDBNotImplementedError):
            del self.tester['DEPTH']


@qiita_test_checker()
class TestSampleTemplate(TestCase):
    def setUp(self):
        info = {
            "timeseries_type_id": '1',
            "metadata_complete": 'true',
            "mixs_compliant": 'true',
            "number_samples_collected": 25,
            "number_samples_promised": 28,
            "study_alias": "FCM",
            "study_description": "Microbiome of people who eat nothing but "
                                 "fried chicken",
            "study_abstract": "Exploring how a high fat diet changes the "
                              "gut microbiome",
            "emp_person_id": qdb.study.StudyPerson(2),
            "principal_investigator_id": qdb.study.StudyPerson(3),
            "lab_person_id": qdb.study.StudyPerson(1)
        }
        self.new_study = qdb.study.Study.create(
            qdb.user.User('test@foo.bar'),
            "Fried Chicken Microbiome %s" % time(), info)

        self.metadata_dict = {
            'Sample1': {'physical_specimen_location': 'location1',
                        'physical_specimen_remaining': 'true',
                        'dna_extracted': 'true',
                        'sample_type': 'type1',
                        'collection_timestamp': '2014-05-29 12:24:15',
                        'host_subject_id': 'NotIdentified',
                        'Description': 'Test Sample 1',
                        'latitude': '42.42',
                        'longitude': '41.41',
                        'taxon_id': '9606',
                        'scientific_name': 'homo sapiens'},
            'Sample2': {'physical_specimen_location': 'location1',
                        'physical_specimen_remaining': 'true',
                        'dna_extracted': 'true',
                        'sample_type': 'type1',
                        'collection_timestamp': '2014-05-29 12:24:15',
                        'host_subject_id': 'NotIdentified',
                        'Description': 'Test Sample 2',
                        'latitude': '4.2',
                        'longitude': '1.1',
                        'taxon_id': '9606',
                        'scientific_name': 'homo sapiens'},
            'Sample3': {'physical_specimen_location': 'location1',
                        'physical_specimen_remaining': 'true',
                        'dna_extracted': 'true',
                        'sample_type': 'type1',
                        'collection_timestamp': '2014-05-29 12:24:15',
                        'host_subject_id': 'NotIdentified',
                        'Description': 'Test Sample 3',
                        'latitude': '4.8',
                        'longitude': '4.41',
                        'taxon_id': '9606',
                        'scientific_name': 'homo sapiens'},
            }
        self.metadata = pd.DataFrame.from_dict(self.metadata_dict,
                                               orient='index', dtype=str)

        metadata_str_prefix_dict = {
            'foo.Sample1': self.metadata_dict['Sample1'],
            'bar.Sample2': self.metadata_dict['Sample2'],
            'foo.Sample3': self.metadata_dict['Sample3'],
        }
        self.metadata_str_prefix = pd.DataFrame.from_dict(
            metadata_str_prefix_dict, orient='index', dtype=str)

        metadata_int_prefix_dict = {
            '12.Sample1': self.metadata_dict['Sample1'],
            '12.Sample2': self.metadata_dict['Sample2'],
            '12.Sample3': self.metadata_dict['Sample3']
        }
        self.metadata_int_pref = pd.DataFrame.from_dict(
            metadata_int_prefix_dict, orient='index', dtype=str)

        metadata_prefixed_dict = {
            '%d.Sample1' % self.new_study.id: self.metadata_dict['Sample1'],
            '%d.Sample2' % self.new_study.id: self.metadata_dict['Sample2'],
            '%d.Sample3' % self.new_study.id: self.metadata_dict['Sample3']
        }
        self.metadata_prefixed = pd.DataFrame.from_dict(
            metadata_prefixed_dict, orient='index', dtype=str)

        self.test_study = qdb.study.Study(1)
        self.tester = qdb.metadata_template.sample_template.SampleTemplate(1)
        self.exp_sample_ids = {
            '1.SKB1.640202', '1.SKB2.640194', '1.SKB3.640195', '1.SKB4.640189',
            '1.SKB5.640181', '1.SKB6.640176', '1.SKB7.640196', '1.SKB8.640193',
            '1.SKB9.640200', '1.SKD1.640179', '1.SKD2.640178', '1.SKD3.640198',
            '1.SKD4.640185', '1.SKD5.640186', '1.SKD6.640190', '1.SKD7.640191',
            '1.SKD8.640184', '1.SKD9.640182', '1.SKM1.640183', '1.SKM2.640199',
            '1.SKM3.640197', '1.SKM4.640180', '1.SKM5.640177', '1.SKM6.640187',
            '1.SKM7.640188', '1.SKM8.640201', '1.SKM9.640192'}
        self._clean_up_files = []

        self.metadata_dict_updated_dict = {
            'Sample1': {'physical_specimen_location': 'location1',
                        'physical_specimen_remaining': 'true',
                        'dna_extracted': 'true',
                        'sample_type': '6',
                        'collection_timestamp':
                        '2014-05-29 12:24:15',
                        'host_subject_id': 'NotIdentified',
                        'Description': 'Test Sample 1',
                        'latitude': '42.42',
                        'longitude': '41.41',
                        'taxon_id': '9606',
                        'scientific_name': 'homo sapiens'},
            'Sample2': {'physical_specimen_location': 'location1',
                        'physical_specimen_remaining': 'true',
                        'dna_extracted': 'true',
                        'sample_type': '5',
                        'collection_timestamp':
                        '2014-05-29 12:24:15',
                        'host_subject_id': 'the only one',
                        'Description': 'Test Sample 2',
                        'latitude': '4.2',
                        'longitude': '1.1',
                        'taxon_id': '9606',
                        'scientific_name': 'homo sapiens'},
            'Sample3': {'physical_specimen_location': 'new location',
                        'physical_specimen_remaining': 'true',
                        'dna_extracted': 'true',
                        'sample_type': '10',
                        'collection_timestamp':
                        '2014-05-29 12:24:15',
                        'host_subject_id': 'NotIdentified',
                        'Description': 'Test Sample 3',
                        'latitude': '4.8',
                        'longitude': '4.41',
                        'taxon_id': '9606',
                        'scientific_name': 'homo sapiens'},
            }
        self.metadata_dict_updated = pd.DataFrame.from_dict(
            self.metadata_dict_updated_dict, orient='index', dtype=str)

        metadata_dict_updated_sample_error = {
            'Sample1': {'physical_specimen_location': 'location1',
                        'physical_specimen_remaining': 'true',
                        'dna_extracted': 'true',
                        'sample_type': '6',
                        'collection_timestamp':
                        '2014-05-29 12:24:15',
                        'host_subject_id': 'NotIdentified',
                        'Description': 'Test Sample 1',
                        'latitude': '42.42',
                        'longitude': '41.41',
                        'taxon_id': '9606',
                        'scientific_name': 'homo sapiens'},
            'Sample2': {'physical_specimen_location': 'location1',
                        'physical_specimen_remaining': 'true',
                        'dna_extracted': 'true',
                        'sample_type': '5',
                        'collection_timestamp':
                        '2014-05-29 12:24:15',
                        'host_subject_id': 'the only one',
                        'Description': 'Test Sample 2',
                        'latitude': '4.2',
                        'longitude': '1.1',
                        'taxon_id': '9606',
                        'scientific_name': 'homo sapiens'},
            'Sample3': {'physical_specimen_location': 'new location',
                        'physical_specimen_remaining': 'true',
                        'dna_extracted': 'true',
                        'sample_type': '10',
                        'collection_timestamp':
                        '2014-05-29 12:24:15',
                        'host_subject_id': 'NotIdentified',
                        'Description': 'Test Sample 3',
                        'latitude': '4.8',
                        'longitude': '4.41',
                        'taxon_id': '9606',
                        'scientific_name': 'homo sapiens'},
            'Sample4': {'physical_specimen_location': 'new location',
                        'physical_specimen_remaining': 'true',
                        'dna_extracted': 'true',
                        'sample_type': '10',
                        'collection_timestamp':
                        '2014-05-29 12:24:15',
                        'host_subject_id': 'NotIdentified',
                        'Description': 'Test Sample 4',
                        'latitude': '4.8',
                        'longitude': '4.41',
                        'taxon_id': '9606',
                        'scientific_name': 'homo sapiens'}
            }
        self.metadata_dict_updated_sample_error = pd.DataFrame.from_dict(
            metadata_dict_updated_sample_error, orient='index', dtype=str)

        metadata_dict_updated_column_error = {
            'Sample1': {'physical_specimen_location': 'location1',
                        'physical_specimen_remaining': 'true',
                        'dna_extracted': 'true',
                        'sample_type': '6',
                        'collection_timestamp':
                        '2014-05-29 12:24:15',
                        'host_subject_id': 'NotIdentified',
                        'Description': 'Test Sample 1',
                        'latitude': '42.42',
                        'longitude': '41.41',
                        'taxon_id': '9606',
                        'scientific_name': 'homo sapiens',
                        'extra_col': True},
            'Sample2': {'physical_specimen_location': 'location1',
                        'physical_specimen_remaining': 'true',
                        'dna_extracted': 'true',
                        'sample_type': '5',
                        'collection_timestamp':
                        '2014-05-29 12:24:15',
                        'host_subject_id': 'the only one',
                        'Description': 'Test Sample 2',
                        'latitude': '4.2',
                        'longitude': '1.1',
                        'taxon_id': '9606',
                        'scientific_name': 'homo sapiens',
                        'extra_col': True},
            'Sample3': {'physical_specimen_location': 'new location',
                        'physical_specimen_remaining': 'true',
                        'dna_extracted': 'true',
                        'sample_type': '10',
                        'collection_timestamp':
                        '2014-05-29 12:24:15',
                        'host_subject_id': 'NotIdentified',
                        'Description': 'Test Sample 3',
                        'latitude': '4.8',
                        'longitude': '4.41',
                        'taxon_id': '9606',
                        'scientific_name': 'homo sapiens',
                        'extra_col': True},
            }
        self.metadata_dict_updated_column_error = pd.DataFrame.from_dict(
            metadata_dict_updated_column_error, orient='index', dtype=str)

    def tearDown(self):
        for f in self._clean_up_files:
            remove(f)

    def test_metadata_headers(self):
        ST = qdb.metadata_template.sample_template.SampleTemplate
        obs = ST.metadata_headers()
        exp = ['altitude', 'anonymized_name', 'assigned_from_geo',
               'collection_timestamp', 'common_name', 'country', 'depth',
               'description', 'description_duplicate', 'dna_extracted',
               'elevation', 'env_biome', 'env_feature', 'host_subject_id',
               'host_taxid', 'latitude', 'longitude', 'ph',
               'physical_specimen_location', 'physical_specimen_remaining',
               'samp_salinity', 'sample_id', 'sample_type', 'scientific_name',
               'season_environment', 'taxon_id', 'temp', 'texture',
               'tot_nitro', 'tot_org_carb', 'water_content_soil']
        self.assertItemsEqual(obs, exp)

    def test_study_id(self):
        """Ensure that the correct study ID is returned"""
        self.assertEqual(self.tester.study_id, 1)

    def test_init_unknown_error(self):
        """Init raises an error if the id is not known"""
        with self.assertRaises(qdb.exceptions.QiitaDBUnknownIDError):
            qdb.metadata_template.sample_template.SampleTemplate(200000)

    def test_init(self):
        """Init successfully instantiates the object"""
        st = qdb.metadata_template.sample_template.SampleTemplate(1)
        self.assertTrue(st.id, 1)

    def test_table_name(self):
        """Table name return the correct string"""
        obs = qdb.metadata_template.sample_template.SampleTemplate._table_name(
            self.test_study.id)
        self.assertEqual(obs, "sample_1")

    def test_exists_true(self):
        """Exists returns true when the SampleTemplate already exists"""
        self.assertTrue(
            qdb.metadata_template.sample_template.SampleTemplate.exists(
                self.test_study.id))

    def test_get_sample_ids(self):
        """get_sample_ids returns the correct set of sample ids"""
        obs = self.tester._get_sample_ids()
        self.assertEqual(obs, self.exp_sample_ids)

    def test_len(self):
        """Len returns the correct number of sample ids"""
        self.assertEqual(len(self.tester), 27)

    def test_getitem(self):
        """Get item returns the correct sample object"""
        obs = self.tester['1.SKM7.640188']
        exp = qdb.metadata_template.sample_template.Sample(
            '1.SKM7.640188', self.tester)
        self.assertEqual(obs, exp)

    def test_getitem_error(self):
        """Get item raises an error if key does not exists"""
        with self.assertRaises(KeyError):
            self.tester['Not_a_Sample']

    def test_categories(self):
        exp = {'season_environment', 'assigned_from_geo',
               'texture', 'taxon_id', 'depth', 'host_taxid',
               'common_name', 'water_content_soil', 'elevation',
               'temp', 'tot_nitro', 'samp_salinity', 'altitude',
               'env_biome', 'country', 'ph', 'anonymized_name',
               'tot_org_carb', 'description_duplicate', 'env_feature',
               'physical_specimen_location',
               'physical_specimen_remaining', 'dna_extracted',
               'sample_type', 'collection_timestamp', 'host_subject_id',
               'description', 'latitude', 'longitude', 'scientific_name'}
        obs = set(self.tester.categories())
        self.assertItemsEqual(obs, exp)

    def test_iter(self):
        """iter returns an iterator over the sample ids"""
        obs = self.tester.__iter__()
        self.assertTrue(isinstance(obs, Iterable))
        self.assertEqual(set(obs), self.exp_sample_ids)

    def test_contains_true(self):
        """contains returns true if the sample id exists"""
        self.assertTrue('1.SKM7.640188' in self.tester)

    def test_contains_false(self):
        """contains returns false if the sample id does not exists"""
        self.assertFalse('Not_a_Sample' in self.tester)

    def test_keys(self):
        """keys returns an iterator over the sample ids"""
        obs = self.tester.keys()
        self.assertTrue(isinstance(obs, Iterable))
        self.assertEqual(set(obs), self.exp_sample_ids)

    def test_values(self):
        """values returns an iterator over the values"""
        obs = self.tester.values()
        self.assertTrue(isinstance(obs, Iterable))
        exp = {qdb.metadata_template.sample_template.Sample('1.SKB1.640202',
                                                            self.tester),
               qdb.metadata_template.sample_template.Sample('1.SKB2.640194',
                                                            self.tester),
               qdb.metadata_template.sample_template.Sample('1.SKB3.640195',
                                                            self.tester),
               qdb.metadata_template.sample_template.Sample('1.SKB4.640189',
                                                            self.tester),
               qdb.metadata_template.sample_template.Sample('1.SKB5.640181',
                                                            self.tester),
               qdb.metadata_template.sample_template.Sample('1.SKB6.640176',
                                                            self.tester),
               qdb.metadata_template.sample_template.Sample('1.SKB7.640196',
                                                            self.tester),
               qdb.metadata_template.sample_template.Sample('1.SKB8.640193',
                                                            self.tester),
               qdb.metadata_template.sample_template.Sample('1.SKB9.640200',
                                                            self.tester),
               qdb.metadata_template.sample_template.Sample('1.SKD1.640179',
                                                            self.tester),
               qdb.metadata_template.sample_template.Sample('1.SKD2.640178',
                                                            self.tester),
               qdb.metadata_template.sample_template.Sample('1.SKD3.640198',
                                                            self.tester),
               qdb.metadata_template.sample_template.Sample('1.SKD4.640185',
                                                            self.tester),
               qdb.metadata_template.sample_template.Sample('1.SKD5.640186',
                                                            self.tester),
               qdb.metadata_template.sample_template.Sample('1.SKD6.640190',
                                                            self.tester),
               qdb.metadata_template.sample_template.Sample('1.SKD7.640191',
                                                            self.tester),
               qdb.metadata_template.sample_template.Sample('1.SKD8.640184',
                                                            self.tester),
               qdb.metadata_template.sample_template.Sample('1.SKD9.640182',
                                                            self.tester),
               qdb.metadata_template.sample_template.Sample('1.SKM1.640183',
                                                            self.tester),
               qdb.metadata_template.sample_template.Sample('1.SKM2.640199',
                                                            self.tester),
               qdb.metadata_template.sample_template.Sample('1.SKM3.640197',
                                                            self.tester),
               qdb.metadata_template.sample_template.Sample('1.SKM4.640180',
                                                            self.tester),
               qdb.metadata_template.sample_template.Sample('1.SKM5.640177',
                                                            self.tester),
               qdb.metadata_template.sample_template.Sample('1.SKM6.640187',
                                                            self.tester),
               qdb.metadata_template.sample_template.Sample('1.SKM7.640188',
                                                            self.tester),
               qdb.metadata_template.sample_template.Sample('1.SKM8.640201',
                                                            self.tester),
               qdb.metadata_template.sample_template.Sample('1.SKM9.640192',
                                                            self.tester)}
        # Creating a list and looping over it since unittest does not call
        # the __eq__ function on the objects
        for o, e in zip(sorted(list(obs), key=lambda x: x.id),
                        sorted(exp, key=lambda x: x.id)):
            self.assertEqual(o, e)

    def test_items(self):
        """items returns an iterator over the (key, value) tuples"""
        obs = self.tester.items()
        self.assertTrue(isinstance(obs, Iterable))
        exp = [
            ('1.SKB1.640202', qdb.metadata_template.sample_template.Sample(
                '1.SKB1.640202', self.tester)),
            ('1.SKB2.640194', qdb.metadata_template.sample_template.Sample(
                '1.SKB2.640194', self.tester)),
            ('1.SKB3.640195', qdb.metadata_template.sample_template.Sample(
                '1.SKB3.640195', self.tester)),
            ('1.SKB4.640189', qdb.metadata_template.sample_template.Sample(
                '1.SKB4.640189', self.tester)),
            ('1.SKB5.640181', qdb.metadata_template.sample_template.Sample(
                '1.SKB5.640181', self.tester)),
            ('1.SKB6.640176', qdb.metadata_template.sample_template.Sample(
                '1.SKB6.640176', self.tester)),
            ('1.SKB7.640196', qdb.metadata_template.sample_template.Sample(
                '1.SKB7.640196', self.tester)),
            ('1.SKB8.640193', qdb.metadata_template.sample_template.Sample(
                '1.SKB8.640193', self.tester)),
            ('1.SKB9.640200', qdb.metadata_template.sample_template.Sample(
                '1.SKB9.640200', self.tester)),
            ('1.SKD1.640179', qdb.metadata_template.sample_template.Sample(
                '1.SKD1.640179', self.tester)),
            ('1.SKD2.640178', qdb.metadata_template.sample_template.Sample(
                '1.SKD2.640178', self.tester)),
            ('1.SKD3.640198', qdb.metadata_template.sample_template.Sample(
                '1.SKD3.640198', self.tester)),
            ('1.SKD4.640185', qdb.metadata_template.sample_template.Sample(
                '1.SKD4.640185', self.tester)),
            ('1.SKD5.640186', qdb.metadata_template.sample_template.Sample(
                '1.SKD5.640186', self.tester)),
            ('1.SKD6.640190', qdb.metadata_template.sample_template.Sample(
                '1.SKD6.640190', self.tester)),
            ('1.SKD7.640191', qdb.metadata_template.sample_template.Sample(
                '1.SKD7.640191', self.tester)),
            ('1.SKD8.640184', qdb.metadata_template.sample_template.Sample(
                '1.SKD8.640184', self.tester)),
            ('1.SKD9.640182', qdb.metadata_template.sample_template.Sample(
                '1.SKD9.640182', self.tester)),
            ('1.SKM1.640183', qdb.metadata_template.sample_template.Sample(
                '1.SKM1.640183', self.tester)),
            ('1.SKM2.640199', qdb.metadata_template.sample_template.Sample(
                '1.SKM2.640199', self.tester)),
            ('1.SKM3.640197', qdb.metadata_template.sample_template.Sample(
                '1.SKM3.640197', self.tester)),
            ('1.SKM4.640180', qdb.metadata_template.sample_template.Sample(
                '1.SKM4.640180', self.tester)),
            ('1.SKM5.640177', qdb.metadata_template.sample_template.Sample(
                '1.SKM5.640177', self.tester)),
            ('1.SKM6.640187', qdb.metadata_template.sample_template.Sample(
                '1.SKM6.640187', self.tester)),
            ('1.SKM7.640188', qdb.metadata_template.sample_template.Sample(
                '1.SKM7.640188', self.tester)),
            ('1.SKM8.640201', qdb.metadata_template.sample_template.Sample(
                '1.SKM8.640201', self.tester)),
            ('1.SKM9.640192', qdb.metadata_template.sample_template.Sample(
                '1.SKM9.640192', self.tester))]
        # Creating a list and looping over it since unittest does not call
        # the __eq__ function on the objects
        for o, e in zip(sorted(list(obs)), sorted(exp)):
            self.assertEqual(o, e)

    def test_get(self):
        """get returns the correct sample object"""
        obs = self.tester.get('1.SKM7.640188')
        exp = qdb.metadata_template.sample_template.Sample(
            '1.SKM7.640188', self.tester)
        self.assertEqual(obs, exp)

    def test_get_none(self):
        """get returns none if the sample id is not present"""
        self.assertTrue(self.tester.get('Not_a_Sample') is None)

    def test_clean_validate_template_error_bad_chars(self):
        """Raises an error if there are invalid characters in the sample names
        """
        self.metadata.index = ['o()xxxx[{::::::::>', 'sample.1', 'sample.3']
        ST = qdb.metadata_template.sample_template.SampleTemplate
        with self.assertRaises(qdb.exceptions.QiitaDBColumnError):
            ST._clean_validate_template(self.metadata, 2)

    def test_clean_validate_template_error_duplicate_cols(self):
        """Raises an error if there are duplicated columns in the template"""
        self.metadata['SAMPLE_TYPE'] = pd.Series(['foo', 'bar', 'foobar'],
                                                 index=self.metadata.index)

        ST = qdb.metadata_template.sample_template.SampleTemplate
        with self.assertRaises(qdb.exceptions.QiitaDBDuplicateHeaderError):
            ST._clean_validate_template(self.metadata, 2)

    def test_clean_validate_template_error_duplicate_samples(self):
        """Raises an error if there are duplicated samples in the template"""
        self.metadata.index = ['sample.1', 'sample.1', 'sample.3']
        ST = qdb.metadata_template.sample_template.SampleTemplate
        with self.assertRaises(qdb.exceptions.QiitaDBDuplicateSamplesError):
            ST._clean_validate_template(self.metadata, 2)

    def test_clean_validate_template_columns(self):
        metadata_dict = {
            'Sample1': {'physical_specimen_location': 'location1',
                        'physical_specimen_remaining': 'true',
                        'dna_extracted': 'true',
                        'sample_type': 'type1',
                        'host_subject_id': 'NotIdentified',
                        'Description': 'Test Sample 1',
                        'latitude': '42.42',
                        'longitude': '41.41'}
            }
        metadata = pd.DataFrame.from_dict(metadata_dict, orient='index',
                                          dtype=str)
        ST = qdb.metadata_template.sample_template.SampleTemplate
        obs = ST._clean_validate_template(
            metadata, 2,
            qdb.metadata_template.constants.SAMPLE_TEMPLATE_COLUMNS)
        metadata_dict = {
            '2.Sample1': {'physical_specimen_location': 'location1',
                          'physical_specimen_remaining': 'true',
                          'dna_extracted': 'true',
                          'sample_type': 'type1',
                          'host_subject_id': 'NotIdentified',
                          'description': 'Test Sample 1',
                          'latitude': '42.42',
                          'longitude': '41.41'}
            }
        exp = pd.DataFrame.from_dict(metadata_dict, orient='index', dtype=str)
        obs.sort_index(axis=0, inplace=True)
        obs.sort_index(axis=1, inplace=True)
        exp.sort_index(axis=0, inplace=True)
        exp.sort_index(axis=1, inplace=True)
        assert_frame_equal(obs, exp)

    def test_clean_validate_template(self):
        ST = qdb.metadata_template.sample_template.SampleTemplate
        obs = ST._clean_validate_template(
            self.metadata, 2,
            qdb.metadata_template.constants.SAMPLE_TEMPLATE_COLUMNS)
        metadata_dict = {
            '2.Sample1': {'physical_specimen_location': 'location1',
                          'physical_specimen_remaining': 'true',
                          'dna_extracted': 'true',
                          'sample_type': 'type1',
                          'collection_timestamp':
                          '2014-05-29 12:24:15',
                          'host_subject_id': 'NotIdentified',
                          'description': 'Test Sample 1',
                          'latitude': '42.42',
                          'longitude': '41.41',
                          'taxon_id': '9606',
                          'scientific_name': 'homo sapiens'},
            '2.Sample2': {'physical_specimen_location': 'location1',
                          'physical_specimen_remaining': 'true',
                          'dna_extracted': 'true',
                          'sample_type': 'type1',
                          'collection_timestamp':
                          '2014-05-29 12:24:15',
                          'host_subject_id': 'NotIdentified',
                          'description': 'Test Sample 2',
                          'latitude': '4.2',
                          'longitude': '1.1',
                          'taxon_id': '9606',
                          'scientific_name': 'homo sapiens'},
            '2.Sample3': {'physical_specimen_location': 'location1',
                          'physical_specimen_remaining': 'true',
                          'dna_extracted': 'true',
                          'sample_type': 'type1',
                          'collection_timestamp':
                          '2014-05-29 12:24:15',
                          'host_subject_id': 'NotIdentified',
                          'description': 'Test Sample 3',
                          'latitude': '4.8',
                          'longitude': '4.41',
                          'taxon_id': '9606',
                          'scientific_name': 'homo sapiens'},
            }
        exp = pd.DataFrame.from_dict(metadata_dict, orient='index', dtype=str)
        obs.sort_index(axis=0, inplace=True)
        obs.sort_index(axis=1, inplace=True)
        exp.sort_index(axis=0, inplace=True)
        exp.sort_index(axis=1, inplace=True)
        assert_frame_equal(obs, exp)

    def test_clean_validate_template_no_pgsql_reserved_words(self):
        ST = qdb.metadata_template.sample_template.SampleTemplate
        self.metadata.rename(columns={'taxon_id': 'select'}, inplace=True)
        with self.assertRaises(qdb.exceptions.QiitaDBColumnError):
            ST._clean_validate_template(self.metadata, 2)

    def test_clean_validate_template_no_invalid_chars(self):
        ST = qdb.metadata_template.sample_template.SampleTemplate
        self.metadata.rename(columns={'taxon_id': 'taxon id'}, inplace=True)
        with self.assertRaises(qdb.exceptions.QiitaDBColumnError):
            ST._clean_validate_template(self.metadata, 2)

    def test_get_category(self):
        pt = qdb.metadata_template.sample_template.SampleTemplate(1)
        obs = pt.get_category('latitude')
        exp = {'1.SKB2.640194': '35.2374368957',
               '1.SKM4.640180': 'Not applicable',
               '1.SKB3.640195': '95.2060749748',
               '1.SKB6.640176': '78.3634273709',
               '1.SKD6.640190': '29.1499460692',
               '1.SKM6.640187': '0.291867635913',
               '1.SKD9.640182': '23.1218032799',
               '1.SKM8.640201': '3.21190859967',
               '1.SKM2.640199': '82.8302905615',
               '1.SKD2.640178': '53.5050692395',
               '1.SKB7.640196': '13.089194595',
               '1.SKD4.640185': '40.8623799474',
               '1.SKB8.640193': '74.0894932572',
               '1.SKM3.640197': 'Not applicable',
               '1.SKD5.640186': '85.4121476399',
               '1.SKB1.640202': '4.59216095574',
               '1.SKM1.640183': '38.2627021402',
               '1.SKD1.640179': '68.0991287718',
               '1.SKD3.640198': '84.0030227585',
               '1.SKB5.640181': '10.6655599093',
               '1.SKB4.640189': '43.9614715197',
               '1.SKB9.640200': '12.6245524972',
               '1.SKM9.640192': '12.7065957714',
               '1.SKD8.640184': '57.571893782',
               '1.SKM5.640177': '44.9725384282',
               '1.SKM7.640188': '60.1102854322',
               '1.SKD7.640191': '68.51099627'}
        self.assertEqual(obs, exp)

    def test_get_category_no_exists(self):
        pt = qdb.metadata_template.sample_template.SampleTemplate(1)
        with self.assertRaises(qdb.exceptions.QiitaDBColumnError):
            pt.get_category('DOESNOTEXIST')

    def test_create_duplicate(self):
        """Create raises an error when creating a duplicated SampleTemplate"""
        with self.assertRaises(qdb.exceptions.QiitaDBDuplicateError):
            qdb.metadata_template.sample_template.SampleTemplate.create(
                self.metadata, self.test_study)

    def test_create_duplicate_header(self):
        """Create raises an error when duplicate headers are present"""
        self.metadata['SAMPLE_TYPE'] = pd.Series(['', '', ''],
                                                 index=self.metadata.index)
        with self.assertRaises(qdb.exceptions.QiitaDBDuplicateHeaderError):
            qdb.metadata_template.sample_template.SampleTemplate.create(
                self.metadata, self.new_study)

    def test_create_bad_sample_names(self):
        """Create raises an error when duplicate headers are present"""
        # set a horrible list of sample names
        self.metadata.index = ['o()xxxx[{::::::::>', 'sample.1', 'sample.3']
        with self.assertRaises(qdb.exceptions.QiitaDBColumnError):
            qdb.metadata_template.sample_template.SampleTemplate.create(
                self.metadata, self.new_study)

    def test_create(self):
        """Creates a new SampleTemplate"""
        st = qdb.metadata_template.sample_template.SampleTemplate.create(
            self.metadata, self.new_study)
        new_id = self.new_study.id
        # The returned object has the correct id
        self.assertEqual(st.id, new_id)
        self.assertEqual(st.study_id, self.new_study.id)
        self.assertTrue(
            qdb.metadata_template.sample_template.SampleTemplate.exists(
                self.new_study.id))
        exp_sample_ids = {"%s.Sample1" % new_id, "%s.Sample2" % new_id,
                          "%s.Sample3" % new_id}
        self.assertEqual(st._get_sample_ids(), exp_sample_ids)
        self.assertEqual(len(st), 3)
        exp_categories = {'collection_timestamp', 'description',
                          'dna_extracted', 'host_subject_id', 'latitude',
                          'longitude', 'physical_specimen_location',
                          'physical_specimen_remaining', 'sample_type',
                          'scientific_name', 'taxon_id'}
        self.assertItemsEqual(st.categories(), exp_categories)
        exp_dict = {
            "%s.Sample1" % new_id: {
                'collection_timestamp': '2014-05-29 12:24:15',
                'description': "Test Sample 1",
                'dna_extracted': 'true',
                'host_subject_id': "NotIdentified",
                'latitude': '42.42',
                'longitude': '41.41',
                'physical_specimen_location': "location1",
                'physical_specimen_remaining': 'true',
                'sample_type': "type1",
                'taxon_id': '9606',
                'scientific_name': 'homo sapiens'},
            "%s.Sample2" % new_id: {
                'collection_timestamp': '2014-05-29 12:24:15',
                'description': "Test Sample 2",
                'dna_extracted': 'true',
                'host_subject_id': "NotIdentified",
                'latitude': '4.2',
                'longitude': '1.1',
                'physical_specimen_location': "location1",
                'physical_specimen_remaining': 'true',
                'sample_type': "type1",
                'taxon_id': '9606',
                'scientific_name': 'homo sapiens'},
            "%s.Sample3" % new_id: {
                'collection_timestamp': '2014-05-29 12:24:15',
                'description': "Test Sample 3",
                'dna_extracted': 'true',
                'host_subject_id': "NotIdentified",
                'latitude': '4.8',
                'longitude': '4.41',
                'physical_specimen_location': "location1",
                'physical_specimen_remaining': 'true',
                'sample_type': "type1",
                'taxon_id': '9606',
                'scientific_name': 'homo sapiens'}}
        for s_id in exp_sample_ids:
            self.assertEqual(st[s_id]._to_dict(), exp_dict[s_id])
        exp = {"%s.Sample1" % new_id: None,
               "%s.Sample2" % new_id: None,
               "%s.Sample3" % new_id: None}
        self.assertEqual(st.ebi_sample_accessions, exp)
        self.assertEqual(st.biosample_accessions, exp)

    def test_create_int_prefix(self):
        """Creates a new SampleTemplate with sample names int prefixed"""
        st = qdb.metadata_template.sample_template.SampleTemplate.create(
            self.metadata_int_pref, self.new_study)
        new_id = self.new_study.id
        # The returned object has the correct id
        self.assertEqual(st.id, new_id)
        self.assertEqual(st.study_id, self.new_study.id)
        self.assertTrue(
            qdb.metadata_template.sample_template.SampleTemplate.exists(
                self.new_study.id))
        exp_sample_ids = {"%s.12.Sample1" % new_id, "%s.12.Sample2" % new_id,
                          "%s.12.Sample3" % new_id}
        self.assertEqual(st._get_sample_ids(), exp_sample_ids)
        self.assertEqual(len(st), 3)
        exp_categories = {'collection_timestamp', 'description',
                          'dna_extracted', 'host_subject_id', 'latitude',
                          'longitude', 'physical_specimen_location',
                          'physical_specimen_remaining', 'sample_type',
                          'scientific_name', 'taxon_id'}
        self.assertItemsEqual(st.categories(), exp_categories)
        exp_dict = {
            "%s.12.Sample1" % new_id: {
                'collection_timestamp': '2014-05-29 12:24:15',
                'description': "Test Sample 1",
                'dna_extracted': 'true',
                'host_subject_id': "NotIdentified",
                'latitude': '42.42',
                'longitude': '41.41',
                'physical_specimen_location': "location1",
                'physical_specimen_remaining': 'true',
                'sample_type': "type1",
                'taxon_id': '9606',
                'scientific_name': 'homo sapiens'},
            "%s.12.Sample2" % new_id: {
                'collection_timestamp': '2014-05-29 12:24:15',
                'description': "Test Sample 2",
                'dna_extracted': 'true',
                'host_subject_id': "NotIdentified",
                'latitude': '4.2',
                'longitude': '1.1',
                'physical_specimen_location': "location1",
                'physical_specimen_remaining': 'true',
                'sample_type': "type1",
                'taxon_id': '9606',
                'scientific_name': 'homo sapiens'},
            "%s.12.Sample3" % new_id: {
                'collection_timestamp': '2014-05-29 12:24:15',
                'description': "Test Sample 3",
                'dna_extracted': 'true',
                'host_subject_id': "NotIdentified",
                'latitude': '4.8',
                'longitude': '4.41',
                'physical_specimen_location': "location1",
                'physical_specimen_remaining': 'true',
                'sample_type': "type1",
                'taxon_id': '9606',
                'scientific_name': 'homo sapiens'}}
        for s_id in exp_sample_ids:
            self.assertEqual(st[s_id]._to_dict(), exp_dict[s_id])
        exp = {"%s.12.Sample1" % new_id: None,
               "%s.12.Sample2" % new_id: None,
               "%s.12.Sample3" % new_id: None}
        self.assertEqual(st.ebi_sample_accessions, exp)
        self.assertEqual(st.biosample_accessions, exp)

    def test_create_str_prefixes(self):
        """Creates a new SampleTemplate with sample names string prefixed"""
        st = qdb.metadata_template.sample_template.SampleTemplate.create(
            self.metadata_str_prefix, self.new_study)
        new_id = self.new_study.id
        # The returned object has the correct id
        self.assertEqual(st.id, new_id)
        self.assertEqual(st.study_id, self.new_study.id)
        self.assertTrue(
            qdb.metadata_template.sample_template.SampleTemplate.exists(
                self.new_study.id))
        exp_sample_ids = {"%s.foo.Sample1" % new_id, "%s.bar.Sample2" % new_id,
                          "%s.foo.Sample3" % new_id}
        self.assertEqual(st._get_sample_ids(), exp_sample_ids)
        self.assertEqual(len(st), 3)
        exp_categories = {'collection_timestamp', 'description',
                          'dna_extracted', 'host_subject_id', 'latitude',
                          'longitude', 'physical_specimen_location',
                          'physical_specimen_remaining', 'sample_type',
                          'scientific_name', 'taxon_id'}
        self.assertItemsEqual(st.categories(), exp_categories)
        exp_dict = {
            "%s.foo.Sample1" % new_id: {
                'collection_timestamp': '2014-05-29 12:24:15',
                'description': "Test Sample 1",
                'dna_extracted': 'true',
                'host_subject_id': "NotIdentified",
                'latitude': '42.42',
                'longitude': '41.41',
                'physical_specimen_location': "location1",
                'physical_specimen_remaining': 'true',
                'sample_type': "type1",
                'taxon_id': '9606',
                'scientific_name': 'homo sapiens'},
            "%s.bar.Sample2" % new_id: {
                'collection_timestamp': '2014-05-29 12:24:15',
                'description': "Test Sample 2",
                'dna_extracted': 'true',
                'host_subject_id': "NotIdentified",
                'latitude': '4.2',
                'longitude': '1.1',
                'physical_specimen_location': "location1",
                'physical_specimen_remaining': 'true',
                'sample_type': "type1",
                'taxon_id': '9606',
                'scientific_name': 'homo sapiens'},
            "%s.foo.Sample3" % new_id: {
                'collection_timestamp': '2014-05-29 12:24:15',
                'description': "Test Sample 3",
                'dna_extracted': 'true',
                'host_subject_id': "NotIdentified",
                'latitude': '4.8',
                'longitude': '4.41',
                'physical_specimen_location': "location1",
                'physical_specimen_remaining': 'true',
                'sample_type': "type1",
                'taxon_id': '9606',
                'scientific_name': 'homo sapiens'}}
        for s_id in exp_sample_ids:
            self.assertEqual(st[s_id]._to_dict(), exp_dict[s_id])
        exp = {"%s.foo.Sample1" % new_id: None,
               "%s.bar.Sample2" % new_id: None,
               "%s.foo.Sample3" % new_id: None}
        self.assertEqual(st.ebi_sample_accessions, exp)
        self.assertEqual(st.biosample_accessions, exp)

    def test_create_already_prefixed_samples(self):
        """Creates a new SampleTemplate with the samples already prefixed"""
        st = qdb.metadata_template.sample_template.SampleTemplate.create(
            self.metadata_prefixed, self.new_study)
        new_id = self.new_study.id
        # The returned object has the correct id
        self.assertEqual(st.id, new_id)
        self.assertEqual(st.study_id, self.new_study.id)
        self.assertTrue(
            qdb.metadata_template.sample_template.SampleTemplate.exists(
                self.new_study.id))
        exp_sample_ids = {"%s.Sample1" % new_id, "%s.Sample2" % new_id,
                          "%s.Sample3" % new_id}
        self.assertEqual(st._get_sample_ids(), exp_sample_ids)
        self.assertEqual(len(st), 3)
        exp_categories = {'collection_timestamp', 'description',
                          'dna_extracted', 'host_subject_id', 'latitude',
                          'longitude', 'physical_specimen_location',
                          'physical_specimen_remaining', 'sample_type',
                          'scientific_name', 'taxon_id'}
        self.assertItemsEqual(st.categories(), exp_categories)
        exp_dict = {
            "%s.Sample1" % new_id: {
                'collection_timestamp': '2014-05-29 12:24:15',
                'description': "Test Sample 1",
                'dna_extracted': 'true',
                'host_subject_id': "NotIdentified",
                'latitude': '42.42',
                'longitude': '41.41',
                'physical_specimen_location': "location1",
                'physical_specimen_remaining': 'true',
                'sample_type': "type1",
                'taxon_id': '9606',
                'scientific_name': 'homo sapiens'},
            "%s.Sample2" % new_id: {
                'collection_timestamp': '2014-05-29 12:24:15',
                'description': "Test Sample 2",
                'dna_extracted': 'true',
                'host_subject_id': "NotIdentified",
                'latitude': '4.2',
                'longitude': '1.1',
                'physical_specimen_location': "location1",
                'physical_specimen_remaining': 'true',
                'sample_type': "type1",
                'taxon_id': '9606',
                'scientific_name': 'homo sapiens'},
            "%s.Sample3" % new_id: {
                'collection_timestamp': '2014-05-29 12:24:15',
                'description': "Test Sample 3",
                'dna_extracted': 'true',
                'host_subject_id': "NotIdentified",
                'latitude': '4.8',
                'longitude': '4.41',
                'physical_specimen_location': "location1",
                'physical_specimen_remaining': 'true',
                'sample_type': "type1",
                'taxon_id': '9606',
                'scientific_name': 'homo sapiens'}}
        for s_id in exp_sample_ids:
            self.assertEqual(st[s_id]._to_dict(), exp_dict[s_id])
        exp = {"%s.Sample1" % new_id: None,
               "%s.Sample2" % new_id: None,
               "%s.Sample3" % new_id: None}
        self.assertEqual(st.ebi_sample_accessions, exp)
        self.assertEqual(st.biosample_accessions, exp)

    def test_delete(self):
        """Deletes Sample template 1"""
        st = qdb.metadata_template.sample_template.SampleTemplate.create(
            self.metadata, self.new_study)
        st_id = st.id
        qdb.metadata_template.sample_template.SampleTemplate.delete(st.id)

        obs = self.conn_handler.execute_fetchall(
            "SELECT * FROM qiita.study_sample WHERE study_id=%s" % st_id)
        exp = []
        self.assertEqual(obs, exp)

        with self.assertRaises(ValueError):
            self.conn_handler.execute_fetchall(
                "SELECT * FROM qiita.sample_%s" % st_id)

        with self.assertRaises(qdb.exceptions.QiitaDBError):
            qdb.metadata_template.sample_template.SampleTemplate.delete(1)

    def test_delete_unkonwn_id_error(self):
        """Try to delete a non existent prep template"""
        with self.assertRaises(qdb.exceptions.QiitaDBUnknownIDError):
            qdb.metadata_template.sample_template.SampleTemplate.delete(5)

    def test_exists_false(self):
        """Exists returns false when the SampleTemplate does not exists"""
        self.assertFalse(
            qdb.metadata_template.sample_template.SampleTemplate.exists(
                self.new_study.id))

    def test_update_category(self):
        with self.assertRaises(qdb.exceptions.QiitaDBUnknownIDError):
            self.tester.update_category('country', {"foo": "bar"})

        with self.assertRaises(qdb.exceptions.QiitaDBColumnError):
            self.tester.update_category('missing column',
                                        {'1.SKM7.640188': 'stuff'})

        negtest = self.tester['1.SKM7.640188']['country']

        mapping = {'1.SKB1.640202': "1",
                   '1.SKB5.640181': "2",
                   '1.SKD6.640190': "3"}

        self.tester.update_category('country', mapping)

        self.assertEqual(self.tester['1.SKB1.640202']['country'], "1")
        self.assertEqual(self.tester['1.SKB5.640181']['country'], "2")
        self.assertEqual(self.tester['1.SKD6.640190']['country'], "3")
        self.assertEqual(self.tester['1.SKM7.640188']['country'], negtest)

    def test_update_equal(self):
        """It doesn't fail with the exact same template"""
        # Create a new sample tempalte
        st = qdb.metadata_template.sample_template.SampleTemplate.create(
            self.metadata, self.new_study)
        exp = {s_id: st[s_id]._to_dict() for s_id in st}
        # Try to update the sample template with the same values
        npt.assert_warns(
            qdb.exceptions.QiitaDBWarning, st.update, self.metadata)
        # Check that no values have been changed
        obs = {s_id: st[s_id]._to_dict() for s_id in st}
        self.assertEqual(obs, exp)

    def test_update(self):
        """Updates values in existing mapping file"""
        # creating a new sample template
        st = qdb.metadata_template.sample_template.SampleTemplate.create(
            self.metadata, self.new_study)
        # updating the sample template
        st.update(self.metadata_dict_updated)

        # validating values
        exp = self.metadata_dict_updated_dict['Sample1'].values()
        obs = st.get('%s.Sample1' % self.new_study.id).values()
        self.assertItemsEqual(obs, exp)

        exp = self.metadata_dict_updated_dict['Sample2'].values()
        obs = st.get('%s.Sample2' % self.new_study.id).values()
        self.assertItemsEqual(obs, exp)

        exp = self.metadata_dict_updated_dict['Sample3'].values()
        obs = st.get('%s.Sample3' % self.new_study.id).values()
        self.assertItemsEqual(obs, exp)

        # checking errors
        with self.assertRaises(qdb.exceptions.QiitaDBError):
            st.update(self.metadata_dict_updated_sample_error)
        with self.assertRaises(qdb.exceptions.QiitaDBError):
            st.update(self.metadata_dict_updated_column_error)

    def test_update_fewer_samples(self):
        """Updates using a dataframe with less samples that in the DB"""
        st = qdb.metadata_template.sample_template.SampleTemplate.create(
            self.metadata, self.new_study)
        new_metadata = pd.DataFrame.from_dict(
            {'Sample1': {'physical_specimen_location': 'CHANGE'}},
            orient='index', dtype=str)
        exp = {s_id: st[s_id]._to_dict() for s_id in st}
        s_id = '%d.Sample1' % self.new_study.id
        exp[s_id]['physical_specimen_location'] = 'CHANGE'
        st.update(new_metadata)
        obs = {s_id: st[s_id]._to_dict() for s_id in st}
        self.assertEqual(obs, exp)

    def test_update_numpy(self):
        """Update values in existing mapping file with numpy values"""
        ST = qdb.metadata_template.sample_template.SampleTemplate
        metadata_dict = {
            'Sample1': {'bool_col': 'true',
                        'date_col': '2015-09-01 00:00:00'},
            'Sample2': {'bool_col': 'true',
                        'date_col': '2015-09-01 00:00:00'}
        }
        metadata = pd.DataFrame.from_dict(metadata_dict, orient='index',
                                          dtype=str)
        st = npt.assert_warns(qdb.exceptions.QiitaDBWarning, ST.create,
                              metadata, self.new_study)

        metadata_dict['Sample2']['date_col'] = '2015-09-01 00:00:00'
        metadata_dict['Sample1']['bool_col'] = 'false'
        metadata = pd.DataFrame.from_dict(metadata_dict, orient='index',
                                          dtype=str)
        npt.assert_warns(qdb.exceptions.QiitaDBWarning, st.update, metadata)

        sql = "SELECT * FROM qiita.sample_{0}".format(st.id)
        obs = self.conn_handler.execute_fetchall(sql)
        exp = [['%s.Sample1' % self.new_study.id, 'false',
                '2015-09-01 00:00:00'],
               ['%s.Sample2' % self.new_study.id, 'true',
                '2015-09-01 00:00:00']]
        self.assertEqual(sorted(obs), sorted(exp))

    def test_generate_files(self):
        fp_count = qdb.util.get_count("qiita.filepath")
        self.tester.generate_files()
        obs = qdb.util.get_count("qiita.filepath")
        # We just make sure that the count has been increased by 6, since
        # the contents of the files have been tested elsewhere.
        self.assertEqual(obs, fp_count + 5)

    def test_to_file(self):
        """to file writes a tab delimited file with all the metadata"""
        fd, fp = mkstemp()
        close(fd)
        st = qdb.metadata_template.sample_template.SampleTemplate.create(
            self.metadata, self.new_study)
        st.to_file(fp)
        self._clean_up_files.append(fp)
        with open(fp, 'U') as f:
            obs = f.read()
        self.assertEqual(obs, EXP_SAMPLE_TEMPLATE.format(self.new_study.id))

        fd, fp = mkstemp()
        close(fd)
        st.to_file(fp, {'%s.Sample1' % self.new_study.id,
                        '%s.Sample3' % self.new_study.id})
        self._clean_up_files.append(fp)

        with open(fp, 'U') as f:
            obs = f.read()
        self.assertEqual(
            obs, EXP_SAMPLE_TEMPLATE_FEWER_SAMPLES.format(self.new_study.id))

    def test_get_filepath(self):
        # we will check that there is a new id only because the path will
        # change based on time and the same functionality is being tested
        # in data.py
        exp_id = self.conn_handler.execute_fetchone(
            "SELECT last_value FROM qiita.filepath_filepath_id_seq")[0] + 1
        st = qdb.metadata_template.sample_template.SampleTemplate.create(
            self.metadata, self.new_study)
        self.assertEqual(st.get_filepaths()[0][0], exp_id)

        # testing current functionaly, to add a new sample template
        # you need to erase it first
        qdb.metadata_template.sample_template.SampleTemplate.delete(st.id)
        exp_id += 1
        st = qdb.metadata_template.sample_template.SampleTemplate.create(
            self.metadata, self.new_study)
        self.assertEqual(st.get_filepaths()[0][0], exp_id)

    def test_extend_add_samples(self):
        """extend correctly works adding new samples"""
        st = qdb.metadata_template.sample_template.SampleTemplate.create(
            self.metadata, self.new_study)

        md_dict = {
            'Sample4': {'physical_specimen_location': 'location1',
                        'physical_specimen_remaining': 'true',
                        'dna_extracted': 'true',
                        'sample_type': 'type1',
                        'collection_timestamp': '2014-05-29 12:24:15',
                        'host_subject_id': 'NotIdentified',
                        'Description': 'Test Sample 4',
                        'latitude': '42.42',
                        'longitude': '41.41',
                        'taxon_id': '9606',
                        'scientific_name': 'homo sapiens'},
            'Sample5': {'physical_specimen_location': 'location1',
                        'physical_specimen_remaining': 'true',
                        'dna_extracted': 'true',
                        'sample_type': 'type1',
                        'collection_timestamp': '2014-05-29 12:24:15',
                        'host_subject_id': 'NotIdentified',
                        'Description': 'Test Sample 5',
                        'latitude': '42.42',
                        'longitude': '41.41',
                        'taxon_id': '9606',
                        'scientific_name': 'homo sapiens'}}
        md_ext = pd.DataFrame.from_dict(md_dict, orient='index', dtype=str)

        npt.assert_warns(qdb.exceptions.QiitaDBWarning, st.extend, md_ext)

        # Test samples have been added correctly
        exp_sample_ids = {"%s.Sample1" % st.id, "%s.Sample2" % st.id,
                          "%s.Sample3" % st.id, "%s.Sample4" % st.id,
                          "%s.Sample5" % st.id}
        self.assertEqual(st._get_sample_ids(), exp_sample_ids)
        self.assertEqual(len(st), 5)
        exp_categories = {'collection_timestamp', 'description',
                          'dna_extracted', 'host_subject_id', 'latitude',
                          'longitude', 'physical_specimen_location',
                          'physical_specimen_remaining', 'sample_type',
                          'scientific_name', 'taxon_id'}
        self.assertItemsEqual(st.categories(), exp_categories)
        exp_dict = {
            "%s.Sample1" % st.id: {
                'collection_timestamp': '2014-05-29 12:24:15',
                'description': "Test Sample 1",
                'dna_extracted': 'true',
                'host_subject_id': "NotIdentified",
                'latitude': '42.42',
                'longitude': '41.41',
                'physical_specimen_location': "location1",
                'physical_specimen_remaining': 'true',
                'sample_type': "type1",
                'taxon_id': '9606',
                'scientific_name': 'homo sapiens'},
            "%s.Sample2" % st.id: {
                'collection_timestamp': '2014-05-29 12:24:15',
                'description': "Test Sample 2",
                'dna_extracted': 'true',
                'host_subject_id': "NotIdentified",
                'latitude': '4.2',
                'longitude': '1.1',
                'physical_specimen_location': "location1",
                'physical_specimen_remaining': 'true',
                'sample_type': "type1",
                'taxon_id': '9606',
                'scientific_name': 'homo sapiens'},
            "%s.Sample3" % st.id: {
                'collection_timestamp': '2014-05-29 12:24:15',
                'description': "Test Sample 3",
                'dna_extracted': 'true',
                'host_subject_id': "NotIdentified",
                'latitude': '4.8',
                'longitude': '4.41',
                'physical_specimen_location': "location1",
                'physical_specimen_remaining': 'true',
                'sample_type': "type1",
                'taxon_id': '9606',
                'scientific_name': 'homo sapiens'},
            '%s.Sample4' % st.id: {
                'physical_specimen_location': 'location1',
                'physical_specimen_remaining': 'true',
                'dna_extracted': 'true',
                'sample_type': 'type1',
                'collection_timestamp': '2014-05-29 12:24:15',
                'host_subject_id': 'NotIdentified',
                'description': 'Test Sample 4',
                'latitude': '42.42',
                'longitude': '41.41',
                'taxon_id': '9606',
                'scientific_name': 'homo sapiens'},
            '%s.Sample5' % st.id: {
                'physical_specimen_location': 'location1',
                'physical_specimen_remaining': 'true',
                'dna_extracted': 'true',
                'sample_type': 'type1',
                'collection_timestamp': '2014-05-29 12:24:15',
                'host_subject_id': 'NotIdentified',
                'description': 'Test Sample 5',
                'latitude': '42.42',
                'longitude': '41.41',
                'taxon_id': '9606',
                'scientific_name': 'homo sapiens'}}
        for s_id in exp_sample_ids:
            self.assertEqual(st[s_id]._to_dict(), exp_dict[s_id])

    def test_extend_add_duplicate_samples(self):
        """extend correctly works adding new samples and warns for duplicates
        """
        st = qdb.metadata_template.sample_template.SampleTemplate.create(
            self.metadata, self.new_study)

        self.metadata_dict['Sample4'] = {
            'physical_specimen_location': 'location1',
            'physical_specimen_remaining': 'true',
            'dna_extracted': 'true',
            'sample_type': 'type1',
            'collection_timestamp': '2014-05-29 12:24:15',
            'host_subject_id': 'NotIdentified',
            'Description': 'Test Sample 4',
            'latitude': '42.42',
            'longitude': '41.41',
            'taxon_id': '9606',
            'scientific_name': 'homo sapiens'}

        # Change a couple of values on the existent samples to test that
        # they remain unchanged
        self.metadata_dict['Sample1']['Description'] = 'Changed'
        self.metadata_dict['Sample2']['scientific_name'] = 'Changed dynamic'

        md_ext = pd.DataFrame.from_dict(self.metadata_dict, orient='index',
                                        dtype=str)
        # Make sure adding duplicate samples raises warning
        npt.assert_warns(qdb.exceptions.QiitaDBWarning, st.extend, md_ext)

        # Make sure the new sample has been added and the values for the
        # existent samples did not change
        exp_sample_ids = {"%s.Sample1" % st.id, "%s.Sample2" % st.id,
                          "%s.Sample3" % st.id, "%s.Sample4" % st.id}
        self.assertEqual(st._get_sample_ids(), exp_sample_ids)
        self.assertEqual(len(st), 4)
        exp_categories = {'collection_timestamp', 'description',
                          'dna_extracted', 'host_subject_id', 'latitude',
                          'longitude', 'physical_specimen_location',
                          'physical_specimen_remaining', 'sample_type',
                          'scientific_name', 'taxon_id'}
        self.assertItemsEqual(st.categories(), exp_categories)
        exp_dict = {
            "%s.Sample1" % st.id: {
                'collection_timestamp': '2014-05-29 12:24:15',
                'description': "Test Sample 1",
                'dna_extracted': 'true',
                'host_subject_id': "NotIdentified",
                'latitude': '42.42',
                'longitude': '41.41',
                'physical_specimen_location': "location1",
                'physical_specimen_remaining': 'true',
                'sample_type': "type1",
                'taxon_id': '9606',
                'scientific_name': 'homo sapiens'},
            "%s.Sample2" % st.id: {
                'collection_timestamp': '2014-05-29 12:24:15',
                'description': "Test Sample 2",
                'dna_extracted': 'true',
                'host_subject_id': "NotIdentified",
                'latitude': '4.2',
                'longitude': '1.1',
                'physical_specimen_location': "location1",
                'physical_specimen_remaining': 'true',
                'sample_type': "type1",
                'taxon_id': '9606',
                'scientific_name': 'homo sapiens'},
            "%s.Sample3" % st.id: {
                'collection_timestamp': '2014-05-29 12:24:15',
                'description': "Test Sample 3",
                'dna_extracted': 'true',
                'host_subject_id': "NotIdentified",
                'latitude': '4.8',
                'longitude': '4.41',
                'physical_specimen_location': "location1",
                'physical_specimen_remaining': 'true',
                'sample_type': "type1",
                'taxon_id': '9606',
                'scientific_name': 'homo sapiens'},
            '%s.Sample4' % st.id: {
                'physical_specimen_location': 'location1',
                'physical_specimen_remaining': 'true',
                'dna_extracted': 'true',
                'sample_type': 'type1',
                'collection_timestamp': '2014-05-29 12:24:15',
                'host_subject_id': 'NotIdentified',
                'description': 'Test Sample 4',
                'latitude': '42.42',
                'longitude': '41.41',
                'taxon_id': '9606',
                'scientific_name': 'homo sapiens'}}
        for s_id in exp_sample_ids:
            self.assertEqual(st[s_id]._to_dict(), exp_dict[s_id])

    def test_extend_new_columns(self):
        """extend correctly adds a new column"""
        st = qdb.metadata_template.sample_template.SampleTemplate.create(
            self.metadata, self.new_study)

        self.metadata['texture'] = pd.Series(['val1', 'val2', 'val3'],
                                             index=self.metadata.index)
        self.metadata['TOT_NITRO'] = pd.Series(['val_1', 'val_2', 'val_3'],
                                               index=self.metadata.index)

        # Change some values to make sure that they do not change on extend
        self.metadata_dict['Sample1']['Description'] = 'Changed'
        self.metadata_dict['Sample2']['scientific_name'] = 'Changed dynamic'

        # Make sure it raises a warning indicating that the new columns will
        # be added for the existing samples
        npt.assert_warns(
            qdb.exceptions.QiitaDBWarning, st.extend, self.metadata)

        exp_sample_ids = {"%s.Sample1" % st.id, "%s.Sample2" % st.id,
                          "%s.Sample3" % st.id}
        self.assertEqual(st._get_sample_ids(), exp_sample_ids)
        self.assertEqual(len(st), 3)
        exp_categories = {'collection_timestamp', 'description',
                          'dna_extracted', 'host_subject_id', 'latitude',
                          'longitude', 'physical_specimen_location',
                          'physical_specimen_remaining', 'sample_type',
                          'scientific_name', 'taxon_id',
                          'texture', 'tot_nitro'}
        self.assertItemsEqual(st.categories(), exp_categories)
        exp_dict = {
            "%s.Sample1" % st.id: {
                'collection_timestamp': '2014-05-29 12:24:15',
                'description': "Test Sample 1",
                'dna_extracted': 'true',
                'host_subject_id': "NotIdentified",
                'latitude': '42.42',
                'longitude': '41.41',
                'physical_specimen_location': "location1",
                'physical_specimen_remaining': 'true',
                'sample_type': "type1",
                'taxon_id': '9606',
                'scientific_name': 'homo sapiens',
                'texture': 'val1',
                'tot_nitro': 'val_1'},
            "%s.Sample2" % st.id: {
                'collection_timestamp': '2014-05-29 12:24:15',
                'description': "Test Sample 2",
                'dna_extracted': 'true',
                'host_subject_id': "NotIdentified",
                'latitude': '4.2',
                'longitude': '1.1',
                'physical_specimen_location': "location1",
                'physical_specimen_remaining': 'true',
                'sample_type': "type1",
                'taxon_id': '9606',
                'scientific_name': 'homo sapiens',
                'texture': 'val2',
                'tot_nitro': 'val_2'},
            "%s.Sample3" % st.id: {
                'collection_timestamp': '2014-05-29 12:24:15',
                'description': "Test Sample 3",
                'dna_extracted': 'true',
                'host_subject_id': "NotIdentified",
                'latitude': '4.8',
                'longitude': '4.41',
                'physical_specimen_location': "location1",
                'physical_specimen_remaining': 'true',
                'sample_type': "type1",
                'taxon_id': '9606',
                'scientific_name': 'homo sapiens',
                'texture': 'val3',
                'tot_nitro': 'val_3'}}
        for s_id in exp_sample_ids:
            self.assertEqual(st[s_id]._to_dict(), exp_dict[s_id])

    def test_extend_new_samples_and_columns(self):
        """extend correctly adds new samples and columns at the same time"""
        st = qdb.metadata_template.sample_template.SampleTemplate.create(
            self.metadata, self.new_study)

        self.metadata_dict['Sample4'] = {
            'physical_specimen_location': 'location1',
            'physical_specimen_remaining': 'true',
            'dna_extracted': 'true',
            'sample_type': 'type1',
            'collection_timestamp': '2014-05-29 12:24:15',
            'host_subject_id': 'NotIdentified',
            'Description': 'Test Sample 4',
            'latitude': '42.42',
            'longitude': '41.41',
            'taxon_id': '9606',
            'scientific_name': 'homo sapiens'}

        # Change a couple of values on the existent samples to test that
        # they remain unchanged
        self.metadata_dict['Sample1']['Description'] = 'Changed'
        self.metadata_dict['Sample2']['dna_extracted'] = 'Changed dynamic'

        md_ext = pd.DataFrame.from_dict(self.metadata_dict, orient='index',
                                        dtype=str)

        md_ext['TOT_NITRO'] = pd.Series(['val1', 'val2', 'val3', 'val4'],
                                        index=md_ext.index)
        # Make sure adding duplicate samples raises warning
        npt.assert_warns(qdb.exceptions.QiitaDBWarning, st.extend, md_ext)
        exp_sample_ids = {"%s.Sample1" % st.id, "%s.Sample2" % st.id,
                          "%s.Sample3" % st.id, "%s.Sample4" % st.id}
        self.assertEqual(st._get_sample_ids(), exp_sample_ids)
        self.assertEqual(len(st), 4)
        exp_categories = {'collection_timestamp', 'description',
                          'dna_extracted', 'host_subject_id', 'latitude',
                          'longitude', 'physical_specimen_location',
                          'physical_specimen_remaining', 'sample_type',
                          'scientific_name', 'taxon_id', 'tot_nitro'}
        self.assertItemsEqual(st.categories(), exp_categories)
        exp_dict = {
            "%s.Sample1" % st.id: {
                'collection_timestamp': '2014-05-29 12:24:15',
                'description': "Test Sample 1",
                'dna_extracted': 'true',
                'host_subject_id': "NotIdentified",
                'latitude': '42.42',
                'longitude': '41.41',
                'physical_specimen_location': "location1",
                'physical_specimen_remaining': 'true',
                'sample_type': "type1",
                'taxon_id': '9606',
                'scientific_name': 'homo sapiens',
                'tot_nitro': 'val1'},
            "%s.Sample2" % st.id: {
                'collection_timestamp': '2014-05-29 12:24:15',
                'description': "Test Sample 2",
                'dna_extracted': 'true',
                'host_subject_id': "NotIdentified",
                'latitude': '4.2',
                'longitude': '1.1',
                'physical_specimen_location': "location1",
                'physical_specimen_remaining': 'true',
                'sample_type': "type1",
                'taxon_id': '9606',
                'scientific_name': 'homo sapiens',
                'tot_nitro': 'val2'},
            "%s.Sample3" % st.id: {
                'collection_timestamp': '2014-05-29 12:24:15',
                'description': "Test Sample 3",
                'dna_extracted': 'true',
                'host_subject_id': "NotIdentified",
                'latitude': '4.8',
                'longitude': '4.41',
                'physical_specimen_location': "location1",
                'physical_specimen_remaining': 'true',
                'sample_type': "type1",
                'taxon_id': '9606',
                'scientific_name': 'homo sapiens',
                'tot_nitro': 'val3'},
            '%s.Sample4' % st.id: {
                'physical_specimen_location': 'location1',
                'physical_specimen_remaining': 'true',
                'dna_extracted': 'true',
                'sample_type': 'type1',
                'collection_timestamp': '2014-05-29 12:24:15',
                'host_subject_id': 'NotIdentified',
                'description': 'Test Sample 4',
                'latitude': '42.42',
                'longitude': '41.41',
                'taxon_id': '9606',
                'scientific_name': 'homo sapiens',
                'tot_nitro': 'val4'}}
        for s_id in exp_sample_ids:
            self.assertEqual(st[s_id]._to_dict(), exp_dict[s_id])

    def test_extend_update(self):
        """extend correctly adds new samples and columns at the same time"""
        st = qdb.metadata_template.sample_template.SampleTemplate.create(
            self.metadata, self.new_study)

        self.metadata_dict['Sample4'] = {
            'physical_specimen_location': 'location1',
            'physical_specimen_remaining': 'true',
            'dna_extracted': 'true',
            'sample_type': 'type1',
            'collection_timestamp': '2014-05-29 12:24:15',
            'host_subject_id': 'NotIdentified',
            'Description': 'Test Sample 4',
            'latitude': '42.42',
            'longitude': '41.41',
            'taxon_id': '9606',
            'scientific_name': 'homo sapiens'}

        self.metadata_dict['Sample1']['Description'] = 'Changed'
        self.metadata_dict['Sample2']['scientific_name'] = 'Changed dynamic'

        md_ext = pd.DataFrame.from_dict(self.metadata_dict, orient='index',
                                        dtype=str)

        md_ext['TOT_NITRO'] = pd.Series(['val1', 'val2', 'val3', 'val4'],
                                        index=md_ext.index)

        npt.assert_warns(qdb.exceptions.QiitaDBWarning, st.extend_and_update,
                         md_ext)
        exp_sample_ids = {"%s.Sample1" % st.id, "%s.Sample2" % st.id,
                          "%s.Sample3" % st.id, "%s.Sample4" % st.id}
        self.assertEqual(st._get_sample_ids(), exp_sample_ids)
        self.assertEqual(len(st), 4)
        exp_categories = {'collection_timestamp', 'description',
                          'dna_extracted', 'host_subject_id', 'latitude',
                          'longitude', 'physical_specimen_location',
                          'physical_specimen_remaining', 'sample_type',
                          'scientific_name', 'taxon_id', 'tot_nitro'}
        self.assertItemsEqual(st.categories(), exp_categories)
        exp_dict = {
            "%s.Sample1" % st.id: {
                'collection_timestamp': '2014-05-29 12:24:15',
                'description': "Changed",
                'dna_extracted': 'true',
                'host_subject_id': "NotIdentified",
                'latitude': '42.42',
                'longitude': '41.41',
                'physical_specimen_location': "location1",
                'physical_specimen_remaining': 'true',
                'sample_type': "type1",
                'taxon_id': '9606',
                'scientific_name': 'homo sapiens',
                'tot_nitro': 'val1'},
            "%s.Sample2" % st.id: {
                'collection_timestamp': '2014-05-29 12:24:15',
                'description': "Test Sample 2",
                'dna_extracted': 'true',
                'host_subject_id': "NotIdentified",
                'latitude': '4.2',
                'longitude': '1.1',
                'physical_specimen_location': "location1",
                'physical_specimen_remaining': 'true',
                'sample_type': "type1",
                'taxon_id': '9606',
                'scientific_name': 'Changed dynamic',
                'tot_nitro': 'val2'},
            "%s.Sample3" % st.id: {
                'collection_timestamp': '2014-05-29 12:24:15',
                'description': "Test Sample 3",
                'dna_extracted': 'true',
                'host_subject_id': "NotIdentified",
                'latitude': '4.8',
                'longitude': '4.41',
                'physical_specimen_location': "location1",
                'physical_specimen_remaining': 'true',
                'sample_type': "type1",
                'taxon_id': '9606',
                'scientific_name': 'homo sapiens',
                'tot_nitro': 'val3'},
            '%s.Sample4' % st.id: {
                'physical_specimen_location': 'location1',
                'physical_specimen_remaining': 'true',
                'dna_extracted': 'true',
                'sample_type': 'type1',
                'collection_timestamp': '2014-05-29 12:24:15',
                'host_subject_id': 'NotIdentified',
                'description': 'Test Sample 4',
                'latitude': '42.42',
                'longitude': '41.41',
                'taxon_id': '9606',
                'scientific_name': 'homo sapiens',
                'tot_nitro': 'val4'}}
        for s_id in exp_sample_ids:
            self.assertEqual(st[s_id]._to_dict(), exp_dict[s_id])

    def test_to_dataframe(self):
        st = qdb.metadata_template.sample_template.SampleTemplate.create(
            self.metadata, self.new_study)
        obs = st.to_dataframe()

        new_id = self.new_study.id
        exp_dict = {
            '%s.Sample1' % new_id: {
                'physical_specimen_location': 'location1',
                'physical_specimen_remaining': 'true',
                'dna_extracted': 'true',
                'sample_type': 'type1',
                'collection_timestamp':
                '2014-05-29 12:24:15',
                'host_subject_id': 'NotIdentified',
                'description': 'Test Sample 1',
                'latitude': '42.42',
                'longitude': '41.41',
                'taxon_id': '9606',
                'qiita_study_id': str(new_id),
                'scientific_name': 'homo sapiens'},
            '%s.Sample2' % new_id: {
                'physical_specimen_location': 'location1',
                'physical_specimen_remaining': 'true',
                'dna_extracted': 'true',
                'sample_type': 'type1',
                'collection_timestamp':
                '2014-05-29 12:24:15',
                'host_subject_id': 'NotIdentified',
                'description': 'Test Sample 2',
                'latitude': '4.2',
                'longitude': '1.1',
                'taxon_id': '9606',
                'qiita_study_id': str(new_id),
                'scientific_name': 'homo sapiens'},
            '%s.Sample3' % new_id: {
                'physical_specimen_location': 'location1',
                'physical_specimen_remaining': 'true',
                'dna_extracted': 'true',
                'sample_type': 'type1',
                'collection_timestamp':
                '2014-05-29 12:24:15',
                'host_subject_id': 'NotIdentified',
                'description': 'Test Sample 3',
                'latitude': '4.8',
                'longitude': '4.41',
                'taxon_id': '9606',
                'qiita_study_id': str(new_id),
                'scientific_name': 'homo sapiens'},
            }
        exp = pd.DataFrame.from_dict(exp_dict, orient='index', dtype=str)
        exp.index.name = 'sample_id'
        obs.sort_index(axis=0, inplace=True)
        obs.sort_index(axis=1, inplace=True)
        exp.sort_index(axis=0, inplace=True)
        exp.sort_index(axis=1, inplace=True)
        assert_frame_equal(obs, exp)

        obs = self.tester.to_dataframe()
        # We don't test the specific values as this would blow up the size
        # of this file as the amount of lines would go to ~1000

        # 27 samples
        self.assertEqual(len(obs), 27)
        exp = {'1.SKB1.640202', '1.SKB2.640194', '1.SKB3.640195',
               '1.SKB4.640189', '1.SKB5.640181', '1.SKB6.640176',
               '1.SKB7.640196', '1.SKB8.640193', '1.SKB9.640200',
               '1.SKD1.640179', '1.SKD2.640178', '1.SKD3.640198',
               '1.SKD4.640185', '1.SKD5.640186', '1.SKD6.640190',
               '1.SKD7.640191', '1.SKD8.640184', '1.SKD9.640182',
               '1.SKM1.640183', '1.SKM2.640199', '1.SKM3.640197',
               '1.SKM4.640180', '1.SKM5.640177', '1.SKM6.640187',
               '1.SKM7.640188', '1.SKM8.640201', '1.SKM9.640192'}
        self.assertEqual(set(obs.index), exp)

        self.assertEqual(set(obs.columns), {
            'physical_specimen_location', 'physical_specimen_remaining',
            'dna_extracted', 'sample_type', 'collection_timestamp',
            'host_subject_id', 'description', 'latitude', 'longitude',
            'season_environment', 'assigned_from_geo', 'texture',
            'taxon_id', 'depth', 'host_taxid', 'common_name',
            'water_content_soil', 'elevation', 'temp', 'tot_nitro',
            'samp_salinity', 'altitude', 'env_biome', 'country', 'ph',
            'anonymized_name', 'tot_org_carb', 'description_duplicate',
            'env_feature', 'scientific_name', 'qiita_study_id'})

    def test_check_restrictions(self):
        obs = self.tester.check_restrictions(
            [qdb.metadata_template.constants.SAMPLE_TEMPLATE_COLUMNS['EBI']])
        self.assertEqual(obs, set([]))

    def test_ebi_sample_accessions(self):
        obs = self.tester.ebi_sample_accessions
        exp = {'1.SKB8.640193': 'ERS000000',
               '1.SKD8.640184': 'ERS000001',
               '1.SKB7.640196': 'ERS000002',
               '1.SKM9.640192': 'ERS000003',
               '1.SKM4.640180': 'ERS000004',
               '1.SKM5.640177': 'ERS000005',
               '1.SKB5.640181': 'ERS000006',
               '1.SKD6.640190': 'ERS000007',
               '1.SKB2.640194': 'ERS000008',
               '1.SKD2.640178': 'ERS000009',
               '1.SKM7.640188': 'ERS000010',
               '1.SKB1.640202': 'ERS000011',
               '1.SKD1.640179': 'ERS000012',
               '1.SKD3.640198': 'ERS000013',
               '1.SKM8.640201': 'ERS000014',
               '1.SKM2.640199': 'ERS000015',
               '1.SKB9.640200': 'ERS000016',
               '1.SKD5.640186': 'ERS000017',
               '1.SKM3.640197': 'ERS000018',
               '1.SKD9.640182': 'ERS000019',
               '1.SKB4.640189': 'ERS000020',
               '1.SKD7.640191': 'ERS000021',
               '1.SKM6.640187': 'ERS000022',
               '1.SKD4.640185': 'ERS000023',
               '1.SKB3.640195': 'ERS000024',
               '1.SKB6.640176': 'ERS000025',
               '1.SKM1.640183': 'ERS000025'}
        self.assertEqual(obs, exp)

        obs = qdb.metadata_template.sample_template.SampleTemplate.create(
            self.metadata, self.new_study).ebi_sample_accessions
        exp = {"%s.Sample1" % self.new_study.id: None,
               "%s.Sample2" % self.new_study.id: None,
               "%s.Sample3" % self.new_study.id: None}
        self.assertEqual(obs, exp)

    def test_ebi_sample_accessions_setter(self):
        with self.assertRaises(qdb.exceptions.QiitaDBError):
            self.tester.ebi_sample_accessions = {'1.SKB8.640193': 'ERS000010',
                                                 '1.SKD8.640184': 'ERS000001'}

        st = qdb.metadata_template.sample_template.SampleTemplate.create(
            self.metadata, self.new_study)
        exp_acc = {"%s.Sample1" % self.new_study.id: 'ERS000100',
                   "%s.Sample2" % self.new_study.id: 'ERS000110'}
        st.ebi_sample_accessions = exp_acc
        exp_acc["%s.Sample3" % self.new_study.id] = None
        self.assertEqual(st.ebi_sample_accessions, exp_acc)
        exp_acc["%s.Sample3" % self.new_study.id] = 'ERS0000120'
        st.ebi_sample_accessions = exp_acc
        self.assertEqual(st.ebi_sample_accessions, exp_acc)

        # We need to wrap the assignment in a function so we can use
        # npt.assert_warns
        def f():
            st.ebi_sample_accessions = exp_acc
        npt.assert_warns(qdb.exceptions.QiitaDBWarning, f)

    def test_biosample_accessions(self):
        obs = self.tester.biosample_accessions
        exp = {'1.SKB8.640193': 'SAMEA0000000',
               '1.SKD8.640184': 'SAMEA0000001',
               '1.SKB7.640196': 'SAMEA0000002',
               '1.SKM9.640192': 'SAMEA0000003',
               '1.SKM4.640180': 'SAMEA0000004',
               '1.SKM5.640177': 'SAMEA0000005',
               '1.SKB5.640181': 'SAMEA0000006',
               '1.SKD6.640190': 'SAMEA0000007',
               '1.SKB2.640194': 'SAMEA0000008',
               '1.SKD2.640178': 'SAMEA0000009',
               '1.SKM7.640188': 'SAMEA0000010',
               '1.SKB1.640202': 'SAMEA0000011',
               '1.SKD1.640179': 'SAMEA0000012',
               '1.SKD3.640198': 'SAMEA0000013',
               '1.SKM8.640201': 'SAMEA0000014',
               '1.SKM2.640199': 'SAMEA0000015',
               '1.SKB9.640200': 'SAMEA0000016',
               '1.SKD5.640186': 'SAMEA0000017',
               '1.SKM3.640197': 'SAMEA0000018',
               '1.SKD9.640182': 'SAMEA0000019',
               '1.SKB4.640189': 'SAMEA0000020',
               '1.SKD7.640191': 'SAMEA0000021',
               '1.SKM6.640187': 'SAMEA0000022',
               '1.SKD4.640185': 'SAMEA0000023',
               '1.SKB3.640195': 'SAMEA0000024',
               '1.SKB6.640176': 'SAMEA0000025',
               '1.SKM1.640183': 'SAMEA0000026'}
        self.assertEqual(obs, exp)

        obs = qdb.metadata_template.sample_template.SampleTemplate.create(
            self.metadata, self.new_study).biosample_accessions
        exp = {"%s.Sample1" % self.new_study.id: None,
               "%s.Sample2" % self.new_study.id: None,
               "%s.Sample3" % self.new_study.id: None}
        self.assertEqual(obs, exp)

    def test_biosample_accessions_setter(self):
        with self.assertRaises(qdb.exceptions.QiitaDBError):
            self.tester.biosample_accessions = {'1.SKB8.640193': 'SAMEA110000',
                                                '1.SKD8.640184': 'SAMEA110000'}

        st = qdb.metadata_template.sample_template.SampleTemplate.create(
            self.metadata, self.new_study)
        exp_acc = {"%s.Sample1" % self.new_study.id: 'SAMEA110000',
                   "%s.Sample2" % self.new_study.id: 'SAMEA120000'}
        st.biosample_accessions = exp_acc
        exp_acc["%s.Sample3" % self.new_study.id] = None
        self.assertEqual(st.biosample_accessions, exp_acc)
        exp_acc["%s.Sample3" % self.new_study.id] = 'SAMEA130000'
        st.biosample_accessions = exp_acc
        self.assertEqual(st.biosample_accessions, exp_acc)

        # We need to wrap the assignment in a function so we can use
        # npt.assert_warns
        def f():
            st.biosample_accessions = exp_acc
        npt.assert_warns(qdb.exceptions.QiitaDBWarning, f)

    def test_validate_template_warning_missing(self):
        """Warns if the template is missing a required column"""
        metadata_dict = {
            'Sample1': {'physical_specimen_location': 'location1',
                        'physical_specimen_remaining': 'true',
                        'dna_extracted': 'true',
                        'sample_type': 'type1',
                        'host_subject_id': 'NotIdentified',
                        'Description': 'Test Sample 1',
                        'latitude': '42.42',
                        'longitude': '41.41'}
            }
        metadata = pd.DataFrame.from_dict(metadata_dict, orient='index',
                                          dtype=str)
        ST = qdb.metadata_template.sample_template.SampleTemplate
        obs = ST._clean_validate_template(metadata, 2)
        metadata_dict = {
            '2.Sample1': {'physical_specimen_location': 'location1',
                          'physical_specimen_remaining': 'true',
                          'dna_extracted': 'true',
                          'sample_type': 'type1',
                          'host_subject_id': 'NotIdentified',
                          'description': 'Test Sample 1',
                          'latitude': '42.42',
                          'longitude': '41.41'}
            }
        exp = pd.DataFrame.from_dict(metadata_dict, orient='index', dtype=str)
        obs.sort_index(axis=0, inplace=True)
        obs.sort_index(axis=1, inplace=True)
        exp.sort_index(axis=0, inplace=True)
        exp.sort_index(axis=1, inplace=True)
        assert_frame_equal(obs, exp)

    def test_validate_template_warning_missing_restrictions(self):
        del self.metadata['collection_timestamp']
        st = npt.assert_warns(
            qdb.exceptions.QiitaDBWarning,
            qdb.metadata_template.sample_template.SampleTemplate.create,
            self.metadata, self.new_study)
        obs = st.check_restrictions(
            [qdb.metadata_template.constants.SAMPLE_TEMPLATE_COLUMNS['EBI']])
        self.assertEqual(obs, {'collection_timestamp'})

    def test_validate_errors(self):
        self.metadata.set_value('Sample1', 'collection_timestamp',
                                'wrong date')
        self.metadata.set_value('Sample2', 'latitude', 'wrong latitude')
        self.metadata.set_value('Sample3', 'latitude', None)

        with catch_warnings(record=True) as warn:
            qdb.metadata_template.sample_template.SampleTemplate.create(
                self.metadata, self.new_study)

            # it should only return one warning
            self.assertEqual(len(warn), 1)
            warn = warn[0]
            # it should be QiitaDBWarning
            self.assertEqual(warn.category, qdb.exceptions.QiitaDBWarning)
            # it should contain this text
            message = str(warn.message)
            exp_error = ('Sample "%s.Sample2", column "latitude", wrong value '
                         '"wrong latitude"' % self.new_study.id)
            self.assertIn(exp_error, message)
            exp_error = ('Sample "%s.Sample1", column "collection_timestamp", '
                         'wrong value "wrong date"' % self.new_study.id)
            self.assertIn(exp_error, message)
            exp_error = ('Sample "%s.Sample3", column "latitude", '
                         'wrong value "None"' % self.new_study.id)
            self.assertIn(exp_error, message)

    def test_validate_errors_timestampA_year4digits(self):
        self.metadata.set_value('Sample1', 'collection_timestamp',
                                '2016-09-20 12:00')
        self.metadata.set_value('Sample2', 'collection_timestamp',
                                '2016-09-20 12')
        self.metadata.set_value('Sample3', 'collection_timestamp',
                                '2016-09-20')

        with catch_warnings(record=True) as warn:
            qdb.metadata_template.sample_template.SampleTemplate.create(
                self.metadata, self.new_study)
            # the warnings should be empty
            self.assertEqual(warn, [])

    def test_validate_errors_timestampA_year2digits(self):
        self.metadata.set_value('Sample1', 'collection_timestamp',
                                '16-09-20 12:00')
        self.metadata.set_value('Sample2', 'collection_timestamp',
                                '9/20/16 12')
        self.metadata.set_value('Sample3', 'collection_timestamp',
                                '09-20-16')

        with catch_warnings(record=True) as warn:
            st = qdb.metadata_template.sample_template.SampleTemplate.create(
                self.metadata, self.new_study)
            exp_message = (
                'Some functionality will be disabled due to missing '
                'columns:\n\t'
                'Sample "{0}.Sample1", column "collection_timestamp", '
                'wrong value "16-09-20 12:00";\n\t'
                'Sample "{0}.Sample2", column "collection_timestamp", '
                'wrong value "9/20/16 12";\n\t'
                'Sample "{0}.Sample3", column "collection_timestamp", '
                'wrong value "09-20-16".\n'
                'See the Templates tutorial '
                'for a description of these fields.'.format(st.id))
            # warnings is a list of 1 element
            self.assertEqual(len(warn), 1)
            # the order might change so testing by elements
            self.assertItemsEqual(str(warn[0].message).split('\n'),
                                  exp_message.split('\n'))

    def test_validate_errors_timestampB_year4digits(self):
        self.metadata.set_value('Sample1', 'collection_timestamp',
                                '2016-12')
        self.metadata.set_value('Sample2', 'collection_timestamp',
                                '2016')
        with catch_warnings(record=True) as warn:
            qdb.metadata_template.sample_template.SampleTemplate.create(
                self.metadata, self.new_study)
            # the warnings should be empty
            self.assertEqual(warn, [])

    def test_validate_errors_timestampB_year2digits(self):
        self.metadata.set_value('Sample1', 'collection_timestamp',
                                '16-12')
        self.metadata.set_value('Sample2', 'collection_timestamp',
                                '16')
        with catch_warnings(record=True) as warn:
            st = qdb.metadata_template.sample_template.SampleTemplate.create(
                self.metadata, self.new_study)
            exp_message = (
                'Some functionality will be disabled due to missing '
                'columns:\n\t'
                'Sample "{0}.Sample1", column "collection_timestamp", wrong '
                'value "16-12";\n\t'
                'Sample "{0}.Sample2", column "collection_timestamp", wrong '
                'value "16".\n'
                'See the Templates tutorial for a description '
                'of these fields.'.format(st.id))
            # warnings is a list of 1 element
            self.assertEqual(len(warn), 1)
            self.assertEqual(str(warn[0].message), exp_message)

    def test_delete_column(self):
        st = qdb.metadata_template.sample_template.SampleTemplate.create(
            self.metadata, self.new_study)
        st.delete_column('dna_extracted')
        self.assertNotIn('dna_extracted', st.categories())

<<<<<<< HEAD
    def test_delete_column_specimen_id(self):
        st = qdb.metadata_template.sample_template.SampleTemplate.create(
            self.metadata, self.new_study)
        self.new_study.specimen_id_column = 'latitude'

        with self.assertRaisesRegexp(
                qdb.exceptions.QiitaDBOperationNotPermittedError,
                '"latitude" cannot be deleted, this column is currently '
                'selected as the tube identifier \(specimen_id_column\)'):
            st.delete_column('latitude')

        self.new_study.specimen_id_column = None

    def test_delete_sample(self):
=======
    def test_delete_samples(self):
>>>>>>> 03883e1f
        QE = qdb.exceptions
        st = qdb.metadata_template.sample_template.SampleTemplate(1)
        md_dict = {
            'Sample4': {'physical_specimen_location': 'location1',
                        'physical_specimen_remaining': 'true',
                        'dna_extracted': 'true',
                        'sample_type': 'type1',
                        'collection_timestamp': '2014-05-29 12:24:15',
                        'host_subject_id': 'NotIdentified',
                        'Description': 'Test Sample 4',
                        'latitude': '42.42',
                        'longitude': '41.41',
                        'taxon_id': '9606',
                        'scientific_name': 'homo sapiens'},
            'Sample5': {'physical_specimen_location': 'location1',
                        'physical_specimen_remaining': 'true',
                        'dna_extracted': 'true',
                        'sample_type': 'type1',
                        'collection_timestamp': '2014-05-29 12:24:15',
                        'host_subject_id': 'NotIdentified',
                        'Description': 'Test Sample 4',
                        'latitude': '42.42',
                        'longitude': '41.41',
                        'taxon_id': '9606',
                        'scientific_name': 'homo sapiens'},
            'Sample6': {'physical_specimen_location': 'location1',
                        'physical_specimen_remaining': 'true',
                        'dna_extracted': 'true',
                        'sample_type': 'type1',
                        'collection_timestamp': '2014-05-29 12:24:15',
                        'host_subject_id': 'NotIdentified',
                        'Description': 'Test Sample 4',
                        'latitude': '42.42',
                        'longitude': '41.41',
                        'taxon_id': '9606',
                        'scientific_name': 'homo sapiens'}}
        md_ext = pd.DataFrame.from_dict(md_dict, orient='index', dtype=str)
        npt.assert_warns(QE.QiitaDBWarning, st.extend, md_ext)
        st.delete_samples(['1.Sample4'])
        self.assertNotIn('1.Sample4', st.keys())
        self.assertIn('1.Sample5', st.keys())
        self.assertIn('1.Sample6', st.keys())
        st.delete_samples(['1.Sample5', '1.Sample6'])
        self.assertNotIn('1.Sample5', st.keys())
        self.assertNotIn('1.Sample6', st.keys())

        # testing errors
        with self.assertRaises(QE.QiitaDBUnknownIDError):
            st.delete_samples(['not.existing.sample'])

        with self.assertRaises(QE.QiitaDBOperationNotPermittedError):
            st.delete_samples(['1.SKM5.640177'])


EXP_SAMPLE_TEMPLATE = (
    "sample_name\tcollection_timestamp\tdescription\tdna_extracted\t"
    "host_subject_id\tlatitude\tlongitude\tphysical_specimen_location\t"
    "physical_specimen_remaining\tqiita_study_id\tsample_type\t"
    "scientific_name\ttaxon_id\n"
    "{0}.Sample1\t2014-05-29 12:24:15\tTest Sample 1\ttrue\tNotIdentified\t"
    "42.42\t41.41\tlocation1\ttrue\t{0}\ttype1\thomo sapiens\t9606\n"
    "{0}.Sample2\t2014-05-29 12:24:15\tTest Sample 2\ttrue\tNotIdentified\t"
    "4.2\t1.1\tlocation1\ttrue\t{0}\ttype1\thomo sapiens\t9606\n"
    "{0}.Sample3\t2014-05-29 12:24:15\tTest Sample 3\ttrue\tNotIdentified\t"
    "4.8\t4.41\tlocation1\ttrue\t{0}\ttype1\thomo sapiens\t9606\n")

EXP_SAMPLE_TEMPLATE_FEWER_SAMPLES = (
    "sample_name\tcollection_timestamp\tdescription\tdna_extracted\t"
    "host_subject_id\tlatitude\tlongitude\tphysical_specimen_location\t"
    "physical_specimen_remaining\tqiita_study_id\tsample_type\t"
    "scientific_name\ttaxon_id\n"
    "{0}.Sample1\t2014-05-29 12:24:15\tTest Sample 1\ttrue\tNotIdentified\t"
    "42.42\t41.41\tlocation1\ttrue\t{0}\ttype1\thomo sapiens\t9606\n"
    "{0}.Sample3\t2014-05-29 12:24:15\tTest Sample 3\ttrue\tNotIdentified\t"
    "4.8\t4.41\tlocation1\ttrue\t{0}\ttype1\thomo sapiens\t9606\n")


if __name__ == '__main__':
    main()<|MERGE_RESOLUTION|>--- conflicted
+++ resolved
@@ -2159,7 +2159,6 @@
         st.delete_column('dna_extracted')
         self.assertNotIn('dna_extracted', st.categories())
 
-<<<<<<< HEAD
     def test_delete_column_specimen_id(self):
         st = qdb.metadata_template.sample_template.SampleTemplate.create(
             self.metadata, self.new_study)
@@ -2173,10 +2172,7 @@
 
         self.new_study.specimen_id_column = None
 
-    def test_delete_sample(self):
-=======
     def test_delete_samples(self):
->>>>>>> 03883e1f
         QE = qdb.exceptions
         st = qdb.metadata_template.sample_template.SampleTemplate(1)
         md_dict = {
