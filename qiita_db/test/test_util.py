# -----------------------------------------------------------------------------
# Copyright (c) 2014--, The Qiita Development Team.
#
# Distributed under the terms of the BSD 3-clause License.
#
# The full license is in the file LICENSE, distributed with this software.
# -----------------------------------------------------------------------------

from unittest import TestCase, main
from tempfile import mkstemp
from os import close, remove
from os.path import join, exists, basename
from shutil import rmtree

from qiita_core.util import qiita_test_checker
from qiita_core.exceptions import IncompetentQiitaDeveloperError
from qiita_db.exceptions import QiitaDBColumnError, QiitaDBError
from qiita_db.data import RawData
from qiita_db.study import Study
from qiita_db.reference import Reference
from qiita_db.util import (exists_table, exists_dynamic_table, scrub_data,
                           compute_checksum, check_table_cols,
                           check_required_columns, convert_to_id,
                           get_table_cols, get_table_cols_w_type,
                           get_filetypes, get_filepath_types, get_count,
                           check_count, get_processed_params_tables,
                           params_dict_to_json, insert_filepaths,
                           get_db_files_base_dir, get_data_types,
                           get_required_sample_info_status,
                           get_emp_status, purge_filepaths, get_filepath_id,
                           get_lat_longs, get_mountpoint,
                           get_mountpoint_path_by_id,
                           get_files_from_uploads_folders,
                           get_environmental_packages, get_timeseries_types,
<<<<<<< HEAD
                           filepath_id_to_rel_path, filepath_ids_to_rel_paths,
                           find_repeated, move_filepaths_to_upload_folder,
                           move_upload_files_to_trash,
                           check_access_to_analysis_result)
=======
                           filepath_id_to_rel_path,
                           move_filepaths_to_upload_folder,
                           move_upload_files_to_trash)
>>>>>>> ca1babc6


@qiita_test_checker()
class DBUtilTests(TestCase):
    def setUp(self):
        self.table = 'study'
        self.required = [
            'number_samples_promised', 'study_title', 'mixs_compliant',
            'metadata_complete', 'study_description', 'first_contact',
            'reprocess', 'study_status_id', 'portal_type_id',
            'timeseries_type_id', 'study_alias', 'study_abstract',
            'principal_investigator_id', 'email', 'number_samples_collected']
        self.files_to_remove = []

    def tearDown(self):
        for fp in self.files_to_remove:
            if exists(fp):
                remove(fp)

    def test_params_dict_to_json(self):
        params_dict = {'opt1': '1', 'opt2': [2, '3'], 3: 9}
        exp = '{"3":9,"opt1":"1","opt2":[2,"3"]}'
        self.assertEqual(params_dict_to_json(params_dict), exp)

    def test_check_required_columns(self):
        # Doesn't do anything if correct info passed, only errors if wrong info
        check_required_columns(self.conn_handler, self.required, self.table)

    def test_check_required_columns_fail(self):
        self.required.remove('study_title')
        with self.assertRaises(QiitaDBColumnError):
            check_required_columns(self.conn_handler, self.required,
                                   self.table)

    def test_get_lat_longs(self):
        exp = [
            [74.0894932572, 65.3283470202],
            [57.571893782, 32.5563076447],
            [13.089194595, 92.5274472082],
            [12.7065957714, 84.9722975792],
            [31.7167821863, 95.5088566087],
            [44.9725384282, 66.1920014699],
            [10.6655599093, 70.784770579],
            [29.1499460692, 82.1270418227],
            [35.2374368957, 68.5041623253],
            [53.5050692395, 31.6056761814],
            [60.1102854322, 74.7123248382],
            [4.59216095574, 63.5115213108],
            [68.0991287718, 34.8360987059],
            [84.0030227585, 66.8954849864],
            [3.21190859967, 26.8138925876],
            [82.8302905615, 86.3615778099],
            [12.6245524972, 96.0693176066],
            [85.4121476399, 15.6526750776],
            [63.6505562766, 31.2003474585],
            [23.1218032799, 42.838497795],
            [43.9614715197, 82.8516734159],
            [68.51099627, 2.35063674718],
            [0.291867635913, 68.5945325743],
            [40.8623799474, 6.66444220187],
            [95.2060749748, 27.3592668624],
            [78.3634273709, 74.423907894],
            [38.2627021402, 3.48274264219]]

        obs = get_lat_longs()
        self.assertEqual(obs, exp)

    def test_check_table_cols(self):
        # Doesn't do anything if correct info passed, only errors if wrong info
        check_table_cols(self.conn_handler, self.required, self.table)

    def test_check_table_cols_fail(self):
        self.required.append('BADTHINGNOINHERE')
        with self.assertRaises(QiitaDBColumnError):
            check_table_cols(self.conn_handler, self.required,
                             self.table)

    def test_get_table_cols(self):
        obs = get_table_cols("qiita_user", self.conn_handler)
        exp = {"email", "user_level_id", "password", "name", "affiliation",
               "address", "phone", "user_verify_code", "pass_reset_code",
               "pass_reset_timestamp"}
        self.assertEqual(set(obs), exp)

    def test_get_table_cols_w_type(self):
        obs = get_table_cols_w_type("preprocessed_sequence_illumina_params",
                                    self.conn_handler)
        exp = [['param_set_name', 'character varying'],
               ['preprocessed_params_id', 'bigint'],
               ['max_bad_run_length', 'integer'],
               ['min_per_read_length_fraction', 'real'],
               ['sequence_max_n', 'integer'],
               ['rev_comp_barcode', 'boolean'],
               ['rev_comp_mapping_barcodes', 'boolean'],
               ['rev_comp', 'boolean'],
               ['phred_quality_threshold', 'integer'],
               ['barcode_type', 'character varying'],
               ['max_barcode_errors', 'real']]
        self.assertItemsEqual(obs, exp)

    def test_exists_table(self):
        """Correctly checks if a table exists"""
        # True cases
        self.assertTrue(exists_table("filepath", self.conn_handler))
        self.assertTrue(exists_table("qiita_user", self.conn_handler))
        self.assertTrue(exists_table("analysis", self.conn_handler))
        self.assertTrue(exists_table("prep_1", self.conn_handler))
        self.assertTrue(exists_table("sample_1", self.conn_handler))
        # False cases
        self.assertFalse(exists_table("sample_2", self.conn_handler))
        self.assertFalse(exists_table("prep_2", self.conn_handler))
        self.assertFalse(exists_table("foo_table", self.conn_handler))
        self.assertFalse(exists_table("bar_table", self.conn_handler))

    def test_exists_dynamic_table(self):
        """Correctly checks if a dynamic table exists"""
        # True cases
        self.assertTrue(exists_dynamic_table(
            "preprocessed_sequence_illumina_params", "preprocessed_",
            "_params", self.conn_handler))
        self.assertTrue(exists_dynamic_table("prep_1", "prep_", "",
                                             self.conn_handler))
        self.assertTrue(exists_dynamic_table("filepath", "", "",
                                             self.conn_handler))
        # False cases
        self.assertFalse(exists_dynamic_table(
            "preprocessed_foo_params", "preprocessed_", "_params",
            self.conn_handler))
        self.assertFalse(exists_dynamic_table(
            "preprocessed__params", "preprocessed_", "_params",
            self.conn_handler))
        self.assertFalse(exists_dynamic_table(
            "foo_params", "preprocessed_", "_params",
            self.conn_handler))
        self.assertFalse(exists_dynamic_table(
            "preprocessed_foo", "preprocessed_", "_params",
            self.conn_handler))
        self.assertFalse(exists_dynamic_table(
            "foo", "preprocessed_", "_params",
            self.conn_handler))

    def test_convert_to_id(self):
        """Tests that ids are returned correctly"""
        self.assertEqual(convert_to_id("directory", "filepath_type"), 8)

    def test_convert_to_id_bad_value(self):
        """Tests that ids are returned correctly"""
        with self.assertRaises(IncompetentQiitaDeveloperError):
            convert_to_id("FAKE", "filepath_type")

    def test_get_filetypes(self):
        """Tests that get_filetypes works with valid arguments"""

        obs = get_filetypes()
        exp = {'SFF': 1, 'FASTA-Sanger': 2, 'FASTQ': 3, 'FASTA': 4}
        self.assertEqual(obs, exp)

        obs = get_filetypes(key='filetype_id')
        exp = {v: k for k, v in exp.items()}
        self.assertEqual(obs, exp)

    def test_get_filetypes_fail(self):
        """Tests that get_Filetypes fails with invalid argument"""
        with self.assertRaises(QiitaDBColumnError):
            get_filetypes(key='invalid')

    def test_get_filepath_types(self):
        """Tests that get_filepath_types works with valid arguments"""
        obs = get_filepath_types()
        exp = {'raw_forward_seqs': 1, 'raw_reverse_seqs': 2,
               'raw_barcodes': 3, 'preprocessed_fasta': 4,
               'preprocessed_fastq': 5, 'preprocessed_demux': 6, 'biom': 7,
               'directory': 8, 'plain_text': 9, 'reference_seqs': 10,
               'reference_tax': 11, 'reference_tree': 12, 'log': 13,
               'sample_template': 14, 'prep_template': 15, 'qiime_map': 16,
               }
        exp = dict(self.conn_handler.execute_fetchall(
            "SELECT filepath_type,filepath_type_id FROM qiita.filepath_type"))
        self.assertEqual(obs, exp)

        obs = get_filepath_types(key='filepath_type_id')
        exp = {v: k for k, v in exp.items()}
        self.assertEqual(obs, exp)

    def test_get_filepath_types_fail(self):
        """Tests that get_Filetypes fails with invalid argument"""
        with self.assertRaises(QiitaDBColumnError):
            get_filepath_types(key='invalid')

    def test_get_data_types(self):
        """Tests that get_data_types works with valid arguments"""
        obs = get_data_types()
        exp = {'16S': 1, '18S': 2, 'ITS': 3, 'Proteomic': 4, 'Metabolomic': 5,
               'Metagenomic': 6}
        self.assertEqual(obs, exp)

        obs = get_data_types(key='data_type_id')
        exp = {v: k for k, v in exp.items()}
        self.assertEqual(obs, exp)

    def test_get_required_sample_info_status(self):
        """Tests that get_required_sample_info_status works"""
        obs = get_required_sample_info_status()
        exp = {'received': 1, 'in_preparation': 2, 'running': 3,
               'completed': 4}
        self.assertEqual(obs, exp)

        obs = get_required_sample_info_status(
            key='required_sample_info_status_id')
        exp = {v: k for k, v in exp.items()}
        self.assertEqual(obs, exp)

    def test_get_emp_status(self):
        """Tests that get_emp_status works"""
        obs = get_emp_status()
        exp = {'EMP': 1, 'EMP_Processed': 2, 'NOT_EMP': 3}
        self.assertEqual(obs, exp)

        obs = get_emp_status(key='emp_status_id')
        exp = {v: k for k, v in exp.items()}
        self.assertEqual(obs, exp)

    def test_get_count(self):
        """Checks that get_count retrieves proper count"""
        self.assertEqual(get_count('qiita.study_person'), 3)

    def test_check_count(self):
        """Checks that check_count returns True and False appropriately"""
        self.assertTrue(check_count('qiita.study_person', 3))
        self.assertFalse(check_count('qiita.study_person', 2))

    def test_get_processed_params_tables(self):
        obs = get_processed_params_tables()
        self.assertEqual(obs, ['processed_params_sortmerna',
                               'processed_params_uclust'])

    def test_insert_filepaths(self):
        fd, fp = mkstemp()
        close(fd)
        with open(fp, "w") as f:
            f.write("\n")
        self.files_to_remove.append(fp)

        exp_new_id = 1 + self.conn_handler.execute_fetchone(
            "SELECT count(1) FROM qiita.filepath")[0]
        obs = insert_filepaths([(fp, 1)], 1, "raw_data", "filepath",
                               self.conn_handler)
        self.assertEqual(obs, [exp_new_id])

        # Check that the files have been copied correctly
        exp_fp = join(get_db_files_base_dir(), "raw_data",
                      "1_%s" % basename(fp))
        self.assertTrue(exists(exp_fp))
        self.files_to_remove.append(exp_fp)

        # Check that the filepaths have been added to the DB
        obs = self.conn_handler.execute_fetchall(
            "SELECT * FROM qiita.filepath WHERE filepath_id=%d" % exp_new_id)
        exp_fp = "1_%s" % basename(fp)
        exp = [[exp_new_id, exp_fp, 1, '852952723', 1, 5]]
        self.assertEqual(obs, exp)

    def test_insert_filepaths_string(self):
        fd, fp = mkstemp()
        close(fd)
        with open(fp, "w") as f:
            f.write("\n")
        self.files_to_remove.append(fp)

        exp_new_id = 1 + self.conn_handler.execute_fetchone(
            "SELECT count(1) FROM qiita.filepath")[0]
        obs = insert_filepaths([(fp, "raw_forward_seqs")], 1, "raw_data",
                               "filepath", self.conn_handler)
        self.assertEqual(obs, [exp_new_id])

        # Check that the files have been copied correctly
        exp_fp = join(get_db_files_base_dir(), "raw_data",
                      "1_%s" % basename(fp))
        self.assertTrue(exists(exp_fp))
        self.files_to_remove.append(exp_fp)

        # Check that the filepaths have been added to the DB
        obs = self.conn_handler.execute_fetchall(
            "SELECT * FROM qiita.filepath WHERE filepath_id=%d" % exp_new_id)
        exp_fp = "1_%s" % basename(fp)
        exp = [[exp_new_id, exp_fp, 1, '852952723', 1, 5]]
        self.assertEqual(obs, exp)

    def test_insert_filepaths_queue(self):
        fd, fp = mkstemp()
        close(fd)
        with open(fp, "w") as f:
            f.write("\n")
        self.files_to_remove.append(fp)

        # create and populate queue
        self.conn_handler.create_queue("toy_queue")
        self.conn_handler.add_to_queue(
            "toy_queue", "INSERT INTO qiita.qiita_user (email, name, password,"
            "phone) VALUES (%s, %s, %s, %s)",
            ['insert@foo.bar', 'Toy', 'pass', '111-111-1111'])

        exp_new_id = 1 + self.conn_handler.execute_fetchone(
            "SELECT count(1) FROM qiita.filepath")[0]
        insert_filepaths([(fp, "raw_forward_seqs")], 1, "raw_data",
                         "filepath", self.conn_handler, queue='toy_queue')

        self.conn_handler.add_to_queue(
            "toy_queue", "INSERT INTO qiita.raw_filepath (raw_data_id, "
            "filepath_id) VALUES (1, %s)", ['{0}'])
        self.conn_handler.execute_queue("toy_queue")

        # check that the user was added to the DB
        obs = self.conn_handler.execute_fetchall(
            "SELECT * from qiita.qiita_user WHERE email = %s",
            ['insert@foo.bar'])
        exp = [['insert@foo.bar', 5, 'pass', 'Toy', None, None, '111-111-1111',
                None, None, None]]
        self.assertEqual(obs, exp)

        # Check that the filepaths have been added to the DB
        obs = self.conn_handler.execute_fetchall(
            "SELECT * FROM qiita.filepath WHERE filepath_id=%d" % exp_new_id)
        exp_fp = "1_%s" % basename(fp)
        exp = [[exp_new_id, exp_fp, 1, '852952723', 1, 5]]
        self.assertEqual(obs, exp)

        # check that raw_filpath data was added to the DB
        obs = self.conn_handler.execute_fetchall(
            """SELECT *
               FROM qiita.raw_filepath
               WHERE filepath_id=%d""" % exp_new_id)
        exp_fp = "1_%s" % basename(fp)
        exp = [[1, exp_new_id]]
        self.assertEqual(obs, exp)

    def _common_purge_filpeaths_test(self):
        # Get all the filepaths so we can test if they've been removed or not
        sql_fp = "SELECT filepath, data_directory_id FROM qiita.filepath"
        fps = [join(get_mountpoint_path_by_id(dd_id), fp) for fp, dd_id in
               self.conn_handler.execute_fetchall(sql_fp)]

        # Make sure that the files exist - specially for travis
        for fp in fps:
            if not exists(fp):
                with open(fp, 'w') as f:
                    f.write('\n')
                self.files_to_remove.append(fp)

        _, raw_data_mp = get_mountpoint('raw_data')[0]

        removed_fps = [
            join(raw_data_mp, '2_sequences_barcodes.fastq.gz'),
            join(raw_data_mp, '2_sequences.fastq.gz')]

        fps = set(fps).difference(removed_fps)

        # Check that the files exist
        for fp in fps:
            self.assertTrue(exists(fp))
        for fp in removed_fps:
            self.assertTrue(exists(fp))

        exp_count = get_count("qiita.filepath") - 2

        purge_filepaths(self.conn_handler)

        obs_count = get_count("qiita.filepath")

        # Check that only 2 rows have been removed
        self.assertEqual(obs_count, exp_count)

        # Check that the 2 rows that have been removed are the correct ones
        sql = """SELECT EXISTS(
                    SELECT * FROM qiita.filepath WHERE filepath_id = %s)"""
        obs = self.conn_handler.execute_fetchone(sql, (3,))[0]
        self.assertFalse(obs)
        obs = self.conn_handler.execute_fetchone(sql, (4,))[0]
        self.assertFalse(obs)

        # Check that the files have been successfully removed
        for fp in removed_fps:
            self.assertFalse(exists(fp))

        # Check that all the other files still exist
        for fp in fps:
            self.assertTrue(exists(fp))

    def test_purge_filepaths(self):
        self._common_purge_filpeaths_test()

    def test_purge_filepaths_null_cols(self):
        # For more details about the source of the issue that motivates this
        # test: http://www.depesz.com/2008/08/13/nulls-vs-not-in/
        # In the current set up, the only place where we can actually have a
        # null value in a filepath id is in the reference table. Add a new
        # reference without tree and taxonomy:
        fd, seqs_fp = mkstemp(suffix="_seqs.fna")
        close(fd)
        ref = Reference.create("null_db", "13_2", seqs_fp)
        self.files_to_remove.append(ref.sequence_fp)

        self._common_purge_filpeaths_test()

    def test_move_filepaths_to_upload_folder(self):
        # setting up test, done here as this is the only test that uses these
        # files
        fd, seqs_fp = mkstemp(suffix='_seqs.fastq')
        close(fd)
        study_id = 1

        rd = RawData.create(2, [Study(study_id)], [(seqs_fp, 1)])
        filepaths = rd.get_filepaths()
        # deleting reference so we can directly call
        # move_filepaths_to_upload_folder
        for fid, _, _ in filepaths:
            self.conn_handler.execute(
                "DELETE FROM qiita.raw_filepath WHERE filepath_id=%s", (fid,))

        # moving filepaths
        move_filepaths_to_upload_folder(study_id, filepaths, self.conn_handler)

        # check that they do not exist in the old path but do in the new one
        path_for_removal = join(get_mountpoint("uploads")[0][1], str(study_id))
        for _, fp, _ in filepaths:
            self.assertFalse(exists(fp))
            new_fp = join(path_for_removal, basename(fp).split('_', 1)[1])
            self.assertTrue(exists(new_fp))

            self.files_to_remove.append(new_fp)

    def test_get_filepath_id(self):
        _, base = get_mountpoint("raw_data")[0]
        fp = join(base, '1_s_G1_L001_sequences.fastq.gz')
        obs = get_filepath_id("raw_data", fp, self.conn_handler)
        self.assertEqual(obs, 1)

    def test_get_filepath_id_error(self):
        with self.assertRaises(QiitaDBError):
            get_filepath_id("raw_data", "Not_a_path", self.conn_handler)

    def test_get_mountpoint(self):
        exp = [(5, join(get_db_files_base_dir(), 'raw_data', ''))]
        obs = get_mountpoint("raw_data")
        self.assertEqual(obs, exp)

        exp = [(1, join(get_db_files_base_dir(), 'analysis', ''))]
        obs = get_mountpoint("analysis")
        self.assertEqual(obs, exp)

        exp = [(2, join(get_db_files_base_dir(), 'job', ''))]
        obs = get_mountpoint("job")
        self.assertEqual(obs, exp)

        # inserting new ones so we can test that it retrieves these and
        # doesn't alter other ones
        self.conn_handler.execute(
            "UPDATE qiita.data_directory SET active=false WHERE "
            "data_directory_id=1")
        self.conn_handler.execute(
            "INSERT INTO qiita.data_directory (data_type, mountpoint, "
            "subdirectory, active) VALUES ('analysis', 'analysis', 'tmp', "
            "true), ('raw_data', 'raw_data', 'tmp', false)")

        # this should have been updated
        exp = [(10, join(get_db_files_base_dir(), 'analysis', 'tmp'))]
        obs = get_mountpoint("analysis")
        self.assertEqual(obs, exp)

        # these 2 shouldn't
        exp = [(5, join(get_db_files_base_dir(), 'raw_data', ''))]
        obs = get_mountpoint("raw_data")
        self.assertEqual(obs, exp)

        exp = [(2, join(get_db_files_base_dir(), 'job', ''))]
        obs = get_mountpoint("job")
        self.assertEqual(obs, exp)

        # testing multi returns
        exp = [(5, join(get_db_files_base_dir(), 'raw_data', '')),
               (11, join(get_db_files_base_dir(), 'raw_data', 'tmp'))]
        obs = get_mountpoint("raw_data", retrieve_all=True)
        self.assertEqual(obs, exp)

    def test_get_mountpoint_path_by_id(self):
        exp = join(get_db_files_base_dir(), 'raw_data', '')
        obs = get_mountpoint_path_by_id(5)
        self.assertEqual(obs, exp)

        exp = join(get_db_files_base_dir(), 'analysis', '')
        obs = get_mountpoint_path_by_id(1)
        self.assertEqual(obs, exp)

        exp = join(get_db_files_base_dir(), 'job', '')
        obs = get_mountpoint_path_by_id(2)
        self.assertEqual(obs, exp)

        # inserting new ones so we can test that it retrieves these and
        # doesn't alter other ones
        self.conn_handler.execute(
            "UPDATE qiita.data_directory SET active=false WHERE "
            "data_directory_id=1")
        self.conn_handler.execute(
            "INSERT INTO qiita.data_directory (data_type, mountpoint, "
            "subdirectory, active) VALUES ('analysis', 'analysis', 'tmp', "
            "true), ('raw_data', 'raw_data', 'tmp', false)")

        # this should have been updated
        exp = join(get_db_files_base_dir(), 'analysis', 'tmp')
        obs = get_mountpoint_path_by_id(10)
        self.assertEqual(obs, exp)

        # these 2 shouldn't
        exp = join(get_db_files_base_dir(), 'raw_data', '')
        obs = get_mountpoint_path_by_id(5)
        self.assertEqual(obs, exp)

        exp = join(get_db_files_base_dir(), 'job', '')
        obs = get_mountpoint_path_by_id(2)
        self.assertEqual(obs, exp)

    def test_get_files_from_uploads_folders(self):
        # something has been uploaded and ignoring hidden files/folders
        # and folders
        exp = [(7, 'uploaded_file.txt')]
        obs = get_files_from_uploads_folders("1")
        self.assertEqual(obs, exp)

        # nothing has been uploaded
        exp = []
        obs = get_files_from_uploads_folders("2")
        self.assertEqual(obs, exp)

    def test_move_upload_files_to_trash(self):
        test_filename = 'this_is_a_test_file.txt'

        # create file to move to trash
        fid, folder = get_mountpoint("uploads")[0]
        open(join(folder, '1', test_filename), 'w').write('test')

        exp = [(fid, 'this_is_a_test_file.txt'), (fid, 'uploaded_file.txt')]
        obs = get_files_from_uploads_folders("1")
        self.assertItemsEqual(obs, exp)

        # move file
        move_upload_files_to_trash(1, [(fid, test_filename)])
        exp = [(fid, 'uploaded_file.txt')]
        obs = get_files_from_uploads_folders("1")
        self.assertItemsEqual(obs, exp)

        # testing errors
        with self.assertRaises(QiitaDBError):
            move_upload_files_to_trash(2, [(fid, test_filename)])
        with self.assertRaises(QiitaDBError):
            move_upload_files_to_trash(1, [(10, test_filename)])
        with self.assertRaises(QiitaDBError):
            move_upload_files_to_trash(1, [(fid, test_filename)])

        # removing trash folder
        rmtree(join(folder, '1', 'trash'))

    def test_get_environmental_packages(self):
        obs = get_environmental_packages()
        exp = [['air', 'ep_air'],
               ['built environment', 'ep_built_environment'],
               ['host-associated', 'ep_host_associated'],
               ['human-amniotic-fluid', 'ep_human_amniotic_fluid'],
               ['human-associated', 'ep_human_associated'],
               ['human-blood', 'ep_human_blood'],
               ['human-gut', 'ep_human_gut'],
               ['human-oral', 'ep_human_oral'],
               ['human-skin', 'ep_human_skin'],
               ['human-urine', 'ep_human_urine'],
               ['human-vaginal', 'ep_human_vaginal'],
               ['microbial mat/biofilm', 'ep_microbial_mat_biofilm'],
               ['miscellaneous natural or artificial environment',
                'ep_misc_artif'],
               ['plant-associated', 'ep_plant_associated'],
               ['sediment', 'ep_sediment'],
               ['soil', 'ep_soil'],
               ['wastewater/sludge', 'ep_wastewater_sludge'],
               ['water', 'ep_water']]
        self.assertEqual(sorted(obs), sorted(exp))

    def test_get_timeseries_types(self):
        obs = get_timeseries_types()
        exp = [[1, 'None', 'None'],
               [2, 'real', 'single intervention'],
               [3, 'real', 'multiple intervention'],
               [4, 'real', 'combo intervention'],
               [5, 'pseudo', 'single intervention'],
               [6, 'pseudo', 'multiple intervention'],
               [7, 'pseudo', 'combo intervention'],
               [8, 'mixed', 'single intervention'],
               [9, 'mixed', 'multiple intervention'],
               [10, 'mixed', 'combo intervention']]
        self.assertEqual(obs, exp)

    def test_filepath_id_to_rel_path(self):
        obs = filepath_id_to_rel_path(1)
        exp = 'raw_data/1_s_G1_L001_sequences.fastq.gz'
        self.assertEqual(obs, exp)

        obs = filepath_id_to_rel_path(5)
        exp = 'preprocessed_data/1_seqs.fna'
        self.assertEqual(obs, exp)

    def test_filepath_ids_to_rel_paths(self):
        obs = filepath_ids_to_rel_paths([1, 3])
        exp = {1: 'raw_data/1_s_G1_L001_sequences.fastq.gz',
               3: 'raw_data/2_sequences.fastq.gz'}

        self.assertEqual(obs, exp)

    def test_check_access_to_analysis_result(self):
        obs = check_access_to_analysis_result('test@foo.bar',
                                              '1_job_result.txt')
        exp = [12]

        self.assertEqual(obs, exp)


class UtilTests(TestCase):
    """Tests for the util functions that do not need to access the DB"""

    def setUp(self):
        fh, self.filepath = mkstemp()
        close(fh)
        with open(self.filepath, "w") as f:
            f.write("Some text so we can actually compute a checksum")

    def test_compute_checksum(self):
        """Correctly returns the file checksum"""
        obs = compute_checksum(self.filepath)
        exp = 1719580229
        self.assertEqual(obs, exp)

    def test_scrub_data_nothing(self):
        """Returns the same string without changes"""
        self.assertEqual(scrub_data("nothing_changes"), "nothing_changes")

    def test_scrub_data_semicolon(self):
        """Correctly removes the semicolon from the string"""
        self.assertEqual(scrub_data("remove_;_char"), "remove__char")

    def test_scrub_data_single_quote(self):
        """Correctly removes single quotes from the string"""
        self.assertEqual(scrub_data("'quotes'"), "quotes")

if __name__ == '__main__':
    main()<|MERGE_RESOLUTION|>--- conflicted
+++ resolved
@@ -32,16 +32,10 @@
                            get_mountpoint_path_by_id,
                            get_files_from_uploads_folders,
                            get_environmental_packages, get_timeseries_types,
-<<<<<<< HEAD
                            filepath_id_to_rel_path, filepath_ids_to_rel_paths,
-                           find_repeated, move_filepaths_to_upload_folder,
+                           move_filepaths_to_upload_folder,
                            move_upload_files_to_trash,
                            check_access_to_analysis_result)
-=======
-                           filepath_id_to_rel_path,
-                           move_filepaths_to_upload_folder,
-                           move_upload_files_to_trash)
->>>>>>> ca1babc6
 
 
 @qiita_test_checker()
