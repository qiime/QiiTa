--- conflicted
+++ resolved
@@ -8,11 +8,7 @@
 
 from unittest import TestCase, main
 from tempfile import mkstemp
-<<<<<<< HEAD
-from os import close, remove, makedirs
-=======
-from os import close, remove, mkdir
->>>>>>> 4e380e04
+from os import close, remove, makedirs, mkdir
 from os.path import join, exists, basename
 from shutil import rmtree
 from datetime import datetime
@@ -102,15 +98,10 @@
 
     def test_get_artifact_types(self):
         obs = qdb.util.get_artifact_types()
-<<<<<<< HEAD
         exp = {'SFF': 1, 'FASTA_Sanger': 2, 'FASTQ': 3, 'FASTA': 4,
                'per_sample_FASTQ': 5, 'Demultiplexed': 6, 'BIOM': 7,
                'distance_matrix': 8L, 'rarefaction_curves': 9L,
                'taxa_summary': 10L}
-=======
-        exp = {'Demultiplexed': 6, 'FASTA_Sanger': 2, 'FASTQ': 3, 'BIOM': 7,
-               'per_sample_FASTQ': 5, 'SFF': 1, 'FASTA': 4}
->>>>>>> 4e380e04
         self.assertEqual(obs, exp)
 
         obs = qdb.util.get_artifact_types(key_by_id=True)
