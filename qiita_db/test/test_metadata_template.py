--- conflicted
+++ resolved
@@ -953,11 +953,7 @@
             "order by column_name")
 
         # study_id, column_name, column_type
-<<<<<<< HEAD
-        exp = [[2, "str_column", "varchar"], [2, 'int_column', 'integer']]
-=======
-        exp = [[2L, 'int_column', 'integer'], [2, "str_column", "varchar"]]
->>>>>>> ef3fb56d
+        exp = [[2, 'int_column', 'integer'], [2, 'str_column', 'varchar']]
         self.assertEqual(obs, exp)
 
         # The new table exists
