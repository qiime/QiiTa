from unittest import TestCase, main

from qiita_core.util import qiita_test_checker
<<<<<<< HEAD
from qiita_db.portal import (
    add_studies_to_portal, remove_studies_from_portal, get_studies_by_portal,
    add_analyses_to_portal, remove_analyses_from_portal,
    get_analyses_by_portal, _check_analyses, _check_studies)
from qiita_db.study import Study
from qiita_db.analysis import Analysis
from qiita_db.exceptions import QiitaDBError
from qiita_core.qiita_settings import qiita_config

# Only test if functions available
if qiita_config.portal == "QIITA":
    @qiita_test_checker()
    class TestPortal(TestCase):
        def setUp(self):
            self.study = Study(1)
            self.analysis = Analysis(1)

        def tearDown(self):
            qiita_config.portal = 'QIITA'

        def test_check_studies(self):
            with self.assertRaises(QiitaDBError):
                _check_studies([2000000000000, 122222222222222])

        def test_check_analyses(self):
            with self.assertRaises(QiitaDBError):
                _check_analyses([2000000000000, 122222222222222])

            with self.assertRaises(QiitaDBError):
                _check_analyses([8, 9])

        def test_get_studies_by_portal(self):
            obs = get_studies_by_portal('EMP')
            self.assertEqual(obs, set())

            obs = get_studies_by_portal('QIITA')
            self.assertEqual(obs, {1})

        def test_add_study_portals(self):
            add_studies_to_portal('EMP', [self.study.id])
            obs = self.study._portals
            self.assertEqual(obs, ['EMP', 'QIITA'])

        def test_remove_study_portals(self):
            with self.assertRaises(ValueError):
                remove_studies_from_portal('QIITA', [self.study.id])

            add_studies_to_portal('EMP', [self.study.id])
            remove_studies_from_portal('EMP', [self.study.id])
            obs = self.study._portals
            self.assertEqual(obs, ['QIITA'])
=======
from qiita_core.exceptions import IncompetentQiitaDeveloperError
from qiita_db.portal import Portal
from qiita_db.study import Study
from qiita_db.analysis import Analysis
from qiita_db.exceptions import QiitaDBError, QiitaDBDuplicateError
from qiita_core.qiita_settings import qiita_config


@qiita_test_checker()
class TestPortal(TestCase):
    def setUp(self):
        self.study = Study(1)
        self.analysis = Analysis(1)
        self.qiita_portal = Portal('QIITA')
        self.emp_portal = Portal('EMP')

    def tearDown(self):
        qiita_config.portal = 'QIITA'

    def test_add_portal(self):
        Portal.create("NEWPORTAL", "SOMEDESC")
        obs = self.conn_handler.execute_fetchall(
            "SELECT * FROM qiita.portal_type")
        exp = [[1, 'QIITA', 'QIITA portal. Access to all data stored '
                'in database.'],
               [2, 'EMP', 'EMP portal'],
               [4, 'NEWPORTAL', 'SOMEDESC']]
        self.assertItemsEqual(obs, exp)

        obs = self.conn_handler.execute_fetchall(
            "SELECT * FROM qiita.analysis_portal")
        exp = [[1, 1], [2, 1], [3, 1], [4, 1], [5, 1], [6, 1], [7, 2], [8, 2],
               [9, 2], [10, 2], [11, 4], [12, 4], [13, 4], [14, 4]]
        self.assertItemsEqual(obs, exp)

        with self.assertRaises(QiitaDBDuplicateError):
            Portal.create("EMP", "DOESNTMATTERFORDESC")

    def test_remove_portal(self):
        Portal.create("NEWPORTAL", "SOMEDESC")
        Portal.delete("NEWPORTAL")
        obs = self.conn_handler.execute_fetchall(
            "SELECT * FROM qiita.portal_type")
        exp = [[1, 'QIITA', 'QIITA portal. Access to all data stored '
                'in database.'],
               [2, 'EMP', 'EMP portal']]
        self.assertItemsEqual(obs, exp)

        obs = self.conn_handler.execute_fetchall(
            "SELECT * FROM qiita.analysis_portal")
        exp = [[1, 1], [2, 1], [3, 1], [4, 1], [5, 1], [6, 1], [7, 2], [8, 2],
               [9, 2], [10, 2]]
        self.assertItemsEqual(obs, exp)

        with self.assertRaises(IncompetentQiitaDeveloperError):
            Portal.delete("NOEXISTPORTAL")
        with self.assertRaises(QiitaDBError):
            Portal.delete("QIITA")

    def test_check_studies(self):
        with self.assertRaises(QiitaDBError):
            self.qiita_portal._check_studies([2000000000000, 122222222222222])

    def test_check_analyses(self):
        with self.assertRaises(QiitaDBError):
            self.qiita_portal._check_analyses([2000000000000, 122222222222222])

        with self.assertRaises(QiitaDBError):
            self.qiita_portal._check_analyses([8, 9])

    def test_get_studies_by_portal(self):
        obs = self.emp_portal.get_studies()
        self.assertEqual(obs, set())

        obs = self.qiita_portal.get_studies()
        self.assertEqual(obs, {1})

    def test_add_study_portals(self):
        self.emp_portal.add_studies([self.study.id])
        obs = self.study._portals
        self.assertEqual(obs, ['EMP', 'QIITA'])

    def test_remove_study_portals(self):
        with self.assertRaises(ValueError):
            self.qiita_portal.remove_studies([self.study.id])

        self.emp_portal.add_studies([self.study.id])
        self.emp_portal.remove_studies([self.study.id])
        obs = self.study._portals
        self.assertEqual(obs, ['QIITA'])

    def test_get_analyses_by_portal(self):
        obs = self.emp_portal.get_analyses()
        self.assertEqual(obs, {7, 8, 9, 10})

        obs = self.qiita_portal.get_analyses()
        self.assertEqual(obs, {1, 2, 3, 4, 5, 6})

    def test_add_analysis_portals(self):
        self.emp_portal.add_analyses([self.analysis.id])
        obs = self.analysis._portals
        self.assertEqual(obs, ['EMP', 'QIITA'])

    def test_remove_analysis_portals(self):
        with self.assertRaises(ValueError):
            self.qiita_portal.remove_analyses([self.analysis.id])

        self.emp_portal.add_analyses([self.analysis.id])
        self.emp_portal.remove_analyses([self.analysis.id])
        obs = self.analysis._portals
        self.assertEqual(obs, ['QIITA'])
>>>>>>> 262e0568

        def test_get_analyses_by_portal(self):
            obs = get_analyses_by_portal('EMP')
            self.assertEqual(obs, set())

            obs = get_analyses_by_portal('QIITA')
            self.assertEqual(obs, set(x for x in range(1, 11)))

        def test_add_analysis_portals(self):
            add_analyses_to_portal('EMP', [self.analysis.id])
            obs = self.analysis._portals
            self.assertEqual(obs, ['EMP', 'QIITA'])

        def test_remove_analysis_portals(self):
            with self.assertRaises(ValueError):
                remove_analyses_from_portal('QIITA', [self.analysis.id])

            add_analyses_to_portal('EMP', [self.analysis.id])
            remove_analyses_from_portal('EMP', [self.analysis.id])
            obs = self.analysis._portals
            self.assertEqual(obs, ['QIITA'])


if __name__ == '__main__':
    main()<|MERGE_RESOLUTION|>--- conflicted
+++ resolved
@@ -1,59 +1,6 @@
 from unittest import TestCase, main
 
 from qiita_core.util import qiita_test_checker
-<<<<<<< HEAD
-from qiita_db.portal import (
-    add_studies_to_portal, remove_studies_from_portal, get_studies_by_portal,
-    add_analyses_to_portal, remove_analyses_from_portal,
-    get_analyses_by_portal, _check_analyses, _check_studies)
-from qiita_db.study import Study
-from qiita_db.analysis import Analysis
-from qiita_db.exceptions import QiitaDBError
-from qiita_core.qiita_settings import qiita_config
-
-# Only test if functions available
-if qiita_config.portal == "QIITA":
-    @qiita_test_checker()
-    class TestPortal(TestCase):
-        def setUp(self):
-            self.study = Study(1)
-            self.analysis = Analysis(1)
-
-        def tearDown(self):
-            qiita_config.portal = 'QIITA'
-
-        def test_check_studies(self):
-            with self.assertRaises(QiitaDBError):
-                _check_studies([2000000000000, 122222222222222])
-
-        def test_check_analyses(self):
-            with self.assertRaises(QiitaDBError):
-                _check_analyses([2000000000000, 122222222222222])
-
-            with self.assertRaises(QiitaDBError):
-                _check_analyses([8, 9])
-
-        def test_get_studies_by_portal(self):
-            obs = get_studies_by_portal('EMP')
-            self.assertEqual(obs, set())
-
-            obs = get_studies_by_portal('QIITA')
-            self.assertEqual(obs, {1})
-
-        def test_add_study_portals(self):
-            add_studies_to_portal('EMP', [self.study.id])
-            obs = self.study._portals
-            self.assertEqual(obs, ['EMP', 'QIITA'])
-
-        def test_remove_study_portals(self):
-            with self.assertRaises(ValueError):
-                remove_studies_from_portal('QIITA', [self.study.id])
-
-            add_studies_to_portal('EMP', [self.study.id])
-            remove_studies_from_portal('EMP', [self.study.id])
-            obs = self.study._portals
-            self.assertEqual(obs, ['QIITA'])
-=======
 from qiita_core.exceptions import IncompetentQiitaDeveloperError
 from qiita_db.portal import Portal
 from qiita_db.study import Study
@@ -165,28 +112,6 @@
         self.emp_portal.remove_analyses([self.analysis.id])
         obs = self.analysis._portals
         self.assertEqual(obs, ['QIITA'])
->>>>>>> 262e0568
-
-        def test_get_analyses_by_portal(self):
-            obs = get_analyses_by_portal('EMP')
-            self.assertEqual(obs, set())
-
-            obs = get_analyses_by_portal('QIITA')
-            self.assertEqual(obs, set(x for x in range(1, 11)))
-
-        def test_add_analysis_portals(self):
-            add_analyses_to_portal('EMP', [self.analysis.id])
-            obs = self.analysis._portals
-            self.assertEqual(obs, ['EMP', 'QIITA'])
-
-        def test_remove_analysis_portals(self):
-            with self.assertRaises(ValueError):
-                remove_analyses_from_portal('QIITA', [self.analysis.id])
-
-            add_analyses_to_portal('EMP', [self.analysis.id])
-            remove_analyses_from_portal('EMP', [self.analysis.id])
-            obs = self.analysis._portals
-            self.assertEqual(obs, ['QIITA'])
 
 
 if __name__ == '__main__':
