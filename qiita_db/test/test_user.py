# -*- coding: utf-8 -*-

# -----------------------------------------------------------------------------
# Copyright (c) 2014--, The Qiita Development Team.
#
# Distributed under the terms of the BSD 3-clause License.
#
# The full license is in the file LICENSE, distributed with this software.
# -----------------------------------------------------------------------------

from unittest import TestCase, main

from qiita_core.exceptions import (IncorrectEmailError, IncorrectPasswordError,
                                   IncompetentQiitaDeveloperError)
from qiita_core.util import qiita_test_checker
from qiita_db.util import hash_password
from qiita_db.user import User, validate_password, validate_email
from qiita_db.exceptions import (QiitaDBDuplicateError, QiitaDBColumnError,
                                 QiitaDBUnknownIDError)


class SupportTests(TestCase):
    def test_validate_password(self):
        valid1 = 'abcdefgh'
        valid2 = 'abcdefgh1234'
        valid3 = 'abcdefgh!@#$'
        valid4 = 'aBC123!@#{}'
        invalid1 = 'abc'
        invalid2 = u'øabcdefghi'
        invalid3 = 'abcd   efgh'

        self.assertTrue(validate_password(valid1))
        self.assertTrue(validate_password(valid2))
        self.assertTrue(validate_password(valid3))
        self.assertTrue(validate_password(valid4))
        self.assertFalse(validate_password(invalid1))
        self.assertFalse(validate_password(invalid2))
        self.assertFalse(validate_password(invalid3))

    def test_validate_email(self):
        valid1 = 'foo@bar.com'
        valid2 = 'asdasd.asdasd.asd123asd@stuff.edu'
        valid3 = 'w00t@123.456.789.com'
        invalid1 = '@stuff.com'
        invalid2 = 'asdasdásd@things.com'
        invalid3 = 'asdas@com'

        self.assertTrue(validate_email(valid1))
        self.assertTrue(validate_email(valid2))
        self.assertTrue(validate_email(valid3))
        self.assertFalse(validate_email(invalid1))
        self.assertFalse(validate_email(invalid2))
        self.assertFalse(validate_email(invalid3))


@qiita_test_checker()
class UserTest(TestCase):
    """Tests the User object and all properties/methods"""

    def setUp(self):
        self.user = User('admin@foo.bar')

        self.userinfo = {
            'name': 'Dude',
            'affiliation': 'Nowhere University',
            'address': '123 fake st, Apt 0, Faketown, CO 80302',
            'phone': '111-222-3344',
            'pass_reset_code': None,
            'pass_reset_timestamp': None,
            'user_verify_code': None
        }

    def test_instantiate_user(self):
        User('admin@foo.bar')

    def test_instantiate_unknown_user(self):
        with self.assertRaises(QiitaDBUnknownIDError):
            User('FAIL@OMG.bar')

    def _check_correct_info(self, obs, exp):
        self.assertEqual(set(exp.keys()), set(obs.keys()))
        for key in exp:
            # user_verify_code and password seed randomly generated so just
            # making sure they exist and is correct length
            if key == 'user_verify_code':
                self.assertEqual(len(obs[key]), 20)
            elif key == "password":
                self.assertEqual(len(obs[key]), 60)
            else:
                self.assertEqual(obs[key], exp[key])

    def test_create_user(self):
        user = User.create('new@test.bar', 'password')
        self.assertEqual(user.id, 'new@test.bar')
        sql = "SELECT * from qiita.qiita_user WHERE email = 'new@test.bar'"
        obs = self.conn_handler.execute_fetchall(sql)
        self.assertEqual(len(obs), 1)
        obs = dict(obs[0])
        exp = {
            'password': '',
            'name': None,
            'pass_reset_timestamp': None,
            'affiliation': None,
            'pass_reset_code': None,
            'phone': None,
            'user_verify_code': '',
            'address': None,
            'user_level_id': 5,
            'email': 'new@test.bar'}
        self._check_correct_info(obs, exp)

    def test_create_user_info(self):
        user = User.create('new@test.bar', 'password', self.userinfo)
        self.assertEqual(user.id, 'new@test.bar')
        sql = "SELECT * from qiita.qiita_user WHERE email = 'new@test.bar'"
        obs = self.conn_handler.execute_fetchall(sql)
        self.assertEqual(len(obs), 1)
        obs = dict(obs[0])
        exp = {
            'password': '',
            'name': 'Dude',
            'affiliation': 'Nowhere University',
            'address': '123 fake st, Apt 0, Faketown, CO 80302',
            'phone': '111-222-3344',
            'pass_reset_timestamp': None,
            'pass_reset_code': None,
            'user_verify_code': '',
            'user_level_id': 5,
            'email': 'new@test.bar'}
        self._check_correct_info(obs, exp)

    def test_create_user_column_not_allowed(self):
        self.userinfo["email"] = "FAIL"
        with self.assertRaises(QiitaDBColumnError):
            User.create('new@test.bar', 'password', self.userinfo)

    def test_create_user_non_existent_column(self):
        self.userinfo["BADTHING"] = "FAIL"
        with self.assertRaises(QiitaDBColumnError):
            User.create('new@test.bar', 'password', self.userinfo)

    def test_create_user_duplicate(self):
        with self.assertRaises(QiitaDBDuplicateError):
            User.create('test@foo.bar', 'password')

    def test_create_user_bad_email(self):
        with self.assertRaises(IncorrectEmailError):
            User.create('notanemail', 'password')

    def test_create_user_bad_password(self):
        with self.assertRaises(IncorrectPasswordError):
            User.create('new@test.com', '')

    def test_login(self):
        self.assertEqual(User.login("test@foo.bar", "password"),
                         User("test@foo.bar"))

    def test_login_incorrect_user(self):
        with self.assertRaises(IncorrectEmailError):
            User.login("notexist@foo.bar", "password")

    def test_login_incorrect_password(self):
        with self.assertRaises(IncorrectPasswordError):
            User.login("test@foo.bar", "WRONGPASSWORD")

    def test_login_invalid_password(self):
        with self.assertRaises(IncorrectPasswordError):
            User.login("test@foo.bar", "SHORT")

    def test_exists(self):
        self.assertTrue(User.exists("test@foo.bar"))

    def test_exists_notindb(self):
        self.assertFalse(User.exists("notexist@foo.bar"))

    def test_exists_invaid_email(self):
        with self.assertRaises(IncorrectEmailError):
            User.exists("notanemail@badformat")

    def test_get_email(self):
        self.assertEqual(self.user.email, 'admin@foo.bar')

    def test_get_level(self):
        self.assertEqual(self.user.level, "admin")

    def test_get_info(self):
        expinfo = {
            'name': 'Admin',
            'affiliation': 'Owner University',
            'address': '312 noname st, Apt K, Nonexistantown, CO 80302',
            'phone': '222-444-6789',
            'pass_reset_code': None,
            'pass_reset_timestamp': None,
            'user_verify_code': None,
            'phone': '222-444-6789'
        }
        self.assertEqual(self.user.info, expinfo)

    def test_set_info(self):
        self.user.info = self.userinfo
        self.assertEqual(self.user.info, self.userinfo)

    def test_set_info_not_info(self):
        """Tests setting info with a non-allowed column"""
        self.userinfo["email"] = "FAIL"
        with self.assertRaises(QiitaDBColumnError):
            self.user.info = self.userinfo

    def test_set_info_bad_info(self):
        """Test setting info with a key not in the table"""
        self.userinfo["BADTHING"] = "FAIL"
        with self.assertRaises(QiitaDBColumnError):
            self.user.info = self.userinfo

    def test_get_private_studies(self):
        user = User('test@foo.bar')
        self.assertEqual(user.private_studies, [1])

    def test_get_shared_studies(self):
        user = User('shared@foo.bar')
        self.assertEqual(user.shared_studies, [1])

    def test_get_private_analyses(self):
        self.assertEqual(self.user.private_analyses, [])

    def test_get_shared_analyses(self):
        self.assertEqual(self.user.shared_analyses, [])

    def test_verify_code(self):
        sql = ("insert into qiita.qiita_user values ('test@user.com', '1', "
               "'testtest', 'testuser', '', '', '', 'verifycode', 'resetcode'"
               ",null)")
        self.conn_handler.execute(sql)
        self.assertTrue(User.verify_code('test@user.com', 'verifycode',
                                         'create'))
        self.assertTrue(User.verify_code('test@user.com', 'resetcode',
                                         'reset'))
        self.assertFalse(User.verify_code('test@user.com', 'wrongcode',
                                          'create'))
        self.assertFalse(User.verify_code('test@user.com', 'wrongcode',
                                          'reset'))
        with self.assertRaises(IncompetentQiitaDeveloperError):
            User.verify_code('test@user.com', 'fakecode', 'badtype')

    def _check_pass(self, passwd):
        obspass = self.conn_handler.execute_fetchone(
            "SELECT password FROM qiita.qiita_user WHERE email = %s",
            (self.user.id, ))[0]
        self.assertEqual(hash_password(passwd, obspass), obspass)

    def test_change_pass(self):
<<<<<<< HEAD
        self.user._change_pass("newpassword")
        self._check_pass("newpassword")

    def test_change_pass_short(self):
        with self.assertRaises(IncorrectPasswordError):
            self.user._change_pass("newpass")
        self._check_pass("password")
=======
        self.user._change_pass("newpass")
        self._check_pass("newpass")
        self.assertIsNone(self.user.info["pass_reset_code"])
>>>>>>> d6224a5d

    def test_change_password(self):
        self.user.change_password("password", "newpassword")
        self._check_pass("newpassword")

    def test_change_password_wrong_oldpass(self):
        self.user.change_password("WRONG", "newpass")
        self._check_pass("password")

    def test_generate_reset_code(self):
        user = User.create('new@test.bar', 'password')
        sql = "SELECT LOCALTIMESTAMP"
        before = self.conn_handler.execute_fetchone(sql)[0]
        user.generate_reset_code()
        after = self.conn_handler.execute_fetchone(sql)[0]
        sql = ("SELECT pass_reset_code, pass_reset_timestamp FROM "
               "qiita.qiita_user WHERE email = %s")
        obscode, obstime = self.conn_handler.execute_fetchone(
            sql, ('new@test.bar',))
        self.assertEqual(len(obscode), 20)
        self.assertTrue(before < obstime < after)

    def test_change_forgot_password(self):
        self.user.generate_reset_code()
        code = self.user.info["pass_reset_code"]
        obsbool = self.user.change_forgot_password(code, "newpassword")
        self.assertEqual(obsbool, True)
        self._check_pass("newpassword")

    def test_change_forgot_password_bad_code(self):
        self.user.generate_reset_code()
        code = "AAAAAAA"
        obsbool = self.user.change_forgot_password(code, "newpassword")
        self.assertEqual(obsbool, False)
        self._check_pass("password")


if __name__ == "__main__":
    main()<|MERGE_RESOLUTION|>--- conflicted
+++ resolved
@@ -249,19 +249,14 @@
         self.assertEqual(hash_password(passwd, obspass), obspass)
 
     def test_change_pass(self):
-<<<<<<< HEAD
         self.user._change_pass("newpassword")
         self._check_pass("newpassword")
+        self.assertIsNone(self.user.info["pass_reset_code"])
 
     def test_change_pass_short(self):
         with self.assertRaises(IncorrectPasswordError):
             self.user._change_pass("newpass")
         self._check_pass("password")
-=======
-        self.user._change_pass("newpass")
-        self._check_pass("newpass")
-        self.assertIsNone(self.user.info["pass_reset_code"])
->>>>>>> d6224a5d
 
     def test_change_password(self):
         self.user.change_password("password", "newpassword")
