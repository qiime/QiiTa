from unittest import TestCase, main
from os import remove
from os.path import exists, join, basename
from shutil import move

from biom import load_table
from pandas.util.testing import assert_frame_equal
from functools import partial
import numpy.testing as npt

from qiita_core.util import qiita_test_checker
from qiita_core.testing import wait_for_processing_job
from qiita_core.qiita_settings import qiita_config
import qiita_db as qdb

# -----------------------------------------------------------------------------
# Copyright (c) 2014--, The Qiita Development Team.
#
# Distributed under the terms of the BSD 3-clause License.
#
# The full license is in the file LICENSE, distributed with this software.
# -----------------------------------------------------------------------------


@qiita_test_checker()
class TestAnalysis(TestCase):
    def setUp(self):
        self.analysis = qdb.analysis.Analysis(1)
        self.portal = qiita_config.portal
        _, self.fp = qdb.util.get_mountpoint("analysis")[0]

        self.get_fp = partial(join, self.fp)
        self.biom_fp = self.get_fp("1_analysis_dt-18S_r-1_c-3.biom")
        self._old_portal = qiita_config.portal
        self.table_fp = None

        # fullpaths for testing
        self.duplicated_samples_not_merged = self.get_fp(
            "not_merged_samples.txt")
        self.map_exp_fp = self.get_fp("1_analysis_mapping_exp.txt")

        from glob import glob
        conf_files = glob(join(qiita_config.plugin_dir, "BIOM*.conf"))
        for i, fp in enumerate(conf_files):
            qdb.software.Software.from_file(fp, update=True)

    def tearDown(self):
        self.analysis.artifacts[0].visibility = 'private'

        qiita_config.portal = self.portal
        with open(self.biom_fp, 'w') as f:
                f.write("")

        fp = self.get_fp('testfile.txt')
        if exists(fp):
            remove(fp)

        if self.table_fp:
            mp = qdb.util.get_mountpoint("processed_data")[0][1]
            if exists(self.table_fp):
                move(self.table_fp,
                     join(mp, "2_study_1001_closed_reference_otu_table.biom"))

        qiita_config.portal = self._old_portal

    def _wait_for_jobs(self, analysis):
        for j in analysis.jobs:
            wait_for_processing_job(j.id)
            if j.status == 'error':
                print j.log.msg

    def _create_analyses_with_samples(self, user='demo@microbio.me',
                                      merge=False):
        """Aux function to create an analysis with samples

        Parameters
        ----------
        user : qiita_db.user.User, optional
            The user email to attach the analysis. Default: demo@microbio.me
        merge : bool, optional
            Merge duplicated ids or not

        Returns
        -------
        qiita_db.analysis.Analysis

        Notes
        -----
        Replicates the samples contained in Analysis(1) at the moment of
        creation of this function (September 15, 2016)
        """
        user = qdb.user.User(user)
        dflt_analysis = user.default_analysis
        dflt_analysis.add_samples(
            {4: ['1.SKB8.640193', '1.SKD8.640184', '1.SKB7.640196',
                 '1.SKM9.640192', '1.SKM4.640180']})
        new = qdb.analysis.Analysis.create(
            user, "newAnalysis", "A New Analysis", from_default=True,
            merge_duplicated_sample_ids=merge)

        self._wait_for_jobs(new)
        return new

    def test_lock_samples(self):
        dflt = qdb.user.User('demo@microbio.me').default_analysis
        # The default analysis can have samples added/removed
        dflt._lock_samples()

        QE = qdb.exceptions
        with self.assertRaises(QE.QiitaDBOperationNotPermittedError):
            qdb.analysis.Analysis(1)._lock_samples()

    def test_get_by_status(self):
        qiita_config.portal = 'QIITA'
        self.assertEqual(
            qdb.analysis.Analysis.get_by_status('public'), set([]))
        qiita_config.portal = 'EMP'
        self.assertEqual(
            qdb.analysis.Analysis.get_by_status('public'), set([]))

        qiita_config.portal = 'QIITA'
        self.analysis.artifacts[0].visibility = 'public'

        self.assertEqual(qdb.analysis.Analysis.get_by_status('public'),
                         {self.analysis})
        qiita_config.portal = 'EMP'
        self.assertEqual(
            qdb.analysis.Analysis.get_by_status('public'), set([]))

    def test_can_be_publicized(self):
        analysis = qdb.analysis.Analysis(1)
        self.assertEqual(analysis.can_be_publicized, (False, [4, 5, 6]))
        a4 = qdb.artifact.Artifact(4)

        a4.visibility = 'public'
        self.assertEqual(analysis.can_be_publicized, (True, []))

        a4.visibility = 'private'
        self.assertEqual(analysis.can_be_publicized, (False, [4, 5, 6]))

    def test_add_artifact(self):
        obs = self._create_analyses_with_samples()
        exp = qdb.artifact.Artifact(4)
        obs.add_artifact(exp)
        self.assertIn(exp, obs.artifacts)

    def test_has_access_public(self):
        analysis = self._create_analyses_with_samples("admin@foo.bar")
        analysis.artifacts[0].visibility = 'public'

        qiita_config.portal = 'QIITA'
        self.assertTrue(
            analysis.has_access(qdb.user.User("demo@microbio.me")))
        qiita_config.portal = 'EMP'
        self.assertFalse(
            analysis.has_access(qdb.user.User("demo@microbio.me")))

    def test_has_access_shared(self):
        self.assertTrue(
            self.analysis.has_access(qdb.user.User("shared@foo.bar")))

    def test_has_access_private(self):
        self.assertTrue(
            self.analysis.has_access(qdb.user.User("test@foo.bar")))

    def test_has_access_admin(self):
        qiita_config.portal = 'QIITA'
        self.assertTrue(
            self.analysis.has_access(qdb.user.User("admin@foo.bar")))
        qiita_config.portal = 'EMP'
        with self.assertRaises(qdb.exceptions.QiitaDBError):
            qdb.analysis.Analysis(1).has_access(qdb.user.User("admin@foo.bar"))

    def test_has_access_no_access(self):
        self.assertFalse(
            self.analysis.has_access(qdb.user.User("demo@microbio.me")))

    def test_can_edit(self):
        a = qdb.analysis.Analysis(1)
        self.assertTrue(a.can_edit(qdb.user.User('test@foo.bar')))
        self.assertTrue(a.can_edit(qdb.user.User('shared@foo.bar')))
        self.assertTrue(a.can_edit(qdb.user.User('admin@foo.bar')))
        self.assertFalse(a.can_edit(qdb.user.User('demo@microbio.me')))

    def test_create_nonqiita_portal(self):
        qiita_config.portal = "EMP"
        obs = qdb.analysis.Analysis.create(
            qdb.user.User("admin@foo.bar"), "newAnalysis", "A New Analysis")

        # make sure portal is associated
        self.assertItemsEqual(obs._portals, ["QIITA", "EMP"])

    def test_create_from_default(self):
        with qdb.sql_connection.TRN:
            sql = "SELECT NOW()"
            qdb.sql_connection.TRN.add(sql)
            time1 = qdb.sql_connection.TRN.execute_fetchlast()

        owner = qdb.user.User("test@foo.bar")
        obs = qdb.analysis.Analysis.create(
            owner, "newAnalysis", "A New Analysis", from_default=True)

        self.assertEqual(obs.owner, owner)
        self.assertEqual(obs.name, "newAnalysis")
        self.assertEqual(obs._portals, ["QIITA"])
        self.assertLess(time1, obs.timestamp)
        self.assertEqual(obs.description, "A New Analysis")
        self.assertItemsEqual(obs.samples, [4])
        self.assertItemsEqual(
            obs.samples[4], ['1.SKD8.640184', '1.SKB7.640196',
                             '1.SKM9.640192', '1.SKM4.640180'])
        self.assertEqual(obs.data_types, ['18S'])
        self.assertEqual(obs.shared_with, [])
        self.assertEqual(obs.mapping_file, None)
        self.assertEqual(obs.tgz, None)
        self.assertNotEqual(obs.jobs, [])
        self.assertEqual(obs.pmid, None)

    def test_exists(self):
        qiita_config.portal = 'QIITA'
        self.assertTrue(qdb.analysis.Analysis.exists(1))
        self.assertFalse(qdb.analysis.Analysis.exists(1000))
        qiita_config.portal = 'EMP'
        self.assertFalse(qdb.analysis.Analysis.exists(1))
        self.assertFalse(qdb.analysis.Analysis.exists(1000))

    def test_delete(self):
        # successful delete
        new = qdb.analysis.Analysis.create(
            qdb.user.User('demo@microbio.me'), "newAnalysis",
            "A New Analysis")
        self.assertTrue(qdb.analysis.Analysis.exists(new.id))
        qdb.analysis.Analysis.delete(new.id)
        self.assertFalse(qdb.analysis.Analysis.exists(new.id))

        # no possible to delete
        QE = qdb.exceptions
        with self.assertRaises(QE.QiitaDBUnknownIDError):
            qdb.analysis.Analysis.delete(new.id)

        # Analysis with artifacts
        with self.assertRaises(QE.QiitaDBOperationNotPermittedError):
            qdb.analysis.Analysis.delete(1)

    def test_retrieve_owner(self):
        self.assertEqual(self.analysis.owner, qdb.user.User("test@foo.bar"))

    def test_retrieve_name(self):
        self.assertEqual(self.analysis.name, "SomeAnalysis")

    def test_retrieve_description(self):
        self.assertEqual(self.analysis.description, "A test analysis")

    def test_set_description(self):
        self.analysis.description = "New description"
        self.assertEqual(self.analysis.description, "New description")

    def test_retrieve_samples(self):
        exp = {4: ['1.SKB8.640193', '1.SKD8.640184', '1.SKB7.640196',
                   '1.SKM9.640192', '1.SKM4.640180'],
               5: ['1.SKB8.640193', '1.SKD8.640184', '1.SKB7.640196',
                   '1.SKM9.640192', '1.SKM4.640180'],
               6: ['1.SKB8.640193', '1.SKD8.640184', '1.SKB7.640196',
                   '1.SKM9.640192', '1.SKM4.640180']}
        self.assertItemsEqual(self.analysis.samples, exp)

    def test_retrieve_portal(self):
        self.assertEqual(self.analysis._portals, ["QIITA"])

    def test_retrieve_data_types(self):
        exp = ['18S', '16S']
        self.assertItemsEqual(self.analysis.data_types, exp)

    def test_retrieve_shared_with(self):
        self.assertEqual(self.analysis.shared_with,
                         [qdb.user.User("shared@foo.bar")])

    def test_retrieve_jobs(self):
        self.assertEqual(self.analysis.jobs, [])

    def test_retrieve_pmid(self):
        self.assertEqual(self.analysis.pmid, "121112")

    def test_set_pmid(self):
        new = self._create_analyses_with_samples("admin@foo.bar")
        self.assertIsNone(new.pmid)
        new.pmid = "11211221212213"
        self.assertEqual(new.pmid, "11211221212213")

    def test_retrieve_mapping_file(self):
        exp = join(self.fp, "1_analysis_mapping.txt")
        obs = self.analysis.mapping_file
        self.assertIsNotNone(obs)
        self.assertEqual(
            qdb.util.get_filepath_information(obs)['fullpath'], exp)
        self.assertTrue(exists(exp))

    def test_retrieve_tgz(self):
        # generating here as the tgz is only generated once the analysis runs
        # to completion (un)successfully
        analysis = self._create_analyses_with_samples("admin@foo.bar")
        fp = self.get_fp('test.tgz')
        with open(fp, 'w') as f:
            f.write('')
        analysis._add_file(fp, 'tgz')
        self.assertEqual(analysis.tgz, fp)

    def test_retrieve_tgz_none(self):
        self.assertIsNone(self.analysis.tgz)

    def test_summary_data(self):
        obs = self.analysis.summary_data()
        exp = {'studies': 1,
               'artifacts': 3,
               'samples': 5}
        self.assertEqual(obs, exp)

    def test_add_remove_samples(self):
        analysis = qdb.user.User('shared@foo.bar').default_analysis
        exp = {4: ['1.SKD8.640184', '1.SKB7.640196', '1.SKM9.640192',
                   '1.SKM4.640180', '1.SKB8.640193'],
               5: ['1.SKD8.640184', '1.SKB7.640196', '1.SKM9.640192',
                   '1.SKM4.640180', '1.SKB8.640193'],
               6: ['1.SKD8.640184', '1.SKB7.640196', '1.SKM9.640192',
                   '1.SKM4.640180', '1.SKB8.640193']}
        analysis.add_samples(exp)
        obs = analysis.samples
        self.assertItemsEqual(obs.keys(), exp.keys())
        for k in obs:
            self.assertItemsEqual(obs[k], exp[k])

        analysis.remove_samples(artifacts=(qdb.artifact.Artifact(4), ),
                                samples=('1.SKB8.640193', ))
        exp = {4: ['1.SKD8.640184', '1.SKB7.640196', '1.SKM9.640192',
                   '1.SKM4.640180'],
               5: ['1.SKD8.640184', '1.SKB7.640196', '1.SKM9.640192',
                   '1.SKM4.640180', '1.SKB8.640193'],
               6: ['1.SKD8.640184', '1.SKB7.640196', '1.SKM9.640192',
                   '1.SKM4.640180', '1.SKB8.640193']}
        obs = analysis.samples
        self.assertItemsEqual(obs.keys(), exp.keys())
        for k in obs:
            self.assertItemsEqual(obs[k], exp[k])

        analysis.remove_samples(samples=('1.SKD8.640184', ))
        exp = {4: ['1.SKB7.640196', '1.SKM9.640192', '1.SKM4.640180'],
               5: ['1.SKB8.640193', '1.SKB7.640196', '1.SKM9.640192',
                   '1.SKM4.640180'],
               6: ['1.SKB8.640193', '1.SKB7.640196', '1.SKM9.640192',
                   '1.SKM4.640180']}
        self.assertItemsEqual(analysis.samples, exp)

        analysis.remove_samples(
            artifacts=(qdb.artifact.Artifact(4), qdb.artifact.Artifact(5)))
        exp = {6: {'1.SKB7.640196', '1.SKB8.640193',
                   '1.SKM4.640180', '1.SKM9.640192'}}
        self.assertItemsEqual(analysis.samples, exp)

    def test_share_unshare(self):
        analysis = self._create_analyses_with_samples()
        user = qdb.user.User("admin@foo.bar")
        self.assertEqual(analysis.shared_with, [])
        analysis.share(user)
        exp = [user]
        self.assertEqual(analysis.shared_with, exp)
        analysis.unshare(user)
        self.assertEqual(analysis.shared_with, [])

    def test_build_mapping_file(self):
        analysis = self._create_analyses_with_samples()
        samples = {4: ['1.SKB8.640193', '1.SKD8.640184', '1.SKB7.640196']}

        npt.assert_warns(qdb.exceptions.QiitaDBWarning,
                         analysis._build_mapping_file, samples)
        obs = qdb.util.get_filepath_information(
            analysis.mapping_file)['fullpath']

        exp = self.get_fp("%s_analysis_mapping.txt" % analysis.id)
        self.assertEqual(obs, exp)

        obs = qdb.metadata_template.util.load_template_to_dataframe(
            obs, index='#SampleID')
        exp = qdb.metadata_template.util.load_template_to_dataframe(
            self.map_exp_fp, index='#SampleID')
        assert_frame_equal(obs, exp)

    def test_build_mapping_file_duplicated_samples_no_merge(self):
        analysis = self._create_analyses_with_samples()
        samples = {4: ['1.SKB8.640193', '1.SKD8.640184', '1.SKB7.640196'],
                   3: ['1.SKB8.640193', '1.SKD8.640184', '1.SKB7.640196']}
        npt.assert_warns(qdb.exceptions.QiitaDBWarning,
                         analysis._build_mapping_file, samples, True)

        mapping_fp = qdb.util.get_filepath_information(
            analysis.mapping_file)['fullpath']
        obs = qdb.metadata_template.util.load_template_to_dataframe(
            mapping_fp, index='#SampleID')
        exp = qdb.metadata_template.util.load_template_to_dataframe(
            self.duplicated_samples_not_merged, index='#SampleID')

        # assert_frame_equal assumes same order on the rows, thus sorting
        # frames by index
        obs.sort_index(inplace=True)
        exp.sort_index(inplace=True)
        assert_frame_equal(obs, exp)

    def test_build_mapping_file_duplicated_samples_merge(self):
        analysis = self._create_analyses_with_samples()
        samples = {4: ['1.SKB8.640193', '1.SKD8.640184', '1.SKB7.640196'],
                   3: ['1.SKB8.640193', '1.SKD8.640184', '1.SKB7.640196']}
        npt.assert_warns(qdb.exceptions.QiitaDBWarning,
                         analysis._build_mapping_file, samples)
        mapping_fp = qdb.util.get_filepath_information(
            analysis.mapping_file)['fullpath']
        obs = qdb.metadata_template.util.load_template_to_dataframe(
            mapping_fp, index='#SampleID')
        exp = qdb.metadata_template.util.load_template_to_dataframe(
            self.map_exp_fp, index='#SampleID')
        assert_frame_equal(obs, exp)

    def test_build_biom_tables(self):
        analysis = self._create_analyses_with_samples()
        grouped_samples = {
            '18S || algorithm': [
                (4, ['1.SKB8.640193', '1.SKD8.640184', '1.SKB7.640196'])]}
        obs_bioms = analysis._build_biom_tables(grouped_samples)
        biom_fp = self.get_fp(
            "%s_analysis_18S_algorithm.biom" % analysis.id)
        obs = [(a, basename(b)) for a, b in obs_bioms]
        self.assertEqual(obs, [('18S', basename(biom_fp))])

        table = load_table(obs_bioms[0][1])
        obs = set(table.ids(axis='sample'))
        exp = {'1.SKB8.640193', '1.SKD8.640184', '1.SKB7.640196'}
        self.assertEqual(obs, exp)

    def test_build_biom_tables_with_references(self):
        analysis = self._create_analyses_with_samples()
        analysis_id = analysis.id
        grouped_samples = {
            ('18S || Pick closed-reference OTUs (reference: 1) | '
             'Split libraries FASTQ'): [
                (4, ['1.SKB8.640193', '1.SKD8.640184', '1.SKB7.640196']),
                (5, ['1.SKB8.640193', '1.SKD8.640184', '1.SKB7.640196'])],
            ('18S || Pick closed-reference OTUs (reference: 1) | '
             'Trim (lenght: 150)'): [
                (4, ['1.SKB8.640193', '1.SKD8.640184', '1.SKB7.640196']),
                (5, ['1.SKB8.640193', '1.SKD8.640184', '1.SKB7.640196'])],
            ('16S || Pick closed-reference OTUs (reference: 2) | '
             'Trim (lenght: 100)'): [
                (4, ['1.SKB8.640193', '1.SKD8.640184', '1.SKB7.640196']),
                (5, ['1.SKB8.640193', '1.SKD8.640184', '1.SKB7.640196'])]}
        obs_bioms = analysis._build_biom_tables(grouped_samples)
        obs = [(a, basename(b)) for a, b in obs_bioms]
        exp = [
            ('16S', '%s_analysis_16S_PickclosedreferenceOTUsreference2'
             'Trimlenght100.biom' % analysis_id),
            ('18S', '%s_analysis_18S_PickclosedreferenceOTUsreference1'
             'SplitlibrariesFASTQ.biom' % analysis_id),
            ('18S', '%s_analysis_18S_PickclosedreferenceOTUsreference1'
             'Trimlenght150.biom' % analysis_id)]
        self.assertEqual(obs, exp)

        exp = {'1.SKB8.640193', '1.SKD8.640184', '1.SKB7.640196'}
        for dt, fp in obs_bioms:
            table = load_table(fp)
            obs = set(table.ids(axis='sample'))
            self.assertEqual(obs, exp)

    def test_build_biom_tables_duplicated_samples_not_merge(self):
        analysis = self._create_analyses_with_samples()
        grouped_samples = {
            '18S || algorithm': [
                (4, ['1.SKB8.640193', '1.SKD8.640184', '1.SKB7.640196']),
                (5, ['1.SKB8.640193', '1.SKD8.640184', '1.SKB7.640196'])]}
        obs_bioms = analysis._build_biom_tables(grouped_samples, True)
        obs = [(a, basename(b)) for a, b in obs_bioms]
        biom_fp = (
            "%s_analysis_18S_algorithm.biom" % analysis.id)
        self.assertEqual(obs, [('18S', biom_fp)])

        table = load_table(obs_bioms[0][1])
        obs = set(table.ids(axis='sample'))
        exp = {'4.1.SKD8.640184', '4.1.SKB7.640196', '4.1.SKB8.640193',
               '5.1.SKB8.640193', '5.1.SKB7.640196', '5.1.SKD8.640184'}
        self.assertItemsEqual(obs, exp)

    def test_build_biom_tables_raise_error_due_to_sample_selection(self):
        grouped_samples = {
            '18S || algorithm': [
                (4, ['sample_name_1', 'sample_name_2', 'sample_name_3'])]}
        with self.assertRaises(RuntimeError):
            self.analysis._build_biom_tables(grouped_samples)

    def test_build_files(self):
        analysis = self._create_analyses_with_samples()
        biom_tables = npt.assert_warns(
            qdb.exceptions.QiitaDBWarning, analysis.build_files, False)

        # testing that the generated files have the same sample ids
        biom_fp = biom_tables[0][1]
        biom_ids = load_table(biom_fp).ids(axis='sample')
        mapping_fp = qdb.util.get_filepath_information(
            analysis.mapping_file)['fullpath']
        mf_ids = qdb.metadata_template.util.load_template_to_dataframe(
            mapping_fp, index='#SampleID').index

        self.assertItemsEqual(biom_ids, mf_ids)

        # now that the samples have been prefixed
        exp = ['1.SKM9.640192', '1.SKM4.640180', '1.SKD8.640184',
               '1.SKB8.640193', '1.SKB7.640196']
        self.assertItemsEqual(biom_ids, exp)

    def test_build_files_merge_duplicated_sample_ids(self):
        user = qdb.user.User("demo@microbio.me")
        dflt_analysis = user.default_analysis
        dflt_analysis.add_samples(
            {4: ['1.SKB8.640193', '1.SKD8.640184', '1.SKB7.640196',
                 '1.SKM9.640192', '1.SKM4.640180'],
             5: ['1.SKB8.640193', '1.SKB7.640196', '1.SKM9.640192',
                 '1.SKM4.640180', '1.SKD8.640184'],
             6: ['1.SKB8.640193', '1.SKD8.640184', '1.SKB7.640196',
                 '1.SKM9.640192', '1.SKM4.640180']})
        new = qdb.analysis.Analysis.create(
            user, "newAnalysis", "A New Analysis", from_default=True,
            merge_duplicated_sample_ids=True)

        self._wait_for_jobs(new)

        biom_tables = npt.assert_warns(
            qdb.exceptions.QiitaDBWarning, new.build_files, True)

        # testing that the generated files have the same sample ids
        biom_ids = []
        for _, fp in biom_tables:
            biom_ids.extend(load_table(fp).ids(axis='sample'))

        mapping_fp = qdb.util.get_filepath_information(
            new.mapping_file)['fullpath']
        mf_ids = qdb.metadata_template.util.load_template_to_dataframe(
            mapping_fp, index='#SampleID').index

        self.assertItemsEqual(biom_ids, mf_ids)

        # now that the samples have been prefixed
        exp = ['4.1.SKM9.640192', '4.1.SKM4.640180', '4.1.SKD8.640184',
               '4.1.SKB8.640193', '4.1.SKB7.640196',
               '5.1.SKM9.640192', '5.1.SKM4.640180', '5.1.SKD8.640184',
               '5.1.SKB8.640193', '5.1.SKB7.640196',
               '6.1.SKM9.640192', '6.1.SKM4.640180', '6.1.SKD8.640184',
               '6.1.SKB8.640193', '6.1.SKB7.640196']
        self.assertItemsEqual(biom_ids, exp)

    def test_add_file(self):
        # Tested indirectly through build_files
        pass

    def test_is_public_make_public(self):
        analysis = self._create_analyses_with_samples()
        self.assertFalse(analysis.is_public)

        # testing errors
        with self.assertRaises(ValueError):
            analysis.make_public()

<<<<<<< HEAD
        # testing successfully makeing public
=======
        # testing successfully making public
>>>>>>> d95e0eb3
        # 4 is the only artifact being used in _create_analyses_with_samples
        qdb.artifact.Artifact(4).visibility = 'public'
        analysis.make_public()

        self.assertTrue(analysis.is_public)


if __name__ == "__main__":
    main()<|MERGE_RESOLUTION|>--- conflicted
+++ resolved
@@ -1,3 +1,4 @@
+
 from unittest import TestCase, main
 from os import remove
 from os.path import exists, join, basename
@@ -564,11 +565,7 @@
         with self.assertRaises(ValueError):
             analysis.make_public()
 
-<<<<<<< HEAD
-        # testing successfully makeing public
-=======
         # testing successfully making public
->>>>>>> d95e0eb3
         # 4 is the only artifact being used in _create_analyses_with_samples
         qdb.artifact.Artifact(4).visibility = 'public'
         analysis.make_public()
