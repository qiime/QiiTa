# -----------------------------------------------------------------------------
# Copyright (c) 2014--, The Qiita Development Team.
#
# Distributed under the terms of the BSD 3-clause License.
#
# The full license is in the file LICENSE, distributed with this software.
# -----------------------------------------------------------------------------

from unittest import TestCase, main
from os import remove, close
from os.path import exists, join, basename
from shutil import rmtree
from datetime import datetime
from tempfile import mkdtemp, mkstemp

from qiita_core.util import qiita_test_checker
from qiita_db.job import Job
from qiita_db.util import get_db_files_base_dir, get_work_base_dir
from qiita_db.analysis import Analysis
<<<<<<< HEAD
from qiita_db.exceptions import QiitaDBDuplicateError
from qiita_db.logger import LogEntry
=======
from qiita_db.exceptions import QiitaDBStatusError
>>>>>>> ef1fb154


@qiita_test_checker()
class JobTest(TestCase):
    """Tests that the job object works as expected"""

    def setUp(self):
        self.job = Job(1)
        self.options = {"option1": False, "option2": 25, "option3": "NEW"}
        self._delete_path = []
        self._delete_dir = []

    def tearDown(self):
        # needs to be this way because map does not play well with remove and
        # rmtree for python3
        for item in self._delete_path:
            remove(item)
        for item in self._delete_dir:
            rmtree(item)

    def test_exists(self):
        """tests that existing job returns true"""
        self.assertTrue(Job.exists("16S", "Summarize Taxa",
                                   {'option1': True, 'option2': 12,
                                    'option3': 'FCM'}))

    def test_exists_not_there(self):
        """tests that non-existant job returns false"""
        self.assertFalse(Job.exists("Metabolomic",
                                    "Summarize Taxa",
                                    {'option1': "Nope", 'option2': 10,
                                     'option3': 'FCM'}))

    def test_create(self):
        """Makes sure creation works as expected"""
        # make first job
        new = Job.create("18S", "Alpha Rarefaction",
                         self.options, Analysis(1))
        self.assertEqual(new.id, 4)
        # make sure job inserted correctly
        obs = self.conn_handler.execute_fetchall("SELECT * FROM qiita.job "
                                                 "WHERE job_id = 4")
        exp = [[4, 2, 1, 3, '{"option1":false,"option2":25,"option3":"NEW"}',
                None]]
        self.assertEqual(obs, exp)
        # make sure job added to analysis correctly
        obs = self.conn_handler.execute_fetchall("SELECT * FROM "
                                                 "qiita.analysis_job WHERE "
                                                 "job_id = 4")
        exp = [[1, 4]]
        self.assertEqual(obs, exp)

        # make second job with diff datatype and command to test column insert
        new = Job.create("16S", "Beta Diversity",
                         self.options, Analysis(1))
        self.assertEqual(new.id, 5)
        # make sure job inserted correctly
        obs = self.conn_handler.execute_fetchall("SELECT * FROM qiita.job "
                                                 "WHERE job_id = 5")
        exp = [[5, 1, 1, 2, '{"option1":false,"option2":25,"option3":"NEW"}',
                None]]
        self.assertEqual(obs, exp)
        # make sure job added to analysis correctly
        obs = self.conn_handler.execute_fetchall("SELECT * FROM "
                                                 "qiita.analysis_job WHERE "
                                                 "job_id = 5")
        exp = [[1, 5]]
        self.assertEqual(obs, exp)

    # def test_create_exists(self):
    #     """Makes sure creation doesn't duplicate a job"""
    #     with self.assertRaises(QiitaDBDuplicateError):
    #         Job.create("16S", "Summarize Taxa",
    #                    {'option1': True, 'option2': 12, 'option3': 'FCM'},
    #                    Analysis(1))

    def test_retrieve_datatype(self):
        """Makes sure datatype retriveal is correct"""
        self.assertEqual(self.job.datatype, '16S')

    def test_retrieve_command(self):
        """Makes sure command retriveal is correct"""
        self.assertEqual(self.job.command, ['Summarize Taxa',
                                            'summarize_taxa_through_plots.py'])

    def test_retrieve_options(self):
        self.assertEqual(self.job.options, {'option1': True, 'option2': 12,
                                            'option3': 'FCM'})

    def test_retrieve_results(self):
        self.assertEqual(self.job.results, [join("job", "1_job_result.txt")])

    def test_retrieve_results_empty(self):
        new = Job.create("18S", "Beta Diversity", self.options, Analysis(1))
        self.assertEqual(new.results, [])

    def test_retrieve_results_dir(self):
        self.assertEqual(Job(2).results, [join("job", "2_test_folder")])

    def test_set_error(self):
        before = datetime.now()
        self.job.set_error("TESTERROR", 1)
        after = datetime.now()
        self.assertEqual(self.job.status, "error")

        error = self.job.error

        self.assertEqual(error.severity, 1)
        self.assertEqual(error.msg, 'TESTERROR')
        self.assertTrue(before < error.time < after)

<<<<<<< HEAD
    def test_retrieve_error_blank(self):
        self.assertEqual(self.job.error, None)
=======
    def test_set_error_completed(self):
        timestamp = datetime(2014, 6, 13, 14, 19, 25)
        self.job.status = "error"
        with self.assertRaises(QiitaDBStatusError):
            self.job._log_error("TESTERROR", 1, timestamp)

    def test_retrieve_error_msg_blank(self):
        self.assertEqual(self.job.error_msg, None)
>>>>>>> ef1fb154

    def test_retrieve_error_exists(self):
        self.job.set_error("TESTERROR", 1)
        self.assertEqual(self.job.error.msg, "TESTERROR")

    def test_add_results(self):
        self.job.add_results([(join(get_work_base_dir(),
                                    "placeholder.txt"), 8)])
        # make sure file copied correctly
        self._delete_path = [join(get_db_files_base_dir(), "job",
                             "1_placeholder.txt")]
        self.assertTrue(exists(join(get_db_files_base_dir(), "job",
                                    "1_placeholder.txt")))

        # make sure files attached to job properly
        obs = self.conn_handler.execute_fetchall(
            "SELECT * FROM qiita.job_results_filepath WHERE job_id = 1")

        self.assertEqual(obs, [[1, 8], [1, 10]])

    def test_add_results_dir(self):
        # Create a test directory
        test_dir = mkdtemp(dir=get_work_base_dir())
        self._delete_dir.append(test_dir)
        fd, test_file = mkstemp(dir=test_dir, suffix='.txt')
        close(fd)
        with open(test_file, "w") as f:
            f.write('\n')
        self._delete_path.append(test_file)

        # add folder to job
        self.job.add_results([(test_dir, 7)])

        # check that the directory was copied correctly
        db_path = join(get_db_files_base_dir(), "job",
                       "1_%s" % basename(test_dir))
        self._delete_dir.append(db_path)
        self.assertTrue(exists(db_path))

        # make sure files attached to job properly
        obs = self.conn_handler.execute_fetchall(
            "SELECT * FROM qiita.job_results_filepath WHERE job_id = 1")
        self.assertEqual(obs, [[1, 8], [1, 10]])

    def test_add_results_completed(self):
        self.job.status = "completed"
        with self.assertRaises(QiitaDBStatusError):
            self.job.add_results([("/fake/dir/", 7)])


if __name__ == "__main__":
    main()<|MERGE_RESOLUTION|>--- conflicted
+++ resolved
@@ -17,12 +17,8 @@
 from qiita_db.job import Job
 from qiita_db.util import get_db_files_base_dir, get_work_base_dir
 from qiita_db.analysis import Analysis
-<<<<<<< HEAD
-from qiita_db.exceptions import QiitaDBDuplicateError
+from qiita_db.exceptions import QiitaDBDuplicateError, QiitaDBStatusError
 from qiita_db.logger import LogEntry
-=======
-from qiita_db.exceptions import QiitaDBStatusError
->>>>>>> ef1fb154
 
 
 @qiita_test_checker()
@@ -134,19 +130,13 @@
         self.assertEqual(error.msg, 'TESTERROR')
         self.assertTrue(before < error.time < after)
 
-<<<<<<< HEAD
     def test_retrieve_error_blank(self):
         self.assertEqual(self.job.error, None)
-=======
+
     def test_set_error_completed(self):
-        timestamp = datetime(2014, 6, 13, 14, 19, 25)
         self.job.status = "error"
         with self.assertRaises(QiitaDBStatusError):
-            self.job._log_error("TESTERROR", 1, timestamp)
-
-    def test_retrieve_error_msg_blank(self):
-        self.assertEqual(self.job.error_msg, None)
->>>>>>> ef1fb154
+            self.job.set_error("TESTERROR", 1)
 
     def test_retrieve_error_exists(self):
         self.job.set_error("TESTERROR", 1)
