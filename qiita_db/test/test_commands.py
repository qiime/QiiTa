# -----------------------------------------------------------------------------
# Copyright (c) 2014--, The Qiita Development Team.
#
# Distributed under the terms of the BSD 3-clause License.
#
# The full license is in the file LICENSE, distributed with this software.
# -----------------------------------------------------------------------------

from os import remove, close
from os.path import exists, join, basename
from tempfile import mkstemp, mkdtemp
from shutil import rmtree
from unittest import TestCase, main
from future.utils.six import StringIO
try:
    # Python 2
    from ConfigParser import NoOptionError
except ImportError:
    # Python 3
    from configparser import NoOptionError

<<<<<<< HEAD
from qiita_core.util import qiita_test_checker
from qiita_db.study import Study, StudyPerson
from qiita_db.user import User
from qiita_db.util import get_count, check_count, get_db_files_base_dir
from qiita_db.commands import (make_study_from_cmd, import_preprocessed_data,
                               load_raw_data_cmd, sample_template_adder)
=======
from qiita_db.commands import (make_study_from_cmd, load_raw_data_cmd,
                               sample_template_adder, load_processed_data_cmd)
from qiita_db.study import Study, StudyPerson
from qiita_db.user import User
from qiita_db.util import get_count, check_count, get_db_files_base_dir
from qiita_db.data import PreprocessedData
from qiita_core.util import qiita_test_checker
>>>>>>> 2dc78a35


@qiita_test_checker()
class TestMakeStudyFromCmd(TestCase):
    def setUp(self):
        StudyPerson.create('SomeDude', 'somedude@foo.bar',
                           '111 fake street', '111-121-1313')
        User.create('test@test.com', 'password')
        self.config1 = CONFIG_1
        self.config2 = CONFIG_2

    def test_make_study_from_cmd(self):
        fh = StringIO(self.config1)
        make_study_from_cmd('test@test.com', 'newstudy', fh)
        sql = ("select study_id from qiita.study where email = %s and "
               "study_title = %s")
        study_id = self.conn_handler.execute_fetchone(sql, ('test@test.com',
                                                            'newstudy'))
        self.assertTrue(study_id is not None)

        fh2 = StringIO(self.config2)
        with self.assertRaises(NoOptionError):
            make_study_from_cmd('test@test.com', 'newstudy2', fh2)


@qiita_test_checker()
class TestImportPreprocessedData(TestCase):
    def setUp(self):
        self.tmpdir = mkdtemp()
        fd, self.file1 = mkstemp(dir=self.tmpdir)
        close(fd)
        fd, self.file2 = mkstemp(dir=self.tmpdir)
        close(fd)
        with open(self.file1, "w") as f:
            f.write("\n")
        with open(self.file2, "w") as f:
            f.write("\n")

        self.files_to_remove = [self.file1, self.file2]
        self.dirs_to_remove = [self.tmpdir]

        self.db_test_ppd_dir = join(get_db_files_base_dir(),
                                    'preprocessed_data')

    def tearDown(self):
        for fp in self.files_to_remove:
            if exists(fp):
                remove(fp)
        for dp in self.dirs_to_remove:
            if exists(dp):
                rmtree(dp)

    def test_import_preprocessed_data(self):
        initial_ppd_count = get_count('qiita.preprocessed_data')
        initial_fp_count = get_count('qiita.filepath')
        ppd = import_preprocessed_data(1, self.tmpdir, 1,
                                       'preprocessed_sequence_illumina_params',
                                       1, False)
        self.files_to_remove.append(
            join(self.db_test_ppd_dir,
                 '%d_%s' % (ppd.id, basename(self.file1))))
        self.files_to_remove.append(
            join(self.db_test_ppd_dir,
                 '%d_%s' % (ppd.id, basename(self.file2))))
        self.assertEqual(ppd.id, 3)
        self.assertTrue(check_count('qiita.preprocessed_data',
                                    initial_ppd_count + 1))
        self.assertTrue(check_count('qiita.filepath', initial_fp_count+2))


@qiita_test_checker()
class SampleTemplateAdderTests(TestCase):
    def setUp(self):
        # Create a sample template file
        self.st_contents = SAMPLE_TEMPLATE

        # create a new study to attach the sample template
        info = {
            "timeseries_type_id": 1,
            "metadata_complete": True,
            "mixs_compliant": True,
            "number_samples_collected": 4,
            "number_samples_promised": 4,
            "portal_type_id": 3,
            "study_alias": "TestStudy",
            "study_description": "Description of a test study",
            "study_abstract": "No abstract right now...",
            "emp_person_id": StudyPerson(2),
            "principal_investigator_id": StudyPerson(3),
            "lab_person_id": StudyPerson(1)
        }
        self.study = Study.create(User('test@foo.bar'),
                                  "Test study", [1], info)

    def test_sample_template_adder(self):
        """Correctly adds a sample template to the DB"""
        fh = StringIO(self.st_contents)
        st = sample_template_adder(fh, self.study.id)
        self.assertEqual(st.id, self.study.id)


@qiita_test_checker()
class TestLoadRawDataFromCmd(TestCase):
    def setUp(self):
        fd, self.forward_fp = mkstemp(suffix='_forward.fastq.gz')
        close(fd)
        fd, self.reverse_fp = mkstemp(suffix='_reverse.fastq.gz')
        close(fd)
        fd, self.barcodes_fp = mkstemp(suffix='_barcodes.fastq.gz')
        close(fd)

        with open(self.forward_fp, "w") as f:
            f.write("\n")
        with open(self.reverse_fp, "w") as f:
            f.write("\n")
        with open(self.barcodes_fp, "w") as f:
            f.write("\n")

        self.files_to_remove = []
        self.files_to_remove.append(self.forward_fp)
        self.files_to_remove.append(self.reverse_fp)
        self.files_to_remove.append(self.barcodes_fp)

        self.db_test_raw_dir = join(get_db_files_base_dir(), 'raw_data')

    def tearDown(self):
        for fp in self.files_to_remove:
            if exists(fp):
                remove(fp)

    def test_load_data_from_cmd(self):
        filepaths = [self.forward_fp, self.reverse_fp, self.barcodes_fp]
        filepath_types = ['raw_sequences', 'raw_sequences', 'raw_barcodes']

        filetype = 'FASTQ'
        study_ids = [1]

        initial_raw_count = get_count('qiita.raw_data')
        initial_fp_count = get_count('qiita.filepath')
        initial_raw_fp_count = get_count('qiita.raw_filepath')

        new = load_raw_data_cmd(filepaths, filepath_types, filetype,
                                study_ids)
        raw_data_id = new.id
        self.files_to_remove.append(
            join(self.db_test_raw_dir,
                 '%d_%s' % (raw_data_id, basename(self.forward_fp))))
        self.files_to_remove.append(
            join(self.db_test_raw_dir,
                 '%d_%s' % (raw_data_id, basename(self.reverse_fp))))
        self.files_to_remove.append(
            join(self.db_test_raw_dir,
                 '%d_%s' % (raw_data_id, basename(self.barcodes_fp))))

        self.assertTrue(check_count('qiita.raw_data', initial_raw_count + 1))
        self.assertTrue(check_count('qiita.filepath',
                                    initial_fp_count + 3))
        self.assertTrue(check_count('qiita.raw_filepath',
                                    initial_raw_fp_count + 3))
        self.assertTrue(check_count('qiita.study_raw_data',
                                    initial_raw_count + 1))

        # Ensure that the ValueError is raised when a filepath_type is not
        # provided for each and every filepath
        with self.assertRaises(ValueError):
            load_raw_data_cmd(filepaths, filepath_types[:-1], filetype,
                              study_ids)


@qiita_test_checker()
class TestLoadProcessedDataFromCmd(TestCase):
    def setUp(self):
        fd, self.otu_table_fp = mkstemp(suffix='_otu_table.biom')
        close(fd)
        fd, self.otu_table_2_fp = mkstemp(suffix='_otu_table2.biom')
        close(fd)

        with open(self.otu_table_fp, "w") as f:
            f.write("\n")
        with open(self.otu_table_2_fp, "w") as f:
            f.write("\n")

        self.files_to_remove = []
        self.files_to_remove.append(self.otu_table_fp)
        self.files_to_remove.append(self.otu_table_2_fp)

        self.db_test_processed_data_dir = join(get_db_files_base_dir(),
                                               'processed_data')

    def tearDown(self):
        for fp in self.files_to_remove:
            if exists(fp):
                remove(fp)

    def test_load_processed_data_from_cmd(self):
        filepaths = [self.otu_table_fp, self.otu_table_2_fp]
        filepath_types = ['biom', 'biom']

        initial_processed_data_count = get_count('qiita.processed_data')
        initial_processed_fp_count = get_count('qiita.processed_filepath')
        initial_fp_count = get_count('qiita.filepath')

        new = load_processed_data_cmd(filepaths, filepath_types,
                                      'processed_params_uclust', 1, 1, None)
        processed_data_id = new.id
        self.files_to_remove.append(
            join(self.db_test_processed_data_dir,
                 '%d_%s' % (processed_data_id, basename(self.otu_table_fp))))
        self.files_to_remove.append(
            join(self.db_test_processed_data_dir,
                 '%d_%s' % (processed_data_id,
                            basename(self.otu_table_2_fp))))

        self.assertTrue(check_count('qiita.processed_data',
                                    initial_processed_data_count + 1))
        self.assertTrue(check_count('qiita.processed_filepath',
                                    initial_processed_fp_count + 2))
        self.assertTrue(check_count('qiita.filepath',
                                    initial_fp_count + 2))

        # Ensure that the ValueError is raised when a filepath_type is not
        # provided for each and every filepath
        with self.assertRaises(ValueError):
            load_processed_data_cmd(filepaths, filepath_types[:-1],
                                    'processed_params_uclust', 1, 1, None)


CONFIG_1 = """[required]
timeseries_type_id = 1
metadata_complete = True
mixs_compliant = True
number_samples_collected = 50
number_samples_promised = 25
portal_type_id = 3
principal_investigator = SomeDude, somedude@foo.bar
reprocess = False
study_alias = 'test study'
study_description = 'test study description'
study_abstract = 'study abstract'
efo_ids = 1,2,3,4
[optional]
lab_person = SomeDude, somedude@foo.bar
funding = 'funding source'
vamps_id = vamps_id
"""

CONFIG_2 = """[required]
timeseries_type_id = 1
metadata_complete = True
number_samples_collected = 50
number_samples_promised = 25
portal_type_id = 3
principal_investigator = SomeDude, somedude@foo.bar
reprocess = False
study_alias = 'test study'
study_description = 'test study description'
study_abstract = 'study abstract'
efo_ids = 1,2,3,4
[optional]
lab_person = SomeDude, somedude@foo.bar
funding = 'funding source'
vamps_id = vamps_id
"""

SAMPLE_TEMPLATE = (
    "#SampleID\trequired_sample_info_status_id\tcollection_timestamp\t"
    "sample_type\thas_physical_specimen\tphysical_location\thas_extracted_data"
    "\thost_subject_id\tTreatment\tDOB\tDescription\n"
    "PC.354\t1\t2014-06-18 16:44\ttype_1\tTrue\tLocation_1\tTrue\tHS_ID_PC.354"
    "\tControl\t20061218\tControl_mouse_I.D._354\n"
    "PC.593\t1\t2014-06-18 16:44\ttype_1\tTrue\tLocation_1\tTrue\tHS_ID_PC.593"
    "\tControl\t20071210\tControl_mouse_I.D._593\n"
    "PC.607\t1\t2014-06-18 16:44\ttype_1\tTrue\tLocation_1\tTrue\tHS_ID_PC.607"
    "\tFast\t20071112\tFasting_mouse_I.D._607\n"
    "PC.636\t1\t2014-06-18 16:44\ttype_1\tTrue\tLocation_1\tTrue\tHS_ID_PC.636"
    "\tFast\t20080116\tFasting_mouse_I.D._636")

if __name__ == "__main__":
    main()<|MERGE_RESOLUTION|>--- conflicted
+++ resolved
@@ -19,22 +19,13 @@
     # Python 3
     from configparser import NoOptionError
 
-<<<<<<< HEAD
-from qiita_core.util import qiita_test_checker
+from qiita_db.commands import (load_study_from_cmd, load_raw_data_cmd,
+                               sample_template_adder, load_processed_data_cmd,
+                               load_preprocessed_data_from_cmd)
 from qiita_db.study import Study, StudyPerson
 from qiita_db.user import User
 from qiita_db.util import get_count, check_count, get_db_files_base_dir
-from qiita_db.commands import (make_study_from_cmd, import_preprocessed_data,
-                               load_raw_data_cmd, sample_template_adder)
-=======
-from qiita_db.commands import (make_study_from_cmd, load_raw_data_cmd,
-                               sample_template_adder, load_processed_data_cmd)
-from qiita_db.study import Study, StudyPerson
-from qiita_db.user import User
-from qiita_db.util import get_count, check_count, get_db_files_base_dir
-from qiita_db.data import PreprocessedData
 from qiita_core.util import qiita_test_checker
->>>>>>> 2dc78a35
 
 
 @qiita_test_checker()
@@ -48,7 +39,7 @@
 
     def test_make_study_from_cmd(self):
         fh = StringIO(self.config1)
-        make_study_from_cmd('test@test.com', 'newstudy', fh)
+        load_study_from_cmd('test@test.com', 'newstudy', fh)
         sql = ("select study_id from qiita.study where email = %s and "
                "study_title = %s")
         study_id = self.conn_handler.execute_fetchone(sql, ('test@test.com',
@@ -57,7 +48,7 @@
 
         fh2 = StringIO(self.config2)
         with self.assertRaises(NoOptionError):
-            make_study_from_cmd('test@test.com', 'newstudy2', fh2)
+            load_study_from_cmd('test@test.com', 'newstudy2', fh2)
 
 
 @qiita_test_checker()
@@ -90,9 +81,9 @@
     def test_import_preprocessed_data(self):
         initial_ppd_count = get_count('qiita.preprocessed_data')
         initial_fp_count = get_count('qiita.filepath')
-        ppd = import_preprocessed_data(1, self.tmpdir, 1,
-                                       'preprocessed_sequence_illumina_params',
-                                       1, False)
+        ppd = load_preprocessed_data_from_cmd(
+            1, self.tmpdir, 1, 'preprocessed_sequence_illumina_params',
+            1, False)
         self.files_to_remove.append(
             join(self.db_test_ppd_dir,
                  '%d_%s' % (ppd.id, basename(self.file1))))
