--- conflicted
+++ resolved
@@ -253,6 +253,14 @@
 
 @qiita_test_checker()
 class SoftwareTests(TestCase):
+    def setUp(self):
+        self._clean_up_files = []
+
+    def tearDown(self):
+        for f in self._clean_up_files:
+            if exists(f):
+                remove(f)
+
     def test_name(self):
         self.assertEqual(qdb.software.Software(1).name, "QIIME")
 
@@ -279,8 +287,8 @@
         self.assertEqual(tester.environment_script, 'source activate qiita')
 
     def test_start_script(self):
-        tester = qdb.software.Software(1)
-        self.assertEqual(tester.start_script, 'start_target_gene')
+        tester = qdb.software.Software(2)
+        self.assertEqual(tester.start_script, 'start_biom')
 
     def test_default_workflows(self):
         obs = list(qdb.software.Software(1).default_workflows)
@@ -293,7 +301,6 @@
         self.assertEqual(qdb.software.Software(1).type,
                          "artifact transformation")
 
-<<<<<<< HEAD
     def test_active(self):
         self.assertTrue(qdb.software.Software(1).active)
 
@@ -307,17 +314,6 @@
             qdb.software.Software(1).client_secret,
             '9xhU5rvzq8dHCEI5sSN95jesUULrZi6pT6Wuc71fDbFbsrnWarcSq56TJLN4kP4hH'
             )
-
-
-@qiita_test_checker()
-class SoftwareTests(TestCase):
-    def setUp(self):
-        self._clean_up_files = []
-
-    def tearDown(self):
-        for f in self._clean_up_files:
-            if exists(f):
-                remove(f)
 
     def test_deactivate_all(self):
         obs = qdb.software.Software(1)
@@ -449,8 +445,6 @@
         self.assertFalse(qdb.software.Software.exists("NewPlugin", "1.9.1"))
         self.assertFalse(qdb.software.Software.exists("QIIME", "2.0.0"))
 
-=======
->>>>>>> 4e151567
     def test_create(self):
         obs = qdb.software.Software.create(
             "New Software", "0.1.0",
@@ -515,14 +509,8 @@
         self.assertItemsEqual(obs.publications, exp)
 
         # Add a publication that already exists
-<<<<<<< HEAD
-        tester.add_publications([['10.1000/nmeth.f.101', '12345678']])
-        self.assertItemsEqual(tester.publications, exp)
-
-=======
         obs.add_publications([['10.1000/nmeth.f.101', '12345678']])
         self.assertItemsEqual(obs.publications, exp)
->>>>>>> 4e151567
 
 
 @qiita_test_checker()
