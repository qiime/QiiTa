# -----------------------------------------------------------------------------
# Copyright (c) 2014--, The Qiita Development Team.
#
# Distributed under the terms of the BSD 3-clause License.
#
# The full license is in the file LICENSE, distributed with this software.
# -----------------------------------------------------------------------------

from unittest import TestCase, main

import pandas as pd

from moi import r_client
from qiita_core.qiita_settings import qiita_config
from qiita_core.util import qiita_test_checker

import qiita_db as qdb


@qiita_test_checker()
class MetaUtilTests(TestCase):
    def setUp(self):
        self.old_portal = qiita_config.portal

    def tearDown(self):
        qiita_config.portal = self.old_portal

    def _set_artifact_private(self):
        self.conn_handler.execute(
            "UPDATE qiita.artifact SET visibility_id=3")

    def _set_artifact_public(self):
        self.conn_handler.execute(
            "UPDATE qiita.artifact SET visibility_id=2")

    def test_validate_filepath_access_by_user(self):
        self._set_artifact_private()

        # shared has access to all study files and analysis files
        user = qdb.user.User('shared@foo.bar')
<<<<<<< HEAD
        for i in [1, 2, 3, 4, 5, 9, 12, 15, 16, 17, 18, 19, 20, 21]:
=======
        for i in [1, 2, 3, 4, 5, 9, 12, 13, 14, 15, 16, 17, 18, 19, 20, 21]:
>>>>>>> 53188a62
            self.assertTrue(qdb.meta_util.validate_filepath_access_by_user(
                user, i))

        # Now shared should not have access to the study files
        qdb.study.Study(1).unshare(user)
        for i in [1, 2, 3, 4, 5, 9, 12, 17, 18, 19, 20, 21]:
            self.assertFalse(qdb.meta_util.validate_filepath_access_by_user(
                user, i))
<<<<<<< HEAD
        for i in [15, 16]:
=======
        for i in [13, 14, 15, 16]:
>>>>>>> 53188a62
            self.assertTrue(qdb.meta_util.validate_filepath_access_by_user(
                user, i))

        # Now shared should not have access to any files
        qdb.analysis.Analysis(1).unshare(user)
<<<<<<< HEAD
        for i in [1, 2, 3, 4, 5, 9, 12, 15, 16, 17, 18, 19, 20, 21]:
=======
        for i in [1, 2, 3, 4, 5, 9, 12, 13, 14, 15, 16, 17, 18, 19, 20, 21]:
>>>>>>> 53188a62
            self.assertFalse(qdb.meta_util.validate_filepath_access_by_user(
                user, i))

        # Now shared has access to public study files
        self._set_artifact_public()
        for i in [1, 2, 3, 4, 5, 9, 12, 17, 18, 19, 20, 21]:
            self.assertTrue(qdb.meta_util.validate_filepath_access_by_user(
                user, i))

        # Test that it doesn't break: if the SampleTemplate hasn't been added
        info = {
            "timeseries_type_id": 1,
            "metadata_complete": True,
            "mixs_compliant": True,
            "number_samples_collected": 4,
            "number_samples_promised": 4,
            "study_alias": "TestStudy",
            "study_description": "Description of a test study",
            "study_abstract": "No abstract right now...",
            "emp_person_id": 1,
            "principal_investigator_id": 1,
            "lab_person_id": 1
        }
        study = qdb.study.Study.create(
            qdb.user.User('test@foo.bar'), "Test study", [1], info)
        for i in [1, 2, 3, 4, 5, 9, 12, 17, 18, 19, 20, 21]:
            self.assertTrue(qdb.meta_util.validate_filepath_access_by_user(
                user, i))

        # test in case there is a prep template that failed
        self.conn_handler.execute(
            "INSERT INTO qiita.prep_template (data_type_id) VALUES (2)")
        for i in [1, 2, 3, 4, 5, 9, 12, 17, 18, 19, 20, 21]:
            self.assertTrue(qdb.meta_util.validate_filepath_access_by_user(
                user, i))

        # admin should have access to everything
        admin = qdb.user.User('admin@foo.bar')
        fids = self.conn_handler.execute_fetchall(
            "SELECT filepath_id FROM qiita.filepath")
        for i in fids:
            self.assertTrue(qdb.meta_util.validate_filepath_access_by_user(
                admin, i[0]))

        # returning to origina sharing
        qdb.study.Study(1).share(user)
        qdb.analysis.Analysis(1).share(user)
        qdb.study.Study.delete(study.id)

    def test_get_lat_longs(self):
        exp = [
            [74.0894932572, 65.3283470202],
            [57.571893782, 32.5563076447],
            [13.089194595, 92.5274472082],
            [12.7065957714, 84.9722975792],
            [44.9725384282, 66.1920014699],
            [10.6655599093, 70.784770579],
            [29.1499460692, 82.1270418227],
            [35.2374368957, 68.5041623253],
            [53.5050692395, 31.6056761814],
            [60.1102854322, 74.7123248382],
            [4.59216095574, 63.5115213108],
            [68.0991287718, 34.8360987059],
            [84.0030227585, 66.8954849864],
            [3.21190859967, 26.8138925876],
            [82.8302905615, 86.3615778099],
            [12.6245524972, 96.0693176066],
            [85.4121476399, 15.6526750776],
            [23.1218032799, 42.838497795],
            [43.9614715197, 82.8516734159],
            [68.51099627, 2.35063674718],
            [0.291867635913, 68.5945325743],
            [40.8623799474, 6.66444220187],
            [95.2060749748, 27.3592668624],
            [78.3634273709, 74.423907894],
            [38.2627021402, 3.48274264219]]

        obs = qdb.meta_util.get_lat_longs()
        self.assertItemsEqual(obs, exp)

    def test_get_lat_longs_EMP_portal(self):
        info = {
            'timeseries_type_id': 1,
            'lab_person_id': None,
            'principal_investigator_id': 3,
            'metadata_complete': False,
            'mixs_compliant': True,
            'study_description': 'desc',
            'study_alias': 'alias',
            'study_abstract': 'abstract'}

        study = qdb.study.Study.create(
            qdb.user.User('test@foo.bar'), 'test_study_1', efo=[1], info=info)
        qdb.portal.Portal('EMP').add_studies([study.id])

        md = {
            'my.sample': {
                'physical_specimen_location': 'location1',
                'physical_specimen_remaining': True,
                'dna_extracted': True,
                'sample_type': 'type1',
                'collection_timestamp': '05/29/14 12:24:51',
                'host_subject_id': 'NotIdentified',
                'Description': 'Test Sample 4',
                'str_column': 'Value for sample 4',
                'int_column': 4,
                'latitude': 42.42,
                'longitude': 41.41,
                'taxon_id': 9606,
                'scientific_name': 'homo sapiens'}
        }

        md_ext = pd.DataFrame.from_dict(md, orient='index', dtype=str)
        st = qdb.metadata_template.sample_template.SampleTemplate.create(
            md_ext, study)

        qiita_config.portal = 'EMP'

        obs = qdb.meta_util.get_lat_longs()
        exp = [[42.42, 41.41]]

        self.assertItemsEqual(obs, exp)
        qdb.metadata_template.sample_template.SampleTemplate.delete(st.id)
        qdb.study.Study.delete(study.id)

    def test_update_redis_stats(self):
        qdb.meta_util.update_redis_stats()

        portal = qiita_config.portal
        vals = [
            ('number_studies', {'sanbox': '0', 'public': '1',
                                'private': '0'}, r_client.hgetall),
            ('number_of_samples', {'sanbox': '0', 'public': '27',
                                   'private': '0'}, r_client.hgetall),
            ('num_users', '4', r_client.get),
            ('lat_longs', EXP_LAT_LONG, r_client.get),
            ('num_studies_ebi', '1', r_client.get),
            ('num_samples_ebi', '27', r_client.get),
            ('number_samples_ebi_prep', '54', r_client.get)
            # not testing img/time for simplicity
            # ('img', r_client.get),
            # ('time', r_client.get)
            ]
        for k, exp, f in vals:
            redis_key = '%s:stats:%s' % (portal, k)
            self.assertEqual(f(redis_key), exp)


EXP_LAT_LONG = (
    '[[60.1102854322, 74.7123248382], [23.1218032799, 42.838497795],'
    ' [3.21190859967, 26.8138925876], [74.0894932572, 65.3283470202],'
    ' [53.5050692395, 31.6056761814], [12.6245524972, 96.0693176066],'
    ' [43.9614715197, 82.8516734159], [10.6655599093, 70.784770579],'
    ' [78.3634273709, 74.423907894], [82.8302905615, 86.3615778099],'
    ' [44.9725384282, 66.1920014699], [4.59216095574, 63.5115213108],'
    ' [57.571893782, 32.5563076447], [40.8623799474, 6.66444220187],'
    ' [95.2060749748, 27.3592668624], [38.2627021402, 3.48274264219],'
    ' [13.089194595, 92.5274472082], [84.0030227585, 66.8954849864],'
    ' [68.51099627, 2.35063674718], [29.1499460692, 82.1270418227],'
    ' [35.2374368957, 68.5041623253], [12.7065957714, 84.9722975792],'
    ' [0.291867635913, 68.5945325743], [85.4121476399, 15.6526750776],'
    ' [68.0991287718, 34.8360987059]]')

if __name__ == '__main__':
    main()<|MERGE_RESOLUTION|>--- conflicted
+++ resolved
@@ -38,11 +38,7 @@
 
         # shared has access to all study files and analysis files
         user = qdb.user.User('shared@foo.bar')
-<<<<<<< HEAD
         for i in [1, 2, 3, 4, 5, 9, 12, 15, 16, 17, 18, 19, 20, 21]:
-=======
-        for i in [1, 2, 3, 4, 5, 9, 12, 13, 14, 15, 16, 17, 18, 19, 20, 21]:
->>>>>>> 53188a62
             self.assertTrue(qdb.meta_util.validate_filepath_access_by_user(
                 user, i))
 
@@ -51,21 +47,14 @@
         for i in [1, 2, 3, 4, 5, 9, 12, 17, 18, 19, 20, 21]:
             self.assertFalse(qdb.meta_util.validate_filepath_access_by_user(
                 user, i))
-<<<<<<< HEAD
+
         for i in [15, 16]:
-=======
-        for i in [13, 14, 15, 16]:
->>>>>>> 53188a62
             self.assertTrue(qdb.meta_util.validate_filepath_access_by_user(
                 user, i))
 
         # Now shared should not have access to any files
         qdb.analysis.Analysis(1).unshare(user)
-<<<<<<< HEAD
         for i in [1, 2, 3, 4, 5, 9, 12, 15, 16, 17, 18, 19, 20, 21]:
-=======
-        for i in [1, 2, 3, 4, 5, 9, 12, 13, 14, 15, 16, 17, 18, 19, 20, 21]:
->>>>>>> 53188a62
             self.assertFalse(qdb.meta_util.validate_filepath_access_by_user(
                 user, i))
 
