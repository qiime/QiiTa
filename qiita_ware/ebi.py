from os.path import basename, join, isdir, isfile
from os import makedirs, remove, listdir
from datetime import date, timedelta
from xml.etree import ElementTree as ET
from xml.etree.ElementTree import ParseError
from xml.sax.saxutils import escape
from gzip import GzipFile
from functools import partial

from future.utils import viewitems
from skbio.util import safe_md5, create_dir

from qiita_core.qiita_settings import qiita_config
from qiita_ware.exceptions import EBISumbissionError
from qiita_ware.demux import to_per_sample_ascii
from qiita_ware.util import open_file
from qiita_db.logger import LogEntry
from qiita_db.ontology import Ontology
from qiita_db.util import convert_to_id
from qiita_db.study import Study
from qiita_db.data import PreprocessedData
from qiita_db.metadata_template import PrepTemplate, SampleTemplate


class InvalidMetadataError(Exception):
    """Error that is raised when metadata is not representable as a string"""
    pass


class SampleAlreadyExistsError(Exception):
    """Error that is raised when a sample is added to a submission that already
    has a sample by that name"""
    pass


class NoXMLError(Exception):
    """Error that is raised when the generation of one XML file cannot be
    completed because it depends on another XML file that has not yet been
    generated"""
    pass


def clean_whitespace(text):
    """Standardizes whitespaces so there is only one space separating tokens

    Parameters
    ----------
    text : str
        The fixed text

    Returns
    -------
    str
        fixed text
    """
    return ' '.join(unicode(str(text), 'utf8').split())


class EBISubmission(object):
    """Define an EBI submission, generate submission files and submit

    Submit a preprocessed data to EBI

    The steps for EBI submission are:
    1. Validate that we have all required info to submit
    2. Generate per sample demultiplexed files
    3. Generate XML files for submission
    4. Submit sequences files
    5. Submit XML files. The answer has the EBI submission numbers.

    Parameters
    ----------
    preprocessed_data_id : int
        The preprocesssed data id to submit
    action : str
        The action to perform. Valid options see
        EBISubmission.valid_ebi_actions

    Raises
    ------
    EBISumbissionError
        - If the action is not in EBISubmission.valid_ebi_actions
        - If the preprocessed data has been already submitted to EBI
        - If the status of the study attached to the preprocessed data is
        submitting
        - If the prep template investigation type is not in the
        ena_ontology.terms or not in the ena_ontology.user_defined_terms
        - If the submission is missing required EBI fields either in the sample
        or prep template
        - If the sample preparation metadata doesn't have a platform field or
        it isn't a EBISubmission.valid_platforms
    """

    valid_ebi_actions = ('ADD', 'VALIDATE', 'MODIFY')
<<<<<<< HEAD
    valid_ebi_submission_states = ('submitting')
    valid_platforms = ['LS454', 'ILLUMINA', 'UNKNOWN']
=======
    valid_ebi_submission_states = ('submitting', 'success')
    # valid_platforms dict of 'platform': ['valid_instrument_models']
    valid_platforms = {'LS454': ['454 GS', '454 GS 20', '454 GS FLX',
                                 '454 GS FLX+', '454 GS FLX TITANIUM',
                                 '454 GS JUNIOR', 'UNSPECIFIED'],
                       'ILLUMINA': ['ILLUMINA GENOME ANALYZER',
                                    'ILLUMINA GENOME ANALYZER II',
                                    'ILLUMINA GENOME ANALYZER IX',
                                    'ILLUMINA HISEQ 2500',
                                    'ILLUMINA HISEQ 2000',
                                    'ILLUMINA HISEQ 1500',
                                    'ILLUMINA HISEQ 1000', 'ILLUMINA MISEQ',
                                    'ILLUMINA HISCANSQ', 'HISEQ X TEN',
                                    'NEXTSEQ 500', 'UNSPECIFIED']}
>>>>>>> 484a7a52
    xmlns_xsi = "http://www.w3.org/2001/XMLSchema-instance"
    xsi_noNSL = "ftp://ftp.sra.ebi.ac.uk/meta/xsd/sra_1_3/SRA.%s.xsd"
    experiment_library_fields = [
        'library_strategy', 'library_source', 'library_selection',
        'library_layout']

    def __init__(self, preprocessed_data_id, action):
        error_msgs = []

        if action not in self.valid_ebi_actions:
            error_msg = ("%s is not a valid EBI submission action, valid "
                         "actions are: %s" %
                         (action, ', '.join(self.valid_ebi_actions)))
            LogEntry.create('Runtime', error_msg)
            raise EBISumbissionError(error_msg)

        ena_ontology = Ontology(convert_to_id('ENA', 'ontology'))
        self.action = action
        self.preprocessed_data = PreprocessedData(preprocessed_data_id)
        self.study = Study(self.preprocessed_data.study)
        self.sample_template = SampleTemplate(self.study.sample_template)
        self.prep_template = PrepTemplate(self.preprocessed_data.prep_template)

        if self.preprocessed_data.is_submitted_to_ebi:
            error_msg = ("Cannot resubmit! Preprocessed data %d has been "
                         "already submitted to EBI.")
            LogEntry.create('Runtime', error_msg)
            raise EBISumbissionError(error_msg)

        status = self.study.ebi_submission_status
        if status in self.valid_ebi_submission_states:
            error_msg = ("Cannot perform parallel EBI submission for the same "
                         "study. Current status of the study: %s" % status)
            LogEntry.create('Runtime', error_msg)
            raise EBISumbissionError(error_msg)

        self.preprocessed_data_id = preprocessed_data_id
        self.study_title = self.study.title
        self.study_abstract = self.study.info['study_abstract']

        it = self.prep_template.investigation_type
        if it in ena_ontology.terms:
            self.investigation_type = it
            self.new_investigation_type = None
        elif it in ena_ontology.user_defined_terms:
            self.investigation_type = 'Other'
            self.new_investigation_type = it
        else:
            # This should never happen
            error_msgs.append("Unrecognized investigation type: '%s'. This "
                              "term is neither one of the official terms nor "
                              "one of the user-defined terms in the ENA "
                              "ontology." % it)

        self.ebi_dir = join(qiita_config.working_dir,
                            'ebi_submission_%d' % preprocessed_data_id)
        get_output_fp = partial(join, self.ebi_dir, 'xml_dir')
        self.xml_dir = get_output_fp()
        self.study_xml_fp = get_output_fp('study.xml')
        self.sample_xml_fp = get_output_fp('sample.xml')
        self.experiment_xml_fp = get_output_fp('experiment.xml')
        self.run_xml_fp = get_output_fp('run.xml')
        self.submission_xml_fp = get_output_fp('submission.xml')
        self.pmids = self.study.pmids

        # getting the restrictions
        st_missing = self.sample_template.check_restrictions(
            [self.sample_template.columns_restrictions['EBI']])
        pt_missing = self.prep_template.check_restrictions(
            [self.prep_template.columns_restrictions['EBI']])
        # testing if there are any missing columns
        if st_missing:
            error_msgs.append("Missing column in the sample template: %s" %
                              ', '.join(list(st_missing)))
        if pt_missing:
            error_msgs.append("Missing column in the prep template: %s" %
                              ', '.join(list(pt_missing)))

        # generating all samples from sample template
        self.samples = {}
        self.samples_prep = {}
        self.sample_demux_fps = {}
        get_output_fp = partial(join, self.ebi_dir)
        nvp = []
        nvim = []
        for k, v in viewitems(self.sample_template):
            if k not in self.prep_template:
                continue
            sample_prep = self.prep_template[k]

            # validating required fields
            if ('platform' not in sample_prep or
                    sample_prep['platform'] is None):
                nvp.append(k)
            else:
                platform = sample_prep['platform'].upper()
                if platform not in self.valid_platforms:
                    nvp.append(k)
                else:
                    if ('instrument_model' not in sample_prep or
                            sample_prep['instrument_model'] is None):
                        nvim.append(k)
                    else:
                        im = sample_prep['instrument_model'].upper()
                        if im not in self.valid_platforms[platform]:
                            nvim.append(k)

            self.samples[k] = v
            self.samples_prep[k] = sample_prep
            self.sample_demux_fps[k] = get_output_fp("%s.fastq.gz" % k)

        if nvp:
            error_msgs.append("These samples do not have a valid platform "
                              "(instrumet model wasn't checked): %s" % (
                                ', '.join(nvp)))
        if nvim:
            error_msgs.append("These samples do not have a valid instrument "
                              "model: %s" % (', '.join(nvim)))
        if error_msgs:
            error_msgs = ("Errors found during EBI submission for study #%d, "
                          "preprocessed data #%d and prep template #%d:\n%s"
                          % (self.study.id, preprocessed_data_id,
                             self.prep_template.id, '\n'.join(error_msgs)))
            LogEntry.create('Runtime', error_msgs)
            raise EBISumbissionError(error_msgs)

        self._sample_aliases = {}
        self._experiment_aliases = {}
        self._run_aliases = {}

    def _get_study_alias(self):
        """Format alias using ``self.preprocessed_data_id``"""
        study_alias_format = '%s_sid_%s'
        return study_alias_format % (
            qiita_config.ebi_organization_prefix,
            escape(clean_whitespace(str(self.study.id))))

    def _get_sample_alias(self, sample_name):
        """Format alias using ``self.preprocessed_data_id``, `sample_name`"""
        alias = "%s:%s" % (self._get_study_alias(),
                           escape(clean_whitespace(str(sample_name))))
        self._sample_aliases[alias] = sample_name
        return alias

    def _get_experiment_alias(self, sample_name):
        """Format alias using ``self.preprocessed_data_id``, and `sample_name`

        Currently, this is identical to _get_sample_alias above, since we are
        only going to allow submission of one prep for each sample
        """
        exp_alias_format = '%s_ptid_%s:%s'
        alias = exp_alias_format % (
            qiita_config.ebi_organization_prefix,
            escape(clean_whitespace(str(self.prep_template.id))),
            escape(clean_whitespace(str(sample_name))))
        self._experiment_aliases[alias] = sample_name
        return alias

    def _get_submission_alias(self):
        """Format alias using ``self.preprocessed_data_id``"""
        safe_preprocessed_data_id = escape(
            clean_whitespace(str(self.preprocessed_data_id)))
        submission_alias_format = '%s_submission_%s'
        return submission_alias_format % (qiita_config.ebi_organization_prefix,
                                          safe_preprocessed_data_id)

    def _get_run_alias(self, sample_name):
        """Format alias using `sample_name`
        """
        alias = '%s_ppdid_%s:%s' % (
            qiita_config.ebi_organization_prefix,
            escape(clean_whitespace(str(self.preprocessed_data_id))),
            sample_name)
        self._run_aliases[alias] = sample_name
        return alias

    def _get_library_name(self, sample_name):
        """Format alias using `sample_name`
        """
        return escape(clean_whitespace(sample_name))

    def _add_dict_as_tags_and_values(self, parent_node, attribute_element_name,
                                     data_dict):
        """Format key/value data using a common EBI XML motif"""
        for attr, val in sorted(data_dict.items()):
            attribute_element = ET.SubElement(parent_node,
                                              attribute_element_name)
            tag = ET.SubElement(attribute_element, 'TAG')
            tag.text = clean_whitespace(attr)
            value = ET.SubElement(attribute_element, 'VALUE')
            value.text = clean_whitespace(val)

    def _get_pmid_element(self, study_links, pmid):
        study_link = ET.SubElement(study_links, 'STUDY_LINK')
        xref_link = ET.SubElement(study_link,  'XREF_LINK')

        db = ET.SubElement(xref_link, 'DB')
        db.text = 'PUBMED'

        _id = ET.SubElement(xref_link, 'ID')
        _id.text = str(pmid)

    def generate_study_xml(self):
        """Generates the string for study XML file

        Returns
        -------
        ET.Element
            Object with study XML values
        """
        study_set = ET.Element('STUDY_SET', {
            'xmlns:xsi': self.xmlns_xsi,
            'xsi:noNamespaceSchemaLocation': self.xsi_noNSL % "study"})

        study = ET.SubElement(study_set, 'STUDY', {
            'alias': self._get_study_alias(),
            'center_name': qiita_config.ebi_center_name}
        )

        descriptor = ET.SubElement(study, 'DESCRIPTOR')
        study_title = ET.SubElement(descriptor, 'STUDY_TITLE')
        study_title.text = escape(clean_whitespace(self.study_title))

        if self.investigation_type == 'Other':
            ET.SubElement(descriptor, 'STUDY_TYPE', {
                'existing_study_type': 'Other',
                'new_study_type': escape(clean_whitespace(
                    self.new_investigation_type))}
            )
        else:
            ET.SubElement(descriptor, 'STUDY_TYPE', {
                'existing_study_type': escape(clean_whitespace(
                    self.investigation_type))}
            )

        study_abstract = ET.SubElement(descriptor, 'STUDY_ABSTRACT')
        study_abstract.text = clean_whitespace(escape(self.study_abstract))

        # Add pubmed IDs
        if self.pmids:
            study_links = ET.SubElement(study, 'STUDY_LINKS')
            for pmid in self.pmids:
                self._get_pmid_element(study_links, pmid)

        return study_set

    def generate_sample_xml(self):
        """Generates the sample XML file

        Returns
        -------
        ET.Element
            Object with sample XML values
        """
        sample_set = ET.Element('SAMPLE_SET', {
            'xmlns:xsi': self.xmlns_xsi,
            "xsi:noNamespaceSchemaLocation": self.xsi_noNSL % "sample"})

        for sample_name, sample_info in sorted(viewitems(self.samples)):
            sample_info = dict(sample_info)
            sample = ET.SubElement(sample_set, 'SAMPLE', {
                'alias': self._get_sample_alias(sample_name),
                'center_name': qiita_config.ebi_center_name}
            )

            sample_title = ET.SubElement(sample, 'TITLE')
            sample_title.text = escape(clean_whitespace(sample_name))

            sample_sample_name = ET.SubElement(sample, 'SAMPLE_NAME')
            taxon_id = ET.SubElement(sample_sample_name, 'TAXON_ID')
            text = sample_info.pop('taxon_id')
            taxon_id.text = escape(clean_whitespace(text))

            scientific_name = ET.SubElement(
                sample_sample_name, 'SCIENTIFIC_NAME')
            text = sample_info.pop('scientific_name')
            scientific_name.text = escape(clean_whitespace(text))

            description = ET.SubElement(sample, 'DESCRIPTION')
            text = sample_info.pop('description')
            description.text = escape(clean_whitespace(text))

            if sample_info:
                sample_attributes = ET.SubElement(sample, 'SAMPLE_ATTRIBUTES')
                self._add_dict_as_tags_and_values(sample_attributes,
                                                  'SAMPLE_ATTRIBUTE',
                                                  sample_info)

        return sample_set

    def _generate_spot_descriptor(self, design, platform):
        """This XML element (and its subelements) must be written for every
        sample, but its generation depends on only study-level information.
        Therefore, we can break it out into its own method.
        """
        # This section applies only to the LS454 platform
        if platform is not 'LS454':
            return

        # There is some hard-coded information in here, but this is what we
        # have always done in the past...
        spot_descriptor = ET.SubElement(design, 'SPOT_DESCRIPTOR')
        ET.SubElement(spot_descriptor, 'SPOT_DECODE_SPEC')
        read_spec = ET.SubElement(spot_descriptor, 'READ_SPEC')

        read_index = ET.SubElement(read_spec, 'READ_INDEX')
        read_index.text = '0'
        read_class = ET.SubElement(read_spec, 'READ_CLASS')
        read_class.text = 'Application Read'
        read_type = ET.SubElement(read_spec, 'READ_TYPE')
        read_type.text = 'Forward'
        base_coord = ET.SubElement(read_spec, 'BASE_COORD')
        base_coord.text = '1'

    def generate_experiment_xml(self):
        """Generates the experiment XML file

        Returns
        -------
        ET.Element
            Object with experiment XML values
        """
        study_alias = self._get_study_alias()
        experiment_set = ET.Element('EXPERIMENT_SET', {
            'xmlns:xsi': self.xmlns_xsi,
            "xsi:noNamespaceSchemaLocation": self.xsi_noNSL % "experiment"})
        for sample_name, sample_prep in sorted(self.samples_prep.items()):
            sample_alias = self._get_sample_alias(sample_name)
            experiment_alias = self._get_experiment_alias(sample_name)
            sample_prep = dict(self.samples_prep[sample_name])

            platform = sample_prep.pop('platform')
            experiment = ET.SubElement(experiment_set, 'EXPERIMENT', {
                'alias': experiment_alias,
                'center_name': qiita_config.ebi_center_name}
            )
            title = ET.SubElement(experiment, 'TITLE')
            title.text = experiment_alias
            ET.SubElement(experiment, 'STUDY_REF', {
                'refname': study_alias}
            )

            design = ET.SubElement(experiment, 'DESIGN')
            design_description = ET.SubElement(design,
                                               'DESIGN_DESCRIPTION')
            edd = sample_prep.pop('experiment_design_description')
            design_description.text = escape(clean_whitespace(edd))
            ET.SubElement(
                design, 'SAMPLE_DESCRIPTOR', {'refname': sample_alias}
            )

            # this is the library contruction section. The only required fields
            # is library_construction_protocol, the other are optional
            library_descriptor = ET.SubElement(design, 'LIBRARY_DESCRIPTOR')
            library_name = ET.SubElement(library_descriptor, 'LIBRARY_NAME')
            library_name.text = self._get_library_name(sample_name)

            lcp = ET.SubElement(library_descriptor,
                                "LIBRARY_CONSTRUCTION_PROTOCOL")
            lcp.text = escape(clean_whitespace(
                sample_prep.pop('library_construction_protocol')))

            # these are not requiered field but present add them in the right
            # format
            for field in self.experiment_library_fields:
                if field in sample_prep:
                    element = ET.SubElement(library_descriptor, field.upper())
                    element.text = sample_prep.pop(field)

            self._generate_spot_descriptor(design, platform)

            platform_element = ET.SubElement(experiment, 'PLATFORM')
            platform_info = ET.SubElement(platform_element,
                                          platform.upper())
            instrument_model = ET.SubElement(platform_info, 'INSTRUMENT_MODEL')
            instrument_model.text = sample_prep.pop('instrument_model')

            if sample_prep:
                experiment_attributes = ET.SubElement(
                    experiment, 'EXPERIMENT_ATTRIBUTES')
                self._add_dict_as_tags_and_values(experiment_attributes,
                                                  'EXPERIMENT_ATTRIBUTE',
                                                  sample_prep)

        return experiment_set

    def generate_run_xml(self):
        """Generates the run XML file

        Returns
        -------
        ET.Element
            Object with run XML values
        """
        run_set = ET.Element('RUN_SET', {
            'xmlns:xsi': self.xmlns_xsi,
            "xsi:noNamespaceSchemaLocation": self.xsi_noNSL % "run"})
        for sample_name, sample_prep in viewitems(self.samples_prep):
            sample_prep = dict(sample_prep)

            experiment_alias = self._get_experiment_alias(sample_name)

            # We only submit fastq
            file_type = 'fastq'
            file_path = self.sample_demux_fps[sample_name]

            with open(file_path) as fp:
                md5 = safe_md5(fp).hexdigest()

            run = ET.SubElement(run_set, 'RUN', {
                'alias': self._get_run_alias(sample_name),
                'center_name': qiita_config.ebi_center_name}
            )
            ET.SubElement(run, 'EXPERIMENT_REF', {
                'refname': experiment_alias}
            )
            data_block = ET.SubElement(run, 'DATA_BLOCK')
            files = ET.SubElement(data_block, 'FILES')
            ET.SubElement(files, 'FILE', {
                'filename': file_path,
                'filetype': file_type,
                'quality_scoring_system': 'phred',
                'checksum_method': 'MD5',
                'checksum': md5}
            )

        return run_set

    def generate_submission_xml(self, submission_date=None):
        """Generates the submission XML file

        Parameters
        ----------
        submission_date : date, optional
            Date when the submission was created, when None date.today() will
            be used.

        Returns
        -------
        ET.Element
            Object with submission XML values

        Notes
        -----
            EBI requieres a date when the submission will be automatically made
            public. This date is generated from the submission date + 365 days.
        """
        submission_set = ET.Element('SUBMISSION_SET', {
            'xmlns:xsi': self.xmlns_xsi,
            "xsi:noNamespaceSchemaLocation": self.xsi_noNSL % "submission"})
        submission = ET.SubElement(submission_set, 'SUBMISSION', {
            'alias': self._get_submission_alias(),
            'center_name': qiita_config.ebi_center_name}
        )

        actions = ET.SubElement(submission, 'ACTIONS')

        study_action = ET.SubElement(actions, 'ACTION')
        ET.SubElement(study_action, self.action, {
            'schema': 'study',
            'source': basename(self.study_xml_fp)}
        )

        sample_action = ET.SubElement(actions, 'ACTION')
        ET.SubElement(sample_action, self.action, {
            'schema': 'sample',
            'source': basename(self.sample_xml_fp)}
        )

        experiment_action = ET.SubElement(actions, 'ACTION')
        ET.SubElement(experiment_action, self.action, {
            'schema': 'experiment',
            'source': basename(self.experiment_xml_fp)}
        )

        run_action = ET.SubElement(actions, 'ACTION')
        ET.SubElement(run_action, self.action, {
            'schema': 'run', 'source': basename(self.run_xml_fp)}
        )

        if submission_date is None:
            submission_date = date.today()
        if self.action == 'ADD':
            hold_action = ET.SubElement(actions, 'ACTION')
            ET.SubElement(hold_action, 'HOLD', {
                'HoldUntilDate': str(submission_date + timedelta(365))}
            )

        return submission_set

    def write_xml_file(self, element, fp):
        """Writes an XML file after calling one of the XML generation
        functions

        Parameters
        ----------
        element : ET.Element
            The Element to be written
        fp : str
            The filepath to which the XML will be written
        """
        create_dir(self.xml_dir)
        ET.ElementTree(element).write(fp, encoding='UTF-8')

    def generate_curl_command(
            self,
            ebi_seq_xfer_user=qiita_config.ebi_seq_xfer_user,
            ebi_access_key=qiita_config.ebi_access_key,
            ebi_skip_curl_cert=qiita_config.ebi_skip_curl_cert,
            ebi_dropbox_url=qiita_config.ebi_dropbox_url):
        """Generates the curl command for submission

        Parameters
        ----------
        ebi_seq_xfer_user : str
            The user to use when submitting to EBI
        ebi_access_key : str
            The access key issued by EBI for REST submissions
        ebi_skip_curl_cert : bool
            If the curl certificate should be skipped
        ebi_dropbox_url : str
            The dropbox url

        Returns
        -------
        curl_command
            The curl string to be executed

        Notes
        -----
        - All 5 XML files (study, sample, experiment, run, and submission) must
          be generated before executing this function
        """
        # make sure that the XML files have been generated
        url = '?auth=ENA%20{0}%20{1}'.format(ebi_seq_xfer_user,
                                             ebi_access_key)
        curl_command = (
            'curl {0}-F "SUBMISSION=@{1}" -F "STUDY=@{2}" -F "SAMPLE=@{3}" '
            '-F "RUN=@{4}" -F "EXPERIMENT=@{5}" "{6}"'
        ).format(
            '-k ' if ebi_skip_curl_cert else '',
            self.submission_xml_fp,
            self.study_xml_fp,
            self.sample_xml_fp,
            self.run_xml_fp,
            self.experiment_xml_fp,
            join(ebi_dropbox_url, url)
        )

        return curl_command

    def generate_send_sequences_cmd(self):
        """Generate the sequences to EBI via ascp command

        Returns
        -------
        ascp_command
            The ascp command to be executed

        Notes
        -----
        - All 5 XML files (study, sample, experiment, run, and submission) must
          be generated before executing this function
        """
        fastqs = [sfp for _, sfp in viewitems(self.sample_demux_fps)]
        # divide all the fastqs in groups of 10
        fastqs_div = [fastqs[i::10] for i in range(10) if fastqs[i::10]]
        ascp_commands = []
        for f in fastqs_div:
            ascp_commands.append('ascp --ignore-host-key -L- -d -QT -k2 '
                                 '{0} {1}@{2}:./{3}/'.format(
                                     ' '.join(f),
                                     qiita_config.ebi_seq_xfer_user,
                                     qiita_config.ebi_seq_xfer_url,
                                     self.ebi_dir))

        return ascp_commands

    def parse_EBI_reply(self, curl_result):
        """Parse and verify reply from EBI after sending XML files

        Parameters
        ----------
        curl_result : str
            The reply sent by EBI after sending XML files

        Returns
        -------
        bool
            If the submission was successful or not
        study_accession : str
            The study accession number. None in case of failure
        sample_accessions : dict of {str: str}
            The sample accession numbers, keyed by sample id. None in case of
            failure
        biosample_accessions : dict of {str: str}
            The biosample accession numbers, keyed by sample id. None in case
            of failure
        experiment_accessions : dict of {str: str}
            The experiment accession numbers, keyed by sample id. None in case
            of failure
        run_accessions : dict of {str: str}
            The run accession numbers, keyed by sample id. None in case of
            failure

        Raises
        ------
        EBISubmissionError
            If multiple study tags are found in the curl result
        """
        try:
            root = ET.fromstring(curl_result)
        except ParseError:
            return False, None, None, None, None, None

        success = root.get('success') == 'true'
        if not success:
            return success, None, None, None, None, None

        study_elem = root.findall("STUDY")
        if len(study_elem) > 1:
            raise EBISumbissionError(
                "Multiple study tags found in EBI reply: %d" % len(study_elem))
        study_elem = study_elem[0]
        study_accession = study_elem.get('accession')

        sample_accessions = {}
        biosample_accessions = {}
        for elem in root.iter("SAMPLE"):
            alias = elem.get('alias')
            sample_id = self._sample_aliases[alias]
            sample_accessions[sample_id] = elem.get('accession')
            ext_id = elem.find('EXT_ID')
            biosample_accessions[sample_id] = ext_id.get('accession')

        def data_retriever(key, trans_dict):
            res = {}
            for elem in root.iter(key):
                alias = elem.get('alias')
                res[trans_dict[alias]] = elem.get('accession')
            return res
        experiment_accessions = data_retriever("EXPERIMENT",
                                               self._experiment_aliases)
        run_accessions = data_retriever("RUN", self._run_aliases)

        return (success, study_accession, sample_accessions,
                biosample_accessions, experiment_accessions, run_accessions)

    def generate_demultiplexed_fastq(self, rewrite_fastq=False, mtime=None):
        """Generates demultiplexed fastq

        Parameters
        ----------
        rewrite_fastq : bool, optional
            If true, it forces the rewrite of the fastq files
        mtime : float, optional
            The time to use when creating the gz files. If None, the current
            time will be used by gzip.GzipFile. This is useful for testing.

        Returns
        -------
        demux_samples
            List of successful demultiplexed samples

        Notes
        -----
        - As a performace feature, this method will check if self.ebi_dir
        already exists and, if it does, the script will assume that in a
        previous execution this step was performed correctly and will simply
        read the file names from self.ebi_dir
        - When the object is created (init), samples, samples_prep and
        sample_demux_fps hold values for all available samples in the database.
        Here some of those values will be deleted (del's, within the loops) for
        those cases where the fastq.gz files weren't written or exist. This is
        an indication that they had no sequences and this kind of files are not
        accepted in EBI
        """
        ppd = self.preprocessed_data

        if not isdir(self.ebi_dir) or rewrite_fastq:
            makedirs(self.ebi_dir)

            demux = [path for _, path, ftype in ppd.get_filepaths()
                     if ftype == 'preprocessed_demux'][0]

            demux_samples = set()
            with open_file(demux) as demux_fh:
                for s, i in to_per_sample_ascii(demux_fh,
                                                self.prep_template.keys()):
                    sample_fp = self.sample_demux_fps[s]
                    wrote_sequences = False
                    with GzipFile(sample_fp, mode='w', mtime=mtime) as fh:
                        for record in i:
                            fh.write(record)
                            wrote_sequences = True

                    if wrote_sequences:
                        demux_samples.add(s)
                    else:
                        del(self.samples[s])
                        del(self.samples_prep[s])
                        del(self.sample_demux_fps[s])
                        remove(sample_fp)

        else:
            demux_samples = set()
            extension = '.fastq.gz'
            extension_len = len(extension)
            for f in listdir(self.ebi_dir):
                if isfile(join(self.ebi_dir, f)) and f.endswith(extension):
                    demux_samples.add(f[:-extension_len])

            missing_samples = set(self.samples.keys()).difference(
                set(demux_samples))
            for ms in missing_samples:
                del(self.samples[ms])
                del(self.samples_prep[ms])
                del(self.sample_demux_fps[ms])

        return demux_samples<|MERGE_RESOLUTION|>--- conflicted
+++ resolved
@@ -92,11 +92,7 @@
     """
 
     valid_ebi_actions = ('ADD', 'VALIDATE', 'MODIFY')
-<<<<<<< HEAD
     valid_ebi_submission_states = ('submitting')
-    valid_platforms = ['LS454', 'ILLUMINA', 'UNKNOWN']
-=======
-    valid_ebi_submission_states = ('submitting', 'success')
     # valid_platforms dict of 'platform': ['valid_instrument_models']
     valid_platforms = {'LS454': ['454 GS', '454 GS 20', '454 GS FLX',
                                  '454 GS FLX+', '454 GS FLX TITANIUM',
@@ -110,7 +106,6 @@
                                     'ILLUMINA HISEQ 1000', 'ILLUMINA MISEQ',
                                     'ILLUMINA HISCANSQ', 'HISEQ X TEN',
                                     'NEXTSEQ 500', 'UNSPECIFIED']}
->>>>>>> 484a7a52
     xmlns_xsi = "http://www.w3.org/2001/XMLSchema-instance"
     xsi_noNSL = "ftp://ftp.sra.ebi.ac.uk/meta/xsd/sra_1_3/SRA.%s.xsd"
     experiment_library_fields = [
@@ -225,7 +220,7 @@
         if nvp:
             error_msgs.append("These samples do not have a valid platform "
                               "(instrumet model wasn't checked): %s" % (
-                                ', '.join(nvp)))
+                                  ', '.join(nvp)))
         if nvim:
             error_msgs.append("These samples do not have a valid instrument "
                               "model: %s" % (', '.join(nvim)))
