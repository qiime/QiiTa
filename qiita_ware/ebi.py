--- conflicted
+++ resolved
@@ -96,13 +96,8 @@
         value is required only if `'Other'` is passed in `investigation_type`.
     """
     def __init__(self, study_id, study_title, study_abstract,
-<<<<<<< HEAD
                  investigation_type, empty_value='no_data',
-                 new_investigation_type=None, **kwargs):
-=======
-                 investigation_type, empty_value='no_data', pmids=None,
-                 **kwargs):
->>>>>>> c9c47db2
+                 new_investigation_type=None, pmids=None, **kwargs):
         self.study_id = study_id
         self.study_title = study_title
         self.study_abstract = study_abstract
@@ -812,11 +807,8 @@
                                              investigation_type,
                                              sample_template, prep_template,
                                              per_sample_fastq_dir,
-<<<<<<< HEAD
                                              new_investigation_type=None,
-=======
                                              pmids=None,
->>>>>>> c9c47db2
                                              **kwargs):
         """Generate an ``EBISubmission`` from templates and FASTQ files
 
@@ -832,12 +824,9 @@
             Path to the direcotry containing per-sample FASTQ files containing
             The sequence labels should be:
             ``SampleID_SequenceNumber And Additional Notes if Applicable``
-<<<<<<< HEAD
         new_investigation_type : str, optional
-=======
         pmids : list, optional
             The pubmed IDs that are associated with this submission
->>>>>>> c9c47db2
 
         Notes
         -----
@@ -847,13 +836,9 @@
         """
         # initialize the EBISubmission object
         submission = cls(study_id, study_title, study_abstract,
-<<<<<<< HEAD
                          investigation_type,
                          new_investigation_type=new_investigation_type,
-                         **kwargs)
-=======
-                         investigation_type, pmids=pmids, **kwargs)
->>>>>>> c9c47db2
+                         pmids=pmids, **kwargs)
 
         submission.add_samples_from_templates(sample_template,
                                               prep_template,
