--- conflicted
+++ resolved
@@ -11,7 +11,6 @@
 from qiita_db.software import Command
 from qiita_db.logger import LogEntry
 from qiita_db.util import get_db_files_base_dir
-from qiita_db.reference import Reference
 from qiita_ware.wrapper import ParallelWrapper, system_call_from_job
 
 
@@ -120,7 +119,6 @@
         if comm_opts is None:
             comm_opts = {}
 
-<<<<<<< HEAD
         tree_commands = ["Beta Diversity", "Alpha Rarefaction"]
         for data_type, biom_fp in viewitems(analysis.biom_tables):
             biom_table = load_table(biom_fp)
@@ -148,34 +146,8 @@
                 if command == "Alpha Rarefaction":
                     opts["-n"] = 4
 
-                Job.create(data_type, command, opts, analysis, reference_id,
-                           software_command_id, return_existing=True)
-=======
-        for data_type, command in commands:
-            # get opts set by user, else make it empty dict
-            opts = comm_opts.get(command, {})
-
-            # Add commands to analysis as jobs
-            # HARD CODED HACKY THING FOR DEMO, FIX  Issue #164
-            if (command == "Beta Diversity" or command == "Alpha Rarefaction"):
-                if data_type in {'16S', '18S'}:
-                    opts["--tree_fp"] = join(get_db_files_base_dir(),
-                                             "reference",
-                                             "gg_97_otus_4feb2011.tre")
-                else:
-                    opts["--parameter_fp"] = join(
-                        get_db_files_base_dir(), "reference",
-                        "params_qiime.txt")
-
-            if command == "Alpha Rarefaction":
-                opts["-n"] = 4
-
-            # These values are going to be changed in the next PR
-            # 1: GG
-            # 3: pick close reference
-            Job.create(data_type, command, opts, analysis, Reference(1),
-                       Command(3), return_existing=True)
->>>>>>> e31eb431
+                Job.create(data_type, command, opts, analysis, reference,
+                           Command(software_command_id), return_existing=True)
 
         # Create the files for the jobs
         files_node_name = "%d_ANALYSISFILES" % analysis.id
