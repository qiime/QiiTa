--- conflicted
+++ resolved
@@ -135,15 +135,9 @@
         return ppd
 
     def test_submit_EBI_step_2_failure(self):
-<<<<<<< HEAD
-        ppd = self.write_demux_files(PrepTemplate(1), False)
-
-        with self.assertRaises(EBISubmissionError):
-=======
         ppd = self.write_demux_files(PrepTemplate(1), True)
 
         with self.assertRaises(ComputeError):
->>>>>>> f481aceb
             submit_EBI(ppd.id, 'VALIDATE', True)
 
     @skipIf(
@@ -156,11 +150,6 @@
         error = str(error.exception)
         self.assertIn('EBI Submission failed! Log id:', error)
         self.assertIn('The EBI submission failed:', error)
-<<<<<<< HEAD
-        self.assertIn(
-            'Failed to validate run xml, error: Expected element', error)
-=======
->>>>>>> f481aceb
 
     @skipIf(
         environ.get('ASPERA_SCP_PASS', '') == '', 'skip: ascp not configured')
