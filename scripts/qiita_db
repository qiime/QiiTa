#!/usr/bin/env python

# -----------------------------------------------------------------------------
# Copyright (c) 2014--, The Qiita Development Team.
#
# Distributed under the terms of the BSD 3-clause License.
#
# The full license is in the file LICENSE, distributed with this software.
# -----------------------------------------------------------------------------

import click

from qiita_db.environment_manager import (make_test_environment,
                                          make_production_environment,
                                          drop_test_environment,
                                          clean_test_environment,
                                          make_demo_environment,
                                          drop_demo_environment,
                                          DFLT_BASE_DATA_FOLDER,
                                          DFLT_BASE_WORK_FOLDER)
from qiita_db.util import get_filetypes
from qiita_db.data import load_raw

@click.group()
def qiita_db():
    pass


@click.command()
@click.option('--base_data_folder', default=DFLT_BASE_DATA_FOLDER,
              help="The folder where the test data files are stored")
@click.option('--base_work_folder', default=DFLT_BASE_WORK_FOLDER,
              help="The folder where the actively worked on files are stored")
@click.option('--user', default='postgres',
              help="The database user to connect to the database")
@click.option('--host', default='localhost',
              help='The host where the database lives')
def make_test_env(base_data_folder, base_work_folder, user, host):
    """Creates a test database environment.

    Creates a new database called `qiita_test` tailored for testing purposes
    and initializes the `settings` table of such database
    """
    make_test_environment(base_data_folder, base_work_folder, user, None, host)


@click.command()
@click.option('--user', default='postgres',
              help="The database user to connect to the database")
@click.option('--host', default='localhost',
              help='The host where the database lives')
def clean_test_env(user, host):
    """Cleans the test database environment.

    In case that the test database is dirty (i.e. the 'qiita' schema is
    present), this cleans it up by dropping the 'qiita' schema.
    """
    clean_test_environment(user, None, host)


@click.command()
@click.option('--user', default='postgres',
              help="The database user to connect to the database")
@click.option('--host', default='localhost',
              help='The host where the database lives')
def drop_test_env(user, host):
    """Drops the test database environment.

    If the `settings` table is modified, the test database environment should
    be rebuilt. This command allows to drop the old one.
    """
    drop_test_environment(user, None, host)


@click.command()
@click.option('--base_data_folder', default=DFLT_BASE_DATA_FOLDER,
              help="The folder where the demo data files are stored")
@click.option('--base_work_folder', default=DFLT_BASE_WORK_FOLDER,
              help="The folder where the actively worked on files are stored")
@click.option('--user', default='postgres',
              help="The database user to connect to the database")
@click.option('--host', default='localhost',
              help='The host where the database lives')
def make_production_env():
    """TODO: Not implemented"""
    make_production_environment()

<<<<<<< HEAD
@click.command()
@click.option('--fp', required=True, type=click.Path, exists=True,
              readable=True, resolve_path=True, multiple=True,
              help='Path to the raw data file. This option can be used '
              'multiple times if there are multiple raw data files.')
@click.option('--filetype', require=True,
              type=click.Choice(get_filetypes().keys()),
              help='The type of data')
@click.option('--study', required=True, multiple=True, help='Associate the '
              'data with this study. This option can be used multiple times '
              'if the data should be associated with multiple studies')
def load_raw_data(fp, filetype, study):
    data.load_raw(fp, filetype, study)

=======

@click.command()
@click.option('--base_data_folder', default=DFLT_BASE_DATA_FOLDER,
              help="The folder where the test data files are stored")
@click.option('--base_work_folder', default=DFLT_BASE_WORK_FOLDER,
              help="The folder where the jobs perform the I/O")
@click.option('--user', default='postgres',
              help="The database user to connect to the database")
@click.option('--host', default='localhost',
              help='The host where the database lives')
def make_demo_env(base_data_folder, base_work_folder, user, host):
    """Creates a demo database environment"""
    make_demo_environment(base_data_folder, base_work_folder, user, None, host)


@click.command()
@click.option('--user', default='postgres',
              help="The database user to connect to the database")
@click.option('--host', default='localhost',
              help='The host where the database lives')
def drop_demo_env(user, host):
    """Drops the demo database environment."""
    drop_demo_environment(user, None, host)
>>>>>>> 0c5a7e41

qiita_db.add_command(make_test_env)
qiita_db.add_command(clean_test_env)
qiita_db.add_command(drop_test_env)
qiita_db.add_command(make_production_env)
<<<<<<< HEAD
qiita_db.add_command(load_raw_data)
=======
qiita_db.add_command(make_demo_env)
qiita_db.add_command(drop_demo_env)
>>>>>>> 0c5a7e41

if __name__ == '__main__':
    qiita_db()<|MERGE_RESOLUTION|>--- conflicted
+++ resolved
@@ -10,14 +10,6 @@
 
 import click
 
-from qiita_db.environment_manager import (make_test_environment,
-                                          make_production_environment,
-                                          drop_test_environment,
-                                          clean_test_environment,
-                                          make_demo_environment,
-                                          drop_demo_environment,
-                                          DFLT_BASE_DATA_FOLDER,
-                                          DFLT_BASE_WORK_FOLDER)
 from qiita_db.util import get_filetypes
 from qiita_db.data import load_raw
 
@@ -26,67 +18,7 @@
     pass
 
 
-@click.command()
-@click.option('--base_data_folder', default=DFLT_BASE_DATA_FOLDER,
-              help="The folder where the test data files are stored")
-@click.option('--base_work_folder', default=DFLT_BASE_WORK_FOLDER,
-              help="The folder where the actively worked on files are stored")
-@click.option('--user', default='postgres',
-              help="The database user to connect to the database")
-@click.option('--host', default='localhost',
-              help='The host where the database lives')
-def make_test_env(base_data_folder, base_work_folder, user, host):
-    """Creates a test database environment.
-
-    Creates a new database called `qiita_test` tailored for testing purposes
-    and initializes the `settings` table of such database
-    """
-    make_test_environment(base_data_folder, base_work_folder, user, None, host)
-
-
-@click.command()
-@click.option('--user', default='postgres',
-              help="The database user to connect to the database")
-@click.option('--host', default='localhost',
-              help='The host where the database lives')
-def clean_test_env(user, host):
-    """Cleans the test database environment.
-
-    In case that the test database is dirty (i.e. the 'qiita' schema is
-    present), this cleans it up by dropping the 'qiita' schema.
-    """
-    clean_test_environment(user, None, host)
-
-
-@click.command()
-@click.option('--user', default='postgres',
-              help="The database user to connect to the database")
-@click.option('--host', default='localhost',
-              help='The host where the database lives')
-def drop_test_env(user, host):
-    """Drops the test database environment.
-
-    If the `settings` table is modified, the test database environment should
-    be rebuilt. This command allows to drop the old one.
-    """
-    drop_test_environment(user, None, host)
-
-
-@click.command()
-@click.option('--base_data_folder', default=DFLT_BASE_DATA_FOLDER,
-              help="The folder where the demo data files are stored")
-@click.option('--base_work_folder', default=DFLT_BASE_WORK_FOLDER,
-              help="The folder where the actively worked on files are stored")
-@click.option('--user', default='postgres',
-              help="The database user to connect to the database")
-@click.option('--host', default='localhost',
-              help='The host where the database lives')
-def make_production_env():
-    """TODO: Not implemented"""
-    make_production_environment()
-
-<<<<<<< HEAD
-@click.command()
+@qiita_db.command()
 @click.option('--fp', required=True, type=click.Path, exists=True,
               readable=True, resolve_path=True, multiple=True,
               help='Path to the raw data file. This option can be used '
@@ -100,42 +32,6 @@
 def load_raw_data(fp, filetype, study):
     data.load_raw(fp, filetype, study)
 
-=======
-
-@click.command()
-@click.option('--base_data_folder', default=DFLT_BASE_DATA_FOLDER,
-              help="The folder where the test data files are stored")
-@click.option('--base_work_folder', default=DFLT_BASE_WORK_FOLDER,
-              help="The folder where the jobs perform the I/O")
-@click.option('--user', default='postgres',
-              help="The database user to connect to the database")
-@click.option('--host', default='localhost',
-              help='The host where the database lives')
-def make_demo_env(base_data_folder, base_work_folder, user, host):
-    """Creates a demo database environment"""
-    make_demo_environment(base_data_folder, base_work_folder, user, None, host)
-
-
-@click.command()
-@click.option('--user', default='postgres',
-              help="The database user to connect to the database")
-@click.option('--host', default='localhost',
-              help='The host where the database lives')
-def drop_demo_env(user, host):
-    """Drops the demo database environment."""
-    drop_demo_environment(user, None, host)
->>>>>>> 0c5a7e41
-
-qiita_db.add_command(make_test_env)
-qiita_db.add_command(clean_test_env)
-qiita_db.add_command(drop_test_env)
-qiita_db.add_command(make_production_env)
-<<<<<<< HEAD
-qiita_db.add_command(load_raw_data)
-=======
-qiita_db.add_command(make_demo_env)
-qiita_db.add_command(drop_demo_env)
->>>>>>> 0c5a7e41
 
 if __name__ == '__main__':
     qiita_db()