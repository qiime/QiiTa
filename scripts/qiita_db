#!/usr/bin/env python

# -----------------------------------------------------------------------------
# Copyright (c) 2014--, The Qiita Development Team.
#
# Distributed under the terms of the BSD 3-clause License.
#
# The full license is in the file LICENSE, distributed with this software.
# -----------------------------------------------------------------------------

import click

<<<<<<< HEAD
from qiita_db.commands import make_study_from_cmd, import_preprocessed_data
=======
from qiita_db.util import get_filetypes, get_filepath_types
from qiita_db.commands import make_study_from_cmd, load_raw_data_cmd
>>>>>>> 7588f11f


@click.group()
def qiita_db():
    pass


@qiita_db.command()
@click.option('--fp', required=True, type=click.Path(resolve_path=True,
              readable=True, exists=True), multiple=True,
              help='Path to the raw data file. This option can be used '
              'multiple times if there are multiple raw data files.')
@click.option('--fp_type', required=True, multiple=True, help='Describes the '
              'contents of the file. Pass one fp_type per fp.',
              type=click.Choice(get_filepath_types().keys()))
@click.option('--filetype', required=True,
              type=click.Choice(get_filetypes().keys()),
              help='The type of data')
@click.option('--study', multiple=True, help='Associate the data with this '
              'study. This option can be used multiple times if the data '
              'should be associated with multiple studies', type=int,
              required=True)
def load_raw_data(fp, fp_type, filetype, study):
    load_raw_data_cmd(fp, fp_type, filetype, study)


@qiita_db.command()
@click.option('--owner', help="The email address of the owner of the study")
@click.option('--title', help="The title of the study")
@click.option('--info', type=click.File(mode='r'),
              help="filepath of file with study information in python"
              "config file format")
def insert_study_to_db(owner, title, info):
    make_study_from_cmd(owner, title, info)


@qiita_db.command()
@click.option('--study_id', help="Study id associated with data")
@click.option('--params_table', help="Name of the paramaters table for the"
              "preprocessed dtata")
@click.option('--filedir', help="Directory containing preprocessed data")
@click.option('--filetype', help="Filepath_type_id of the files")
@click.option('--params_id',
              help="id in the paramater table associated with the parameters")
@click.option('--submit_to_insdc', help="True means submitted to insdc")
def insert_preprocessed_data(study_id, filedir, filetype, params_table,
                             params_id, submit_to_insdc):
    import_preprocessed_data(study_id, filedir, filetype,
                             params_table, params_id, submit_to_insdc)
if __name__ == '__main__':
    qiita_db()<|MERGE_RESOLUTION|>--- conflicted
+++ resolved
@@ -10,12 +10,9 @@
 
 import click
 
-<<<<<<< HEAD
-from qiita_db.commands import make_study_from_cmd, import_preprocessed_data
-=======
 from qiita_db.util import get_filetypes, get_filepath_types
-from qiita_db.commands import make_study_from_cmd, load_raw_data_cmd
->>>>>>> 7588f11f
+from qiita_db.commands import (make_study_from_cmd, import_preprocessed_data,
+                               load_raw_data_cmd)
 
 
 @click.group()
@@ -55,7 +52,7 @@
 @qiita_db.command()
 @click.option('--study_id', help="Study id associated with data")
 @click.option('--params_table', help="Name of the paramaters table for the"
-              "preprocessed dtata")
+              "preprocessed data")
 @click.option('--filedir', help="Directory containing preprocessed data")
 @click.option('--filetype', help="Filepath_type_id of the files")
 @click.option('--params_id',
@@ -65,5 +62,7 @@
                              params_id, submit_to_insdc):
     import_preprocessed_data(study_id, filedir, filetype,
                              params_table, params_id, submit_to_insdc)
+
+
 if __name__ == '__main__':
     qiita_db()