--- conflicted
+++ resolved
@@ -68,19 +68,11 @@
           bootstrapAlert(data.message, "danger");
         }
         else {
-<<<<<<< HEAD
-          $("#summary-title").text('Summary: ' + new_name + ' (ID: ' + artifact_id + ')');
-=======
           $("#summary-title").text(new_name + ' (ID: ' + artifact_id + ')');
->>>>>>> 9cec1f25
           load_template_graph();
         }
       }
     });
-<<<<<<< HEAD
-      console.log('clicked ' + artifact_id + ' ' + new_name);
-=======
->>>>>>> 9cec1f25
   }
 
   /*
@@ -95,11 +87,7 @@
 <div class='row'>
   <div class='col-md-12'>
     <h4>
-<<<<<<< HEAD
-      <i id='summary-title'>Summary: {{name}} (ID: {{artifact_id}})</i>
-=======
       <i id='summary-title'>{{name}} (ID: {{artifact_id}})</i>
->>>>>>> 9cec1f25
       {% if editable %}
         <a class="btn btn-default btn-sm" data-toggle="modal" data-target="#update-artifact-name"><span class="glyphicon glyphicon-pencil"></span> Edit</a>
         <a class="btn btn-default btn-sm" onclick="populate_main_div('/study/process/', {artifact_id: {{artifact_id}} });"><span class="glyphicon glyphicon-play"></span> Process</a>
