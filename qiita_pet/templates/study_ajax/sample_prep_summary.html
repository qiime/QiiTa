{% from qiita_core.qiita_settings import qiita_config %}
<script src="{% raw qiita_config.portal_dir %}/static/vendor/js/jquery.event.drag-2.2.js"></script>
<script src="{% raw qiita_config.portal_dir %}/static/vendor/js/slick.core.js"></script>
<script src="{% raw qiita_config.portal_dir %}/static/vendor/js/slick.grid.js"></script>
<script type="text/javascript">
  var True = true;
  var False = false;
  var table = {% raw table %};
  var cols = {% raw cols %};
  var options = { enableCellNavigation: false, rowHeight: 40 };
  var currentSortCol = 'sample';

  // ==> adding the delete column to the grid
  // adding new column to the table - using sample name as value
  for(var i=0;i<table.length;i++) {
    table[i]['slick-grid-sample-delete'] = table[i]['sample'];
  }
  // adding new column to cols, we need to add a Formatter
  function linkFormatter(row, cell, value, columnDef, dataContext) {
    {% if user_can_edit %}
    return "<button class=\"btn btn-danger st-interactive\" onclick=\"sampleTemplatePage.$refs.stElem.deleteSample('" + value +
           "', " + row + ");\"><span class=\"glyphicon glyphicon-trash\"></span></button>";
    {% else %}
    return ""
    {% end %}
  }
  cols.unshift({ name: "", field: "slick-grid-sample-delete", width: 60, formatter: linkFormatter })
  var grid = new Slick.Grid("#samples-div", table, cols, options);

  function add_meta() {
    var meta_val = $("#meta_col").val();
    $.post("{% raw qiita_config.portal_dir %}/study/description/sample_summary/", {study_id: {{study_id}}, meta_col: meta_val })
      .done( function ( data ) {
        if(data.status == "success"){
          addColumn(meta_val, data.values);
        }
        else {
          bootstrapAlert(data.message.replace("\n", "<br/>"), "danger");
        }
      });
  }

  function addColumn(header, values) {
    //add column data
    for(var i=0;i<table.length;i++) {
      var sample = table[i]['sample'];
      table[i][header] = values[sample];
    }

    //add new column header
    var columns = grid.getColumns();
    columns.push({id: header, name: header, field: header, width: 240, sortable: false});
    grid.setColumns(columns);
    grid.invalidateAllRows();
    grid.render();
  }

  /*
   * Deletes a sample from the sample template
   *
   * @param sample_name string with the sample to be removed
   *
   * This function executes an AJAX call to remove the given sample from the
   * current sample template
   *
   */
  function delete_sample(sample_name, row_id) {
    if(confirm("Are you sure you want to delete '" + sample_name + "'?")) {
      $.ajax({
        url: '{% raw qiita_config.portal_dir %}/study/description/sample_template/',
        type: 'PATCH',
        data: {'op': 'remove', 'path': '/{{study_id}}/' + row_id + '/samples/' + sample_name},
        success: function(data) {
          if(data.status == 'error') {
            bootstrapAlert(data.message, "danger");
          }
          else {
            populate_main_div('{% raw qiita_config.portal_dir %}/study/description/sample_summary/', { study_id: {{study_id}} });
          }
        }
      });
    }
  }

<<<<<<< HEAD
  $(document).ready(function() {

    {% if alert_type != 'success' and alert_message != '' %}
      bootstrapAlert("{% raw alert_message.replace('"','\\"') %}", "{{alert_type}}");
    {% else %}
      $('#alert-message').alert('close');
    {% end %}
  });

=======
>>>>>>> c94cae14
</script>

<style>
  .slick-header.ui-state-default, .slick-headerrow.ui-state-default {
    width:100%;
    overflow:hidden;
    border-left:0 !important
  }
  .slick-header-columns, .slick-headerrow-columns {
    position:relative;
    white-space:nowrap;
    cursor:default;
    overflow:hidden
  }
  .slick-header-column.ui-state-default {
    position:relative;
    display:inline-block;
    overflow:hidden;
    -o-text-overflow:ellipsis;
    text-overflow:ellipsis;
    height:100%;
    line-height:16px;
    margin:0;
    padding:4px;
    border-right:1px solid silver;
    border-left:0 !important;
    border-top:0!important;
    border-bottom:0!important;
    float:left
  }
  .slick-headerrow-column.ui-state-default {
    padding:4px
  }
  .slick-header-column-sorted {
    font-style:italic
  }
  .slick-sort-indicator {
    display:inline-block;
    width:8px;
    height:5px;
    margin-left:4px;
    margin-top:6px;
    float:left
  }
  .slick-sort-indicator-desc{
    background:url({% raw qiita_config.portal_dir %}/static/vendor/css/images/sort-desc.gif)
  }
  .slick-sort-indicator-asc {
    background:url({% raw qiita_config.portal_dir %}/static/vendor/css/images/sort-asc.gif)
  }
  .slick-resizable-handle {
    position:absolute;
    font-size:.1px;
    display:block;
    cursor:col-resize;
    width:4px;
    right:0;
    top:0;
    height:100%
  }
  .slick-group-toggle, .slick-reorder-guide, .slick-reorder-proxy {
    display:inline-block
  }
  .slick-sortable-placeholder{
    background:silver
  }
  .grid-canvas {
    position:relative;
    outline:0
  }
  .slick-row.ui-state-active, .slick-row.ui-widget-content {
    position:absolute;
    border:0;
    width:100%
  }
  .slick-cell, .slick-headerrow-column {
    position:absolute;
    border:1px solid transparent;
    border-right:1px dotted silver;
    border-bottom-color:silver;
    overflow:hidden;
    -o-text-overflow:ellipsis;
    text-overflow:ellipsis;
    vertical-align:middle;
    z-index:1;
    padding:1px 2px 2px 1px;
    margin:0;
    white-space:nowrap;
    cursor:default
  }
  .slick-cell.highlighted {
    background:#87cefa;
    background:rgba(0,0,255,.2);
    -webkit-transition:all .5s;
    -moz-transition:all .5s;
    -o-transition:all .5s;
    transition:all .5s
  }
  .slick-cell.flashing {
    border:1px solid red!important
  }
  .slick-cell.editable {
    z-index:11;
    overflow:visible;
    background:#fff;
    border-color:#000;
    border-style:solid
  }
  .slick-cell:focus {
    outline:0
  }
  .slick-reorder-proxy{
    background:#00f;
    opacity:.15;
    filter:alpha(opacity=15);
    cursor:move
  }
  .slick-reorder-guide{
    height:2px;
    background:#00f;
    opacity:.7;
    filter:alpha(opacity=70)
  }
  .slick-selection{
    z-index:10;
    position:absolute;
    border:2px dashed #000
  }
  .slick-row.ui-widget-content, .slick-cell {
    font-size: 14px;
  }
</style>

<p>
  <table style='width:100%'>
    <tr>
      <td>
        <h3>Sample Summary</h3>
      </td>
      <td style="text-align: right">
        Add sample column information to table
        <select id="meta_col" name="meta_col">
          <option value=""></option>
          {% for col in meta_available %}
            <option value="{{col}}">{{col}}</option>
          {% end %}
        </select>
        <button class="btn btn-info btn-sm" onclick="add_meta()">Add column</button>
      </td>
    </tr>
  </table>
</p>

<div id="samples-div" style="width:100%;height:800px;"></div><|MERGE_RESOLUTION|>--- conflicted
+++ resolved
@@ -82,7 +82,6 @@
     }
   }
 
-<<<<<<< HEAD
   $(document).ready(function() {
 
     {% if alert_type != 'success' and alert_message != '' %}
@@ -92,8 +91,6 @@
     {% end %}
   });
 
-=======
->>>>>>> c94cae14
 </script>
 
 <style>
