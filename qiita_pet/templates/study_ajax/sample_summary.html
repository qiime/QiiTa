{% from qiita_core.qiita_settings import qiita_config %}

<script type="text/javascript">
<<<<<<< HEAD
  function delete_sample_template() {
    if(confirm("Are you sure you want to delete the sample information?")) {
      sample_action('delete');
    }
  }

  /*
   *
   * Deletes a column from the sample template
   *
   * @param column_name string with the column to be removed
   *
   * This function executes an AJAX call to remove the given column from the
   * sample information
   *
   */
  function delete_column(column_name, row_id) {
    if(confirm("Are you sure you want to delete '" + column_name + "' information?")) {
      $.ajax({
        url: '{% raw qiita_config.portal_dir %}/study/description/sample_template/',
        type: 'PATCH',
        data: {'op': 'remove', 'path': '/{{study_id}}/' + row_id + '/columns/' + column_name},
        success: function(data) {
          if(data.status == 'error') {
            bootstrapAlert(data.message, "danger");
          }
          else {
            populate_main_div('{% raw qiita_config.portal_dir %}/study/description/sample_template/', { study_id: {{study_id}}, row_id: row_id });
          }
        }
      });
    }
  }

  function sample_action(act) {
    $.post('{% raw qiita_config.portal_dir %}/study/description/sample_template/', { study_id: {{study_id}}, action: act, filepath: $("#file-selector").val(), data_type: $("#data_types").val() })
      .done(function ( data ) {
        var msg_type = "info";
        if(data.status == "error") {
          msg_type = "danger";
        } else if(data.status == "warning") {
          msg_type = "warning";
        }

        if (data.message) {
          bootstrapAlert(data.message.replace("\n", "<br/>"), msg_type);
        }

        if (data.status != 'error') {
          //reload section of the page with new info
          populate_main_div('{% raw qiita_config.portal_dir %}/study/description/sample_template/', { study_id: {{study_id}} });
          populate_data_type_menu_div();
          if (act == 'delete') {
            $("#sample-summary-btn").hide();
            $("#add-new-preparation-btn").hide();
          }
          else if(act == 'create') {
            $("#sample-summary-btn").show();
            $("#add-new-preparation-btn").show();
          }
        }
      })
  }

  function update_sample_prep(){
    show_loading('sample-prep-information');
    $.get('{% raw qiita_config.portal_dir %}/study/description/sample_summary/', { study_id: {{study_id}} })
      .done(function(data) {
        $("#sample-prep-information").html(data);
      });
  }

=======
>>>>>>> c94cae14
  $(document).ready(function() {
    newSampleTemplateVue('#sample-temaplate-page-vue');
  });
</script>

<<<<<<< HEAD

<!-- Title and download button -->
<div class="row">
  <div class="col-md-12">
    <h4>
      Sample Information
      {% if download_id %}
        <a class="btn btn-default" href="{% raw qiita_config.portal_dir %}/download/{{download_id}}"><span class="glyphicon glyphicon-download-alt"></span> Sample Info</a>
        {% if editable %}
          <a class="btn btn-danger" onclick="delete_sample_template();"><span class="glyphicon glyphicon-trash"></span> Delete</a>
        {% end %}
      {% end %}
    </h4>
  </div>
</div>

<!-- # samples and # columns -->
<div class="row">
  <div class="col-md-12">
    {% if download_id %}
      There are <b>{{num_samples}}</b> samples and <b>{{num_columns}}</b> columns in this study.
    {% end %}
    {% if other_filepaths %}
      <button class="btn btn-secondary btn-sm" data-toggle="collapse" data-target="#other-filepaths">Show older files</button>
    {% end %}
    <div id="other-filepaths" class="collapse">
      <small>
        {% raw '<br/>'.join(other_filepaths) %}
      </small>
    </div>
  </div>
</div>

<!-- Update sample template -->
{% if editable %}
  <div class="row">
    <div class="col-md-12">
      <hr/>
      <b>Upload information:</b>
      <select id="file-selector">
        <option value="">Choose file...</option>
        {% for fp in files %}
          <option value="{{fp}}">{{fp}}</option>
        {% end %}
      </select>
      {% if stats %}
        <button class="btn btn-info btn-sm" id="file-btn" onclick="sample_action('update')">Update</button>
      {% else %}
        <button class="btn btn-info btn-sm" id="file-btn" onclick="sample_action('create')">Create</button><br/>
        If uploading a qiime mapping file, select data type:
        <select id="data_types" value="data_types">
          <option value="">Choose a data type...</option>
          {% for d in data_types %}
            <option value="{{d}}">{{d}}</option>
          {% end %}
        </select>
      {% end %}
      <hr/>
    </div>
  </div>
{% end %}


{% if stats %}

<div class="container">
  <ul class="nav nav-pills">
    <li class="active">
      <a href="#sample-information" data-toggle="tab">Sample information</a>
    </li>
    <li class="nav-item">
      <a href="#sample-prep-information" data-toggle="tab" onclick="update_sample_prep();">Sample and preparation summary</a>
    </li>
  </ul>

  <div class="tab-content clearfix">
    <div class="tab-pane" id="sample-prep-information">
    </div>

    <div class="tab-pane active" id="sample-information">
      <table class="table">
        {% for i, (category, summary) in enumerate(viewitems(stats), -1) %}
          <tr id="row_{{i}}">
            <td>
              {% if editable %}
                <a class="btn btn-danger" onclick="delete_column('{{category}}', {{i}});"><span class="glyphicon glyphicon-trash"></span></a>
              {% else %}
                &nbsp;
              {% end %}
            </td>
            <td colspan="2">
              {% if len(summary) == 1 %}
                  <b>{{category}}</b>: <tt>{{summary[0][0]}}</tt> is repeated in all rows.
              </td>
              {% elif len(summary) == num_samples %}
                  <b>{{category}}</b>: All the values in this category are different.
                </td>
              {% else %}
                  <b>{{category}}<b>
                  &nbsp;&nbsp;&nbsp;&nbsp;
                  <button type="button" class="btn" data-toggle="collapse" data-target=".{{i}}collapsed">values</button>
                </td>
                {% for row in summary %}
                </tr>
                <tr class="collapse {{i}}collapsed">
                  <td>&nbsp;</td>
                  <td>{{row[0]}}</td>
                  <td>{{row[1]}}</td>
                {% end %}
            {% end %}
          </tr>
        {% end %}
      </table>
    </div>
  </div>
</div>
{% end %}
=======
<div id="sample-temaplate-page-vue">
  <sample-template-page ref="stElem" study-id='{{study_id}}' portal="{% raw qiita_config.portal_dir %}"></sample-template-page>
</div>
>>>>>>> c94cae14
<|MERGE_RESOLUTION|>--- conflicted
+++ resolved
@@ -1,7 +1,6 @@
 {% from qiita_core.qiita_settings import qiita_config %}
 
 <script type="text/javascript">
-<<<<<<< HEAD
   function delete_sample_template() {
     if(confirm("Are you sure you want to delete the sample information?")) {
       sample_action('delete');
@@ -74,14 +73,11 @@
       });
   }
 
-=======
->>>>>>> c94cae14
   $(document).ready(function() {
     newSampleTemplateVue('#sample-temaplate-page-vue');
   });
 </script>
 
-<<<<<<< HEAD
 
 <!-- Title and download button -->
 <div class="row">
@@ -198,9 +194,4 @@
     </div>
   </div>
 </div>
-{% end %}
-=======
-<div id="sample-temaplate-page-vue">
-  <sample-template-page ref="stElem" study-id='{{study_id}}' portal="{% raw qiita_config.portal_dir %}"></sample-template-page>
-</div>
->>>>>>> c94cae14
+{% end %}