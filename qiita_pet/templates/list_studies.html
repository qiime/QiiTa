{% extends sitebase.html %}
{% block head %}
<link rel="stylesheet" href="/static/vendor/css/jquery.dataTables.css" type="text/css">
<style>
<<<<<<< HEAD
=======
.alert {
  position: fixed;
  top: 50px;
  left: 40px;
  z-index:100;
}
>>>>>>> 09bd0f71
td.details-control {
  cursor: pointer;
}
</style>
<script src="/static/vendor/js/jquery.dataTables.min.js"></script>
<script src="/static/vendor/js/jquery.dataTables.plugin.natural.js"></script>
<script src="/static/vendor/js/moi.js"></script>

<script type="text/javascript">
var current_study;
var ajaxURL = "/study/search/?&user={{current_user.id}}&sEcho=" + Math.floor(Math.random()*1001);
<<<<<<< HEAD
var ws = new WebSocket('ws://' + window.location.host + '/analysis/select-socket/');
ws.onmessage = function(evt) { bootstrapAlert(evt.data, "success", 1500); };
ws.onerror = function(evt) { $('#search-error').html("<b>Server communication error. Sample selection will not be recorded. Please try again later.</b>"); };
ws.onclose = function(evt) { $('#search-error').html("<b>Server communication error. Sample selection will not be recorded. Please try again later.</b>"); };

function sel_desel_study(box) {
  var action = "deselect";
  if(box.checked) { action = "select"; }
  data = $('#studies-table').dataTable().fnGetData(box.value);
  var proc_data = [];
  var samples = [];
  // Build list of processed data and associated samples for entire study
  for(var i=0;i<data.proc_data_info.length;i++) {
    proc_data.push(data.proc_data_info[i].pid);
    samples.push(data.proc_data_info[i].samples);
  }
  send_ws(action, proc_data, samples);
}

function sel_desel_proc_data(box, row, pid) {
  var action = "deselect";
  if(box.checked) { action = "select"; }
  data = $('#studies-table').dataTable().fnGetData(row);
  var samples = [];
  for(var i=0;i<data.proc_data_info.length;i++) {
    if(data.proc_data_info[i].pid == pid) {
      samples = data.proc_data_info[i].samples;
      break;
    }
  }
  send_ws(action, [pid], [samples]);
}

function send_ws(action, proc_data, samples) {
  ws.send(JSON.stringify({'action': action, 'proc_data':proc_data, 'samples':samples}));
}

$(document).ready(function() {
        function format ( d, row ) {
            // `d` is the original data object for the row
            //assess if study checked.  Needed to see if all child proc data checkboxes should default to checked
            check = "";
            if(document.getElementById("study"+d.study_id+"-checkbox").checked) {check = "checked"; }
            // create formatted cell with proc data table
            var proc_data_table = '<h4>Processed Data</h4><table class="table" cellpadding="5" cellspacing="0" border="0" style="padding-left:50px;"><tr><th></th><th>ID</th><th>Data type</th><th>Processed Date</th><th>Algorithm</th><th>Reference</th><th>Samples</th></tr>';
            for(i=0;i<d.proc_data_info.length;i++) {
              var proc_data = d.proc_data_info[i];
              proc_data_table += '<tr><td><input type="checkbox" '+ check +' class="proc-checkbox" onchange="sel_desel_proc_data(this,'+ row +','+ proc_data.pid +')"></td><td>' + proc_data.pid + '</td><td>' + proc_data.data_type + '</td><td>' + proc_data.processed_date + '</td><td>' + proc_data.algorithm + '</td><td>' + proc_data.reference_name + ' ' + proc_data.reference_version + '</td><td>' + proc_data.samples.length + '</td></tr>';
=======
function error(evt) { $('#search-error').html("<b>Server communication error. Sample selection will not be recorded. Please try again later.</b>"); }

function sel_study(row) {
  data = $('#studies-table').dataTable().fnGetData(row);
  var proc_data = {};
  // Build list of processed data and associated samples for entire study
  for(var i=0;i<data.proc_data_info.length;i++) {
    proc_data[data.proc_data_info[i].pid] = data.proc_data_info[i].samples;
  }
  moi.send('sel', proc_data);
}

function sel_proc_data(row, pid) {
  data = $('#studies-table').dataTable().fnGetData(row);
  var proc_data = {};
  for(var i=0;i<data.proc_data_info.length;i++) {
    // Find the processed data and send associated samples
    if(data.proc_data_info[i].pid == pid) {
      proc_data[pid] = data.proc_data_info[i].samples;
      break;
    }
  }
  moi.send('sel', proc_data);
}

function show_alert(data) {
  bootstrapAlert(data + ' samples selected.', "success", 2000);
   $('#dflt-sel-info').css('color', 'rgb(0, 160, 0)');
}

function fillAbstract(table, row) {
    $('#title-text-area').text($('#' + table).find('#study' + row + "-title").text());
    $('#abstract-text-area').text($('#'+table).dataTable().fnGetData(row, 3));
}

$(document).ready(function() {
        moi.init(window.location.host + '/study/list/socket/', null, function(){}, error, error);
        moi.add_callback('sel', show_alert);
        function format ( d, row ) {
            // `d` is the original data object for the row
            // create formatted cell with proc data table
            var proc_data_table = '<h4>Processed Data</h4><table class="table" cellpadding="5" cellspacing="0" border="0" style="padding-left:50px;width:80%"><tr><th></th><th>ID</th><th>Data type</th><th>Processed Date</th><th>Algorithm</th><th>Reference</th><th>Samples</th></tr>';
            for(i=0;i<d.proc_data_info.length;i++) {
              var proc_data = d.proc_data_info[i];
              proc_data_table += '<tr><td><input type="button" class="btn btn-sm" value="Add" onclick="sel_proc_data('+ row +','+ proc_data.pid +')"></td><td>' + proc_data.pid + '</td><td>' + proc_data.data_type + '</td><td>' + proc_data.processed_date + '</td><td>' + proc_data.algorithm + '</td><td>' + proc_data.reference_name + ' ' + proc_data.reference_version + '</td><td>' + proc_data.samples.length + '</td></tr>';
>>>>>>> 09bd0f71
            }
            proc_data_table += '</table>';
            return proc_data_table;
        }

        $('#studies-table').dataTable({
            "columns": [
<<<<<<< HEAD
=======
              {"className": 'details-control', "orderable": false, "data": null, "defaultContent": '<span class="glyphicon glyphicon-chevron-down"></span>'},
>>>>>>> 09bd0f71
              { "orderable": false},
              { "data": "study_title" },
              { "data": "study_abstract" },
              { "data": "study_id" },
              { "data": "metadata_complete" },
              { "data": "number_samples_collected" },
              { "data": "num_raw_data" },
              { "data": "shared" },
              { "data": "pi" },
              { "data": "pmid" },
              { "data": "status" },
              {"className": 'details-control', "orderable": false, "data": null, "defaultContent": '<span class="glyphicon glyphicon-chevron-down"></span>'}
            ],
<<<<<<< HEAD
            order: [[10, "desc"], [ 1, "asc" ]],
            columnDefs: [
              {type:'natural', targets:[3,4,5,9]},
              {"targets": [ 2 ],"visible": false},
              // render the study checkbox cell
              {"render": function ( data, type, row, meta ) {
                    return "<input type='checkbox' value='"+ meta.row +"' id='study"+row.study_id+"-checkbox' class='study-checkbox' onchange='sel_desel_study(this)'>";
              }, targets: [0]},
              // render the title cell
              {"render": function ( data, type, row, meta ) {
                    return "<a href='#' data-toggle='modal' data-target='#study-abstract-modal' onclick=\"fillAbstract('studies-table', "+ meta.row +")\"><span class='glyphicon glyphicon-file' aria-hidden='true'></span></a> | <a href='/study/description/"+ row.study_id +"' id='study"+ meta.row +"-title'>"+ data +"</a>";
              }, targets: [1]},
=======
            order: [[11, "desc"], [ 2, "asc" ]],
            columnDefs: [
              {type:'natural', targets:[4,5,6,10]},
              {"targets": [ 3 ],"visible": false},
              // render the study checkbox cell
              {"render": function ( data, type, row, meta ) {
                    if(row.proc_data_info.length > 0) {
                        return "<input type='button' id='study"+row.study_id+"-checkbox' class='btn btn-sm' value='Add' onclick='sel_study("+ meta.row +")'>";
                    }
                    else { return ''; }
              }, targets: [1]},
              // render the title cell
              {"render": function ( data, type, row, meta ) {
                    return "<a href='#' data-toggle='modal' data-target='#study-abstract-modal' onclick=\"fillAbstract('studies-table', "+ meta.row +")\"><span class='glyphicon glyphicon-file' aria-hidden='true'></span></a> | <a href='/study/description/"+ row.study_id +"' id='study"+ meta.row +"-title'>"+ data +"</a>";
              }, targets: [2]},
>>>>>>> 09bd0f71
              // render the metadata complete cell
              {"render": function ( data, type, row, meta ) {
                    var glyph = 'remove';
                    if(data === true) { glyph = 'ok' } 
                    return "<span class='glyphicon glyphicon-"+ glyph +"'></span>";
<<<<<<< HEAD
              }, targets: [4]},
=======
              }, targets: [5]},
>>>>>>> 09bd0f71
              // render the shared with cell
              {"render": function ( data, type, row, meta ) {
                    var glyph = 'remove';
                    if(data === true) { glyph = 'ok' } 
                    return "<span id='shared_html_"+ row.study_id +"'>"+ data +"</span><br/><a class='btn btn-primary btn-xs' data-toggle='modal' data-target='#share-study-modal-view' onclick='modify_sharing("+ row.study_id +");'>Modify</a>";
<<<<<<< HEAD
              }, targets: [7]},
=======
              }, targets: [8]},
>>>>>>> 09bd0f71
              ],
            "oLanguage": {
                "sSearch": "Narrow search results by column data (Title, abstract, PI, etc):",
                "sLoadingRecords": "Loading table data",
                "sZeroRecords": "No studies found"
            },
            "ajax": {
                "url": ajaxURL + "&query=",
                "error": function(jqXHR, textStatus, ex) {
                    $("#submit-button").prop("disabled",false);
                    if(jqXHR.status === 500) { $("#search-error").text("Internal Server Error, please try again later"); }
                    else { $("#search-error").text(jqXHR.responseText); }
                }
            }
        });
    // Add event listener for opening and closing details
    $('#studies-table tbody').on('click', 'td.details-control', function () {
        var table = $('#studies-table').DataTable();
        var tr = $(this).closest('tr');
        var row = table.row( tr );
 
        if ( row.child.isShown() ) {
            // This row is already open - close it
            row.child.hide();
            tr.removeClass('shown');
        }
        else {
            // Open this row
            row.child( format(row.data(), row.index()) ).show();
            tr.addClass('shown');
        }
    } );

    $('#users_list').chosen({width: "100%"});
    $('#users_list').on('change', function(evt, params) {
        params['study_id'] = current_study;
        $.get('/study/sharing/', params)
            .done(function(data) {
                users_links = JSON.parse(data);
                links = users_links['links'];
                document.getElementById("shared_html_"+current_study).innerHTML = links;
            }
        );
    });
    $("#search-form").submit(function(event)  {
        event.preventDefault();
        $("#submit-button").prop("disabled",true);
        $("#search-error").text('');
        var query = $("#searchbox").val();
        var table = $('#studies-table').DataTable();
        table.ajax.url(ajaxURL + "&query=" + query).load(function() {$("#submit-button").prop("disabled",false);}, true);
        table.search( '' ).columns().search( '' ).draw();

        return false;
    });
} );

function modify_sharing(study_id) {
    var shared_list;
    current_study = study_id;

    $.get('/study/sharing/', {study_id: study_id})
        .done(function(data) {
            users_links = JSON.parse(data);
            users = users_links['users'];

            $("#users_list").val(users);
            $("#users_list").trigger("chosen:updated");
        });
}

function add_metacat(metacat) {
  document.getElementById('searchbox').value += (" " + metacat);
}
</script>

{% end %}
{% block content %}
<!--Search div-->
<div class="row">
  <div class="col-sm-12">
    <h1>Metadata Search</h1>
    A basic search consists of: (category)  (operator) (value)<br/>
    Example search: env_matter = soil<br />
    <p><a href="#" data-toggle="modal" data-target="#searchexample">Search help</a> | <a href="#" data-toggle="modal" data-target="#availmeta">Available Metadata</a></p>
    <form id="search-form" name="search-form" class="form-inline">
        <input type="textbox" id="searchbox" name="searchbox" class="form-control" style="width:80%;white-space:nowrap;" />
      <button type="submit" id="submit-button" class="btn btn-default">Submit</button>
    </form>
    <span id="search-error" style="color:red"></span>
  </div>
  <div class="col-sm-12" id="searchmsg" name="searchmsg"></div>
</div>
<!--User Studies-->
<div class="row">
  <div class="col-sm-12" id="user-studies-div">
    <h1>Available Studies</h1>
    <table id="studies-table" class="table table-bordered">
        <thead>
            <tr>
                <th>Expand</th>
                <th>Add to analysis</th>
                <th>Title</th>
                <th>Abstract</th>
                <th>Study ID</th>
                <th>Metadata Complete</th>
                <th>Samples</th>
                <th>Sequence Files</th>
                <th>Shared With These Users</th>
                <th>Principal Investigator</th>
                <th>Pubmed ID(s)</th>
                <th>Status</th>
                <th>Expand</th>
            </tr>
        </thead>
    </table>
<!--Abstract Modal-->
<div class="modal fade" tabindex="-1" role="dialog" aria-labelledby="myLargeModalLabel" aria-hidden="true" id="study-abstract-modal">
  <div class="modal-dialog modal-med">
    <div class="modal-content">
    <div class="modal-header">
       <h3 id="title-text-area"></h3>
    </div>
    <div class="modal-body" id="abstract-text-area">
      </div>
    <div class="modal-footer">
      <button type="button" class="btn btn-default" data-dismiss="modal">Close</button>
    </div>
    </div>
  </div>
</div>
</form>
<!--Search help modal-->
<div class="modal fade search-example-modal" tabindex="-1" role="dialog" aria-labelledby="myLargeModalLabel" aria-hidden="true" id="searchexample">
  <div class="modal-dialog modal-lg">
    <div class="modal-content">
      <div class="modal-header"><h2>Search help<h2></div>
      <div class="modal-body">
        <p>A basic search argument consists of three parts: The metadata category to search over, the operator to use, and the value to use in the search. For example, to retrieve all soil samples in the database, the search argument would be:</p>
        <p><b>env_matter includes soil</b></p>
        <p>Valid operators for searches are:</p>
        <table class="table table-hover" style="width:60%">
        <tr><th>Operator</th><th>Function</th></tr>
        <tr><td><</td><td> Less than (for numeric values)</td></tr>
        <tr><td>></td><td> Greater than (for numeric values)</td></tr>
        <tr><td><=</td><td> Less than or equal (for numeric values)</td></tr>
        <tr><td>>=</td><td> Greater than or equal (for numeric values)</td></tr>
        <tr><td>=</td><td> Equals (matches exact numberic value or string)</td></tr>
        <tr><td>includes</td><td>Partial string matching</td></tr>
        </table>
        <p>Complex queries can also be created by using AND, OR, and NOT logic words words. These connect search arguments into larger search queries.</p>
        <table class="table table-hover" style="width:60%">
        <tr><th>Logic</th><th>Function</th></tr>
        <tr><td>AND</td><td>Find samples that fit both search arguments</td></tr>
        <tr><td>OR</td><td>Find samples that fit either search argument</td></tr>
        <tr><td>NOT</td><td>Find samples that don't include the value of the next search argument</td></tr>
        </table>

        <p>As an example, if we want all soil samples that are low or extremely high pH, we can use the following search:</p>
        <p><b>env_matter includes soil AND (ph < 4 OR ph > 8)</b></p>
        <p>You can search for multi-word phrases using quotes. For example, to search for any study with "chicken pox" in the title, the query would be:</p>
        <p><b>study_title includes "chicken pox"</b></p>
        <p>Note that you can not use wild cards in any string searches. Only alphanumeric characters and colons are supported.</p>
      </div>
    </div>
  </div>
</div>
<!-- modal view to enter sharing settings -->
<div class="modal fade" id="share-study-modal-view" tabindex="-1" role="dialog" aria-labelledby="myModalLabel" aria-hidden="true">
  <div class="modal-dialog">
    <div class="modal-content">
      <div class="modal-header">
        <button type="button" class="close" data-dismiss="modal" aria-hidden="true">&times;</button>
        <h4 class="modal-title" id="myModalLabel">Modify Sharing Settings</h4>
      </div>
      <form role="form" action="/study/sharing/" method="post">
        <div class="modal-body">
          <div>
            <div class="form-group">
              <label for="users_list">Add/Remove Users</label>
              <select multiple class="chosen-select" id="users_list" data-placeholder=" ">
                {% for email in all_emails_except_current %}
                <option value="{{ email }}">{{ email }} </option>
                {% end %}
              </select>
              <br>
              <br>
              Adding or removing email addresses automatically updates who the study is shared with. Once you click the `X` or give mouse focus to the `Your Studies` page you'll see your new sharing settings.
            </div>
          </div>
        </div>
        <div class="modal-footer">
        </div>
      </form>
    </div>
  </div>
</div>
<!--Available metadata modal-->
<div class="modal fade seaerch-example-modal" tabindex="-1" role="dialog" aria-labelledby="myLargeModalLabel" aria-hidden="true" id="availmeta">
  <div class="modal-dialog modal-sm">
    <div class="modal-content">
      <div class="modal-header"><h2>Available metadata<h2></div>
      <div class="modal-body">
        {% for meta in availmeta %}
          <a href="#" onclick="add_metacat('{{meta}}')">{{meta}}</a><br />
        {% end %}
      </div>
    </div>
  </div>
</div>
{% end %}<|MERGE_RESOLUTION|>--- conflicted
+++ resolved
@@ -2,15 +2,12 @@
 {% block head %}
 <link rel="stylesheet" href="/static/vendor/css/jquery.dataTables.css" type="text/css">
 <style>
-<<<<<<< HEAD
-=======
 .alert {
   position: fixed;
   top: 50px;
   left: 40px;
   z-index:100;
 }
->>>>>>> 09bd0f71
 td.details-control {
   cursor: pointer;
 }
@@ -22,56 +19,6 @@
 <script type="text/javascript">
 var current_study;
 var ajaxURL = "/study/search/?&user={{current_user.id}}&sEcho=" + Math.floor(Math.random()*1001);
-<<<<<<< HEAD
-var ws = new WebSocket('ws://' + window.location.host + '/analysis/select-socket/');
-ws.onmessage = function(evt) { bootstrapAlert(evt.data, "success", 1500); };
-ws.onerror = function(evt) { $('#search-error').html("<b>Server communication error. Sample selection will not be recorded. Please try again later.</b>"); };
-ws.onclose = function(evt) { $('#search-error').html("<b>Server communication error. Sample selection will not be recorded. Please try again later.</b>"); };
-
-function sel_desel_study(box) {
-  var action = "deselect";
-  if(box.checked) { action = "select"; }
-  data = $('#studies-table').dataTable().fnGetData(box.value);
-  var proc_data = [];
-  var samples = [];
-  // Build list of processed data and associated samples for entire study
-  for(var i=0;i<data.proc_data_info.length;i++) {
-    proc_data.push(data.proc_data_info[i].pid);
-    samples.push(data.proc_data_info[i].samples);
-  }
-  send_ws(action, proc_data, samples);
-}
-
-function sel_desel_proc_data(box, row, pid) {
-  var action = "deselect";
-  if(box.checked) { action = "select"; }
-  data = $('#studies-table').dataTable().fnGetData(row);
-  var samples = [];
-  for(var i=0;i<data.proc_data_info.length;i++) {
-    if(data.proc_data_info[i].pid == pid) {
-      samples = data.proc_data_info[i].samples;
-      break;
-    }
-  }
-  send_ws(action, [pid], [samples]);
-}
-
-function send_ws(action, proc_data, samples) {
-  ws.send(JSON.stringify({'action': action, 'proc_data':proc_data, 'samples':samples}));
-}
-
-$(document).ready(function() {
-        function format ( d, row ) {
-            // `d` is the original data object for the row
-            //assess if study checked.  Needed to see if all child proc data checkboxes should default to checked
-            check = "";
-            if(document.getElementById("study"+d.study_id+"-checkbox").checked) {check = "checked"; }
-            // create formatted cell with proc data table
-            var proc_data_table = '<h4>Processed Data</h4><table class="table" cellpadding="5" cellspacing="0" border="0" style="padding-left:50px;"><tr><th></th><th>ID</th><th>Data type</th><th>Processed Date</th><th>Algorithm</th><th>Reference</th><th>Samples</th></tr>';
-            for(i=0;i<d.proc_data_info.length;i++) {
-              var proc_data = d.proc_data_info[i];
-              proc_data_table += '<tr><td><input type="checkbox" '+ check +' class="proc-checkbox" onchange="sel_desel_proc_data(this,'+ row +','+ proc_data.pid +')"></td><td>' + proc_data.pid + '</td><td>' + proc_data.data_type + '</td><td>' + proc_data.processed_date + '</td><td>' + proc_data.algorithm + '</td><td>' + proc_data.reference_name + ' ' + proc_data.reference_version + '</td><td>' + proc_data.samples.length + '</td></tr>';
-=======
 function error(evt) { $('#search-error').html("<b>Server communication error. Sample selection will not be recorded. Please try again later.</b>"); }
 
 function sel_study(row) {
@@ -117,7 +64,6 @@
             for(i=0;i<d.proc_data_info.length;i++) {
               var proc_data = d.proc_data_info[i];
               proc_data_table += '<tr><td><input type="button" class="btn btn-sm" value="Add" onclick="sel_proc_data('+ row +','+ proc_data.pid +')"></td><td>' + proc_data.pid + '</td><td>' + proc_data.data_type + '</td><td>' + proc_data.processed_date + '</td><td>' + proc_data.algorithm + '</td><td>' + proc_data.reference_name + ' ' + proc_data.reference_version + '</td><td>' + proc_data.samples.length + '</td></tr>';
->>>>>>> 09bd0f71
             }
             proc_data_table += '</table>';
             return proc_data_table;
@@ -125,10 +71,7 @@
 
         $('#studies-table').dataTable({
             "columns": [
-<<<<<<< HEAD
-=======
               {"className": 'details-control', "orderable": false, "data": null, "defaultContent": '<span class="glyphicon glyphicon-chevron-down"></span>'},
->>>>>>> 09bd0f71
               { "orderable": false},
               { "data": "study_title" },
               { "data": "study_abstract" },
@@ -139,23 +82,8 @@
               { "data": "shared" },
               { "data": "pi" },
               { "data": "pmid" },
-              { "data": "status" },
-              {"className": 'details-control', "orderable": false, "data": null, "defaultContent": '<span class="glyphicon glyphicon-chevron-down"></span>'}
+              { "data": "status" }
             ],
-<<<<<<< HEAD
-            order: [[10, "desc"], [ 1, "asc" ]],
-            columnDefs: [
-              {type:'natural', targets:[3,4,5,9]},
-              {"targets": [ 2 ],"visible": false},
-              // render the study checkbox cell
-              {"render": function ( data, type, row, meta ) {
-                    return "<input type='checkbox' value='"+ meta.row +"' id='study"+row.study_id+"-checkbox' class='study-checkbox' onchange='sel_desel_study(this)'>";
-              }, targets: [0]},
-              // render the title cell
-              {"render": function ( data, type, row, meta ) {
-                    return "<a href='#' data-toggle='modal' data-target='#study-abstract-modal' onclick=\"fillAbstract('studies-table', "+ meta.row +")\"><span class='glyphicon glyphicon-file' aria-hidden='true'></span></a> | <a href='/study/description/"+ row.study_id +"' id='study"+ meta.row +"-title'>"+ data +"</a>";
-              }, targets: [1]},
-=======
             order: [[11, "desc"], [ 2, "asc" ]],
             columnDefs: [
               {type:'natural', targets:[4,5,6,10]},
@@ -171,27 +99,18 @@
               {"render": function ( data, type, row, meta ) {
                     return "<a href='#' data-toggle='modal' data-target='#study-abstract-modal' onclick=\"fillAbstract('studies-table', "+ meta.row +")\"><span class='glyphicon glyphicon-file' aria-hidden='true'></span></a> | <a href='/study/description/"+ row.study_id +"' id='study"+ meta.row +"-title'>"+ data +"</a>";
               }, targets: [2]},
->>>>>>> 09bd0f71
               // render the metadata complete cell
               {"render": function ( data, type, row, meta ) {
                     var glyph = 'remove';
                     if(data === true) { glyph = 'ok' } 
                     return "<span class='glyphicon glyphicon-"+ glyph +"'></span>";
-<<<<<<< HEAD
-              }, targets: [4]},
-=======
               }, targets: [5]},
->>>>>>> 09bd0f71
               // render the shared with cell
               {"render": function ( data, type, row, meta ) {
                     var glyph = 'remove';
                     if(data === true) { glyph = 'ok' } 
                     return "<span id='shared_html_"+ row.study_id +"'>"+ data +"</span><br/><a class='btn btn-primary btn-xs' data-toggle='modal' data-target='#share-study-modal-view' onclick='modify_sharing("+ row.study_id +");'>Modify</a>";
-<<<<<<< HEAD
-              }, targets: [7]},
-=======
               }, targets: [8]},
->>>>>>> 09bd0f71
               ],
             "oLanguage": {
                 "sSearch": "Narrow search results by column data (Title, abstract, PI, etc):",
@@ -304,7 +223,6 @@
                 <th>Principal Investigator</th>
                 <th>Pubmed ID(s)</th>
                 <th>Status</th>
-                <th>Expand</th>
             </tr>
         </thead>
     </table>
