{% extends sitebase.html%}

{%block head%}


{%end%}

{%block content%}
{% from os.path import basename %}
{% from future.utils import viewitems %}


<div class="row">
<<<<<<< HEAD
  <h1>&nbsp;Analysis: <u>{{aname}}</u></h1>
  {% if status == "altered_data" %}
    <h2 style="color:red">UNDERLYING DATA FOR THIS ANALYSIS HAS CHANGED. CONSIDER RE-RUNNING THIS ANALYSIS.</h2>
    {% for study, change in changes %}
    <p><b>study</b><br/>
      {% for c in change %}
        {{c}}<br/>
      {% end %}
      </p>
    {% end %}
    {% if changes == {} %}
      <b> One or more sample/prep templates were deleted. Consider re-creating this analysis completely.</b>
    {% end %}
  {% end %}
=======
    <table border="0">
      <tr>
        <td><h1>&nbsp;Analysis: <u>{{aname}}</u></h1></td>
        <td width="20px"></td>
        <td>
          <h1><a class="btn btn-danger glyphicon glyphicon-trash" onclick="delete_analysis();"></a></h1>
        </td>
      </tr>
    </table>
  </h1>
>>>>>>> 22462429
</div>


<div class="row" width='100%'>
  <div class="col-md-12">
    <div class="panel-group" id="accordion">
      {% if dropped %}
        <div class="panel panel-default">
          <div class="panel-heading">
            <h3 class="panel-title"><a data-toggle="collapse" data-parent="#accordion" href="#dropped-samples">Dropped Samples</a></h3>
          </div>
          <div id="dropped-samples" class="panel-collapse collapse">
              <div class="panel-body">
                  {% for data_type, studies in viewitems(dropped) %}
                    <b><u>{{data_type}}</u></b>
                    <br/><br/>
                    {% for title, num_samples, samples in studies %}
                      <b>{{title}}:</b>
                      <br/>
                      Total dropped: {{num_samples}}
                      <br/>
                      {{samples}}<br/>
                    {% end %}
                    <hr>
                  {% end %}
              </div>
          </div>
        </div>
      {% end %}
    </div>
  </div>
</div>

<div class="row" width='100%'>
  <div class="col-md-2">
    <div class="panel-group" id="accordion">
      {% for data_type, jobs in jobres.items() %}
        <div class="panel panel-default">
          <div class="panel-heading">
            <h3 class="panel-title"><a data-toggle="collapse" data-parent="#accordion" href="#{{data_type}}">{{data_type}}</a></h3>
          </div>
          <div id="{{data_type}}" class="panel-collapse collapse">
            {% for job, results in jobs%}
              <div class="panel-body">
                {{job}}<br />
                {% if len(results) == 0 %}
                  <h3 style="color:red">ERROR</h3>
                {% end %}
                {%for result in results%}
                  <a href='{{"/results/%s" % result}}' target="resframe">{{basename(result)}}</a><br />
                {% end %}
              </div>
            {% end %}
          </div>
        </div>
      {% end %}
    </div>
  </div>
  <div class="col-md-10">
      <iframe id="resframe" name="resframe" width="100%" height="900" frameBorder=0></iframe>
  </div>
</div>


<script>

function delete_analysis() {
  if (confirm('Are you sure you want to delete analysis: {{aname}}?')) {
    var form = $("<form>")
    .attr("action", window.location.href)
    .attr("method", "post")
    .append($("<input>")
    .attr("type", "hidden")
    .attr("name", "analysis_id")
    .attr("value", {{analysis_id}}))
    .append($("<input>")
    .attr("type", "hidden")
    .attr("name", "action")
    .attr("value", "delete_analysis"));
    $("body").append(form);
    form.submit();
  }
}

</script>
{%end%}<|MERGE_RESOLUTION|>--- conflicted
+++ resolved
@@ -11,8 +11,16 @@
 
 
 <div class="row">
-<<<<<<< HEAD
-  <h1>&nbsp;Analysis: <u>{{aname}}</u></h1>
+  <table border="0">
+    <tr>
+      <td><h1>&nbsp;Analysis: <u>{{aname}}</u></h1></td>
+      <td width="20px"></td>
+      <td>
+        <h1><a class="btn btn-danger glyphicon glyphicon-trash" onclick="delete_analysis();"></a></h1>
+      </td>
+    </tr>
+  </table>
+
   {% if status == "altered_data" %}
     <h2 style="color:red">UNDERLYING DATA FOR THIS ANALYSIS HAS CHANGED. CONSIDER RE-RUNNING THIS ANALYSIS.</h2>
     {% for study, change in changes %}
@@ -26,18 +34,6 @@
       <b> One or more sample/prep templates were deleted. Consider re-creating this analysis completely.</b>
     {% end %}
   {% end %}
-=======
-    <table border="0">
-      <tr>
-        <td><h1>&nbsp;Analysis: <u>{{aname}}</u></h1></td>
-        <td width="20px"></td>
-        <td>
-          <h1><a class="btn btn-danger glyphicon glyphicon-trash" onclick="delete_analysis();"></a></h1>
-        </td>
-      </tr>
-    </table>
-  </h1>
->>>>>>> 22462429
 </div>
 
 
