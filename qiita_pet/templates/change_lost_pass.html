--- conflicted
+++ resolved
@@ -3,57 +3,7 @@
 <script type="text/javascript" src="/static/vendor/js/jquery.validate.min.js"></script>
 <script type="text/javascript" src="/static/js/password_validation.js"></script>
 <script type="text/javascript">
-<<<<<<< HEAD
 $( document ).ready(function() { dualpass_validator(); });
-</script>
-{%end%}
-
-{%block content%}
-<div style='width: 50%;'>
-<h1>Password Reset</h1>
-<h3>Enter new password below</h3>
-<form role="form" action="/auth/reset/{{code}}" method="post" id="lost_pass" name="lost_pass" class="dualpass">
-<div class="form-group">
-    <label for="email" class="col-sm-10 control-label">Email</label>
-      <input type="email" class="form-control" id="email" name="email">
-</div>
-<div class="form-group">
-    <label for="newpass" class="col-sm-10 control-label">New Password</label>
-      <input type="password" class="form-control" id="newpass" name="newpass">
-</div>
-<div class="form-group">
-    <label for="newpass2" class="col-sm-10 control-label">Repeat New Password</label>
-      <input type="password" class="form-control" id="newpass2" name="newpass2">
-=======
-// http://www.9lessons.info/2012/04/bootstrap-registration-form-tutorial.html
-$(document).ready(function()
-{
-  // Popover
-  $('#lost_pass input').hover(function()
-  {
-    $(this).popover('show')
-  });
-
-  // Validation
-  $("#lost_pass").validate({
-    rules:{
-      email:{required:true,email:true},
-      newpass:{required:true,minlength: 6},
-      newpass2:{required:true,minlength: 6,equalTo: "#newpass"},
-    },
-
-    messages:{
-      email:"Enter valid email address"},
-      newpass:{
-      required:"Enter your password",
-      minlength:"Password must be minimum 6 characters"},
-      newpass2:{
-      required:"Enter confirm password",
-      minlength:"Password must be minimum 6 characters",
-      equalTo:"Password and Confirm Password must match"}
-  }
-  );
-});
 </script>
 {%end%}
 
@@ -78,6 +28,4 @@
     <button class="btn btn-danger">Change Password</button>
     </form>
   {% end %}
->>>>>>> d6224a5d
-  </div>
 {% end %}