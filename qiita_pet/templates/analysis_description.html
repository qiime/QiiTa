{% extends sitebase.html %}
{% block head %}
<link rel="stylesheet" href="{% raw qiita_config.portal_dir %}/static/vendor/css/select2.min.css" type="text/css">
<script type="text/javascript" src="{% raw qiita_config.portal_dir %}/static/vendor/js/select2.min.js"></script>
<script type="text/javascript" src="{% raw qiita_config.portal_dir %}/static/js/sharing.js"></script>

<script type="text/javascript">

  $(document).ready(function(){
    // Create the processing network view object
    newProcessingNetworkVue("#analysis-graph-vue");

    // Show the alert message, if any
    {% if alert_msg %}
      bootstrapAlert("{{alert_msg}}", "{{alert_type}}");
    {% end %}

    // starting share
    init_sharing("{% raw qiita_config.portal_dir %}");
    update_share();
  });
</script>
<style>
.graph {
  width: 80%;
  height: 400px;
  border: 1px solid #ccc;
}
</style>
{% end %}
{% block content %}

<div class="row">
  <div class="col">
    <form action="{% raw qiita_config.portal_dir %}/analysis/description/{{analysis_id}}/" method="post" id="make-public"><input name="analysis_id" value="{{analysis_id}}" type="hidden"></form>
    <h2>
<<<<<<< HEAD
        {{analysis_name}} - ID {{analysis_id}}
        <a class="btn btn-info" data-toggle="modal" data-target="#share-analysis-modal-view" onclick="modify_sharing({{analysis_id}});"><span class=" glyphicon glyphicon-share"></span></a>
        {% if analysis_mapping_id is not None %}
          <a class="btn btn-default" href="{% raw qiita_config.portal_dir %}/download/{{analysis_mapping_id}}"><span class="glyphicon glyphicon-download-alt"></span> Mapping file</a>
        {% end %}
=======
      {{analysis_name}} - ID {{analysis_id}}
      {% if analysis_is_public %}
        <small><b>(Public)</b></small>
      {% else %}
        <small><b>(Private)</b></small>
      {% end %}
      <a class="btn btn-info" data-toggle="modal" data-target="#share-analysis-modal-view" onclick="modify_sharing({{analysis_id}});"><span class=" glyphicon glyphicon-share"></span></a>
      {% if analysis_mapping_id is not None %}
        <a class="btn btn-default" href="{% raw qiita_config.portal_dir %}/download/{{analysis_mapping_id}}"><span class="glyphicon glyphicon-download-alt"></span> Mapping file</a>
      {% end %}
      {% if not analysis_is_public %}
        <a class="btn btn-default" onclick="if (confirm('Are you sure you want to make this analysis public?')) { $('#make-public').submit(); }"><span class="glyphicon glyphicon-globe"></span> Make analysis public</a>
      {% end %}
>>>>>>> c94cae14
    </h2>
    <h3>{{analysis_description}}</h3>
    Shared with: <span id="shared_html_{{analysis_id}}"></span>
  </div>
</div>
<div id='analysis-graph-vue'>
  <processing-graph v-bind:is-analysis-pipeline='true' ref="procGraph" portal="{% raw qiita_config.portal_dir %}" graph-endpoint="/analysis/description/{{analysis_id}}/graph/" jobs-endpoint="/analysis/description/{{analysis_id}}/jobs/"></processing-graph>
</div>
<div class="row" id='processing-content-div'></div>


 <!-- Modal used to share the analysis -->
<div class="modal fade" id="share-analysis-modal-view" tabindex="-1" role="dialog" aria-labelledby="myModalLabel" aria-hidden="true">
  <div class="modal-dialog">
    <div class="modal-content">
      <div class="modal-header">
        <button type="button" class="close" data-dismiss="modal" aria-hidden="true">&times;</button>
        <h4 class="modal-title" id="myModalLabel">Modify Sharing Settings</h4>
      </div>
        <div class="modal-body">
          <div>
            <div class="form-group">
              <label for="shares-select">Add/Remove Users</label>
              <select multiple class="analysis" id="shares-select" data-share-url="{% raw qiita_config.portal_dir %}/analysis/sharing/" data-current-id={{analysis_id}} style="width:50%"></select>
              <br>
              <br>
              Adding or removing email addresses automatically updates who the analysis is shared with. Once you click the `X` or give mouse focus to the analysis page you'll see your new sharing settings.
            </div>
          </div>
        </div>
        <div class="modal-footer">
        </div>
    </div>
  </div>
</div>

{% end %}<|MERGE_RESOLUTION|>--- conflicted
+++ resolved
@@ -34,27 +34,11 @@
   <div class="col">
     <form action="{% raw qiita_config.portal_dir %}/analysis/description/{{analysis_id}}/" method="post" id="make-public"><input name="analysis_id" value="{{analysis_id}}" type="hidden"></form>
     <h2>
-<<<<<<< HEAD
         {{analysis_name}} - ID {{analysis_id}}
         <a class="btn btn-info" data-toggle="modal" data-target="#share-analysis-modal-view" onclick="modify_sharing({{analysis_id}});"><span class=" glyphicon glyphicon-share"></span></a>
         {% if analysis_mapping_id is not None %}
           <a class="btn btn-default" href="{% raw qiita_config.portal_dir %}/download/{{analysis_mapping_id}}"><span class="glyphicon glyphicon-download-alt"></span> Mapping file</a>
         {% end %}
-=======
-      {{analysis_name}} - ID {{analysis_id}}
-      {% if analysis_is_public %}
-        <small><b>(Public)</b></small>
-      {% else %}
-        <small><b>(Private)</b></small>
-      {% end %}
-      <a class="btn btn-info" data-toggle="modal" data-target="#share-analysis-modal-view" onclick="modify_sharing({{analysis_id}});"><span class=" glyphicon glyphicon-share"></span></a>
-      {% if analysis_mapping_id is not None %}
-        <a class="btn btn-default" href="{% raw qiita_config.portal_dir %}/download/{{analysis_mapping_id}}"><span class="glyphicon glyphicon-download-alt"></span> Mapping file</a>
-      {% end %}
-      {% if not analysis_is_public %}
-        <a class="btn btn-default" onclick="if (confirm('Are you sure you want to make this analysis public?')) { $('#make-public').submit(); }"><span class="glyphicon glyphicon-globe"></span> Make analysis public</a>
-      {% end %}
->>>>>>> c94cae14
     </h2>
     <h3>{{analysis_description}}</h3>
     Shared with: <span id="shared_html_{{analysis_id}}"></span>
