# login code modified from https://gist.github.com/guillaumevincent/4771570
import tornado.auth
import tornado.escape
import tornado.web
import tornado.websocket
from os.path import dirname, join, exists
from shutil import copy
from base64 import b64encode
from uuid import uuid4
from moi import moi_js, moi_list_js
from moi.websocket import MOIMessageHandler

from qiita_core.qiita_settings import qiita_config
from qiita_pet.handlers.base_handlers import (MainHandler, NoPageHandler)
from qiita_pet.handlers.auth_handlers import (
    AuthCreateHandler, AuthLoginHandler, AuthLogoutHandler, AuthVerifyHandler)
from qiita_pet.handlers.user_handlers import (
    ChangeForgotPasswordHandler, ForgotPasswordHandler, UserProfileHandler,
    UserMessagesHander)
from qiita_pet.handlers.analysis_handlers import (
    SelectCommandsHandler, AnalysisWaitHandler, AnalysisResultsHandler,
    ShowAnalysesHandler, ResultsHandler, SelectedSamplesHandler,
    AnalysisSummaryAJAX)
from qiita_pet.handlers.study_handlers import (
    StudyIndexHandler, StudyBaseInfoAJAX, SampleTemplateAJAX,
    StudyEditHandler, ListStudiesHandler, SearchStudiesAJAX, EBISubmitHandler,
    CreateStudyAJAX, ShareStudyAJAX, StudyApprovalList, ArtifactGraphAJAX,
    PreprocessingSummaryHandler, VAMPSHandler, PrepTemplateGraphAJAX,
<<<<<<< HEAD
    PrepTemplateAJAX, NewArtifactHandler, PrepFilesHandler)
=======
    PrepTemplateAJAX, SampleAJAX, StudyDeleteAjax)
>>>>>>> c62daae8
from qiita_pet.handlers.websocket_handlers import (
    MessageHandler, SelectedSocketHandler, SelectSamplesHandler)
from qiita_pet.handlers.logger_handlers import LogEntryViewerHandler
from qiita_pet.handlers.upload import UploadFileHandler, StudyUploadFileHandler
from qiita_pet.handlers.compute import ComputeCompleteHandler, CreateRawData
from qiita_pet.handlers.preprocessing_handlers import PreprocessHandler
from qiita_pet.handlers.processing_handlers import ProcessHandler
from qiita_pet.handlers.stats import StatsHandler
from qiita_pet.handlers.download import DownloadHandler
from qiita_db.handlers.processing_job import (JobHandler, HeartbeatHandler,
                                              ActiveStepHandler,
                                              CompleteHandler)
from qiita_db.handlers.artifact import (ArtifactFilepathsHandler,
                                        ArtifactMappingHandler,
                                        ArtifactTypeHandler)
from qiita_db.handlers.oauth2 import TokenAuthHandler
from qiita_db.handlers.reference import ReferenceFilepathsHandler
from qiita_pet import uimodules
from qiita_db.util import get_mountpoint
if qiita_config.portal == "QIITA":
    from qiita_pet.handlers.portal import (
        StudyPortalHandler, StudyPortalAJAXHandler)


DIRNAME = dirname(__file__)
STATIC_PATH = join(DIRNAME, "static")
TEMPLATE_PATH = join(DIRNAME, "templates")  # base folder for webpages
_, RES_PATH = get_mountpoint('job')[0]
COOKIE_SECRET = b64encode(uuid4().bytes + uuid4().bytes)
DEBUG = qiita_config.test_environment


_vendor_js = join(STATIC_PATH, 'vendor', 'js')
if not exists(join(_vendor_js, 'moi.js')):
    copy(moi_js(), _vendor_js)
    copy(moi_list_js(), _vendor_js)


class Application(tornado.web.Application):
    def __init__(self):
        handlers = [
            (r"/", MainHandler),
            (r"/auth/login/", AuthLoginHandler),
            (r"/auth/logout/", AuthLogoutHandler),
            (r"/auth/create/", AuthCreateHandler),
            (r"/auth/verify/(.*)", AuthVerifyHandler),
            (r"/auth/forgot/", ForgotPasswordHandler),
            (r"/auth/reset/(.*)", ChangeForgotPasswordHandler),
            (r"/profile/", UserProfileHandler),
            (r"/user/messages/", UserMessagesHander),
            (r"/results/(.*)", ResultsHandler,
             {"path": RES_PATH}),
            (r"/static/(.*)", tornado.web.StaticFileHandler,
             {"path": STATIC_PATH}),
            (r"/analysis/3", SelectCommandsHandler),
            (r"/analysis/wait/(.*)", AnalysisWaitHandler),
            (r"/analysis/results/(.*)", AnalysisResultsHandler),
            (r"/analysis/show/", ShowAnalysesHandler),
            (r"/analysis/dflt/sumary/", AnalysisSummaryAJAX),
            (r"/analysis/selected/", SelectedSamplesHandler),
            (r"/analysis/selected/socket/", SelectedSocketHandler),
            (r"/moi-ws/", MOIMessageHandler),
            (r"/consumer/", MessageHandler),
            (r"/admin/error/", LogEntryViewerHandler),
            (r"/admin/approval/", StudyApprovalList),
            (r"/preprocessing_summary/(.*)", PreprocessingSummaryHandler),
            (r"/ebi_submission/(.*)", EBISubmitHandler),
            (r"/compute_complete/(.*)", ComputeCompleteHandler),
            (r"/study/create/", StudyEditHandler),
            (r"/study/edit/(.*)", StudyEditHandler),
            (r"/study/list/", ListStudiesHandler),
            (r"/study/list/socket/", SelectSamplesHandler),
            (r"/study/search/(.*)", SearchStudiesAJAX),
            (r"/study/add_prep/(.*)", NewArtifactHandler),
            (r"/study/prep_files/", PrepFilesHandler),
            (r"/study/create_raw_data", CreateRawData),
            (r"/study/preprocess", PreprocessHandler),
            (r"/study/process", ProcessHandler),
            (r"/study/sharing/", ShareStudyAJAX),
            (r"/prep/graph/", PrepTemplateGraphAJAX),
            (r"/artifact/graph/", ArtifactGraphAJAX),
            # ORDER FOR /study/description/ SUBPAGES HERE MATTERS.
            # Same reasoning as below. /study/description/(.*) should be last.
            (r"/study/description/sample_template/", SampleTemplateAJAX),
            (r"/study/description/sample_summary/", SampleAJAX),
            (r"/study/description/prep_template/", PrepTemplateAJAX),
            (r"/study/description/baseinfo/", StudyBaseInfoAJAX),
            (r"/study/description/(.*)", StudyIndexHandler),
            (r"/study/delete/", StudyDeleteAjax),
            (r"/study/upload/(.*)", StudyUploadFileHandler),
            (r"/upload/", UploadFileHandler),
            (r"/check_study/", CreateStudyAJAX),
            (r"/stats/", StatsHandler),
            (r"/download/(.*)", DownloadHandler),
            (r"/vamps/(.*)", VAMPSHandler),
            # Plugin handlers - the order matters here so do not change
            # qiita_db/jobs/(.*) should go after any of the
            # qiita_db/jobs/(.*)/XXXX because otherwise it will match the
            # regular expression and the qiita_db/jobs/(.*)/XXXX will never
            # be hit.
            (r"/qiita_db/authenticate/", TokenAuthHandler),
            (r"/qiita_db/jobs/(.*)/heartbeat/", HeartbeatHandler),
            (r"/qiita_db/jobs/(.*)/step/", ActiveStepHandler),
            (r"/qiita_db/jobs/(.*)/complete/", CompleteHandler),
            (r"/qiita_db/jobs/(.*)", JobHandler),
            (r"/qiita_db/artifacts/(.*)/filepaths/", ArtifactFilepathsHandler),
            (r"/qiita_db/artifacts/(.*)/mapping/", ArtifactMappingHandler),
            (r"/qiita_db/artifacts/(.*)/type/", ArtifactTypeHandler),
            (r"/qiita_db/references/(.*)/filepaths/",
             ReferenceFilepathsHandler)
        ]
        if qiita_config.portal == "QIITA":
            # Add portals editing pages only on main portal
            portals = [
                (r"/admin/portals/studies/", StudyPortalHandler),
                (r"/admin/portals/studiesAJAX/", StudyPortalAJAXHandler)
            ]
            handlers.extend(portals)
        # 404 PAGE MUST BE LAST IN THIS LIST!
        handlers.append((r".*", NoPageHandler))

        settings = {
            "template_path": TEMPLATE_PATH,
            "debug": DEBUG,
            "cookie_secret": COOKIE_SECRET,
            "login_url": "/auth/login/",
            "ui_modules": uimodules,
        }
        tornado.web.Application.__init__(self, handlers, **settings)<|MERGE_RESOLUTION|>--- conflicted
+++ resolved
@@ -26,11 +26,8 @@
     StudyEditHandler, ListStudiesHandler, SearchStudiesAJAX, EBISubmitHandler,
     CreateStudyAJAX, ShareStudyAJAX, StudyApprovalList, ArtifactGraphAJAX,
     PreprocessingSummaryHandler, VAMPSHandler, PrepTemplateGraphAJAX,
-<<<<<<< HEAD
-    PrepTemplateAJAX, NewArtifactHandler, PrepFilesHandler)
-=======
-    PrepTemplateAJAX, SampleAJAX, StudyDeleteAjax)
->>>>>>> c62daae8
+    PrepTemplateAJAX, NewArtifactHandler, PrepFilesHandler, SampleAJAX,
+    StudyDeleteAjax)
 from qiita_pet.handlers.websocket_handlers import (
     MessageHandler, SelectedSocketHandler, SelectSamplesHandler)
 from qiita_pet.handlers.logger_handlers import LogEntryViewerHandler
