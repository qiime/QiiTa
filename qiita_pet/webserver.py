--- conflicted
+++ resolved
@@ -31,11 +31,7 @@
     PrepTemplateAJAX, NewArtifactHandler, SampleAJAX,
     StudyDeleteAjax, ArtifactAdminAJAX,
     NewPrepTemplateAjax, DataTypesMenuAJAX, StudyFilesAJAX,
-<<<<<<< HEAD
-    PrepTemplateSummaryAJAX,  # ArtifactSummaryAJAX,
-=======
     PrepTemplateSummaryAJAX,
->>>>>>> 015dd410
     WorkflowHandler, WorkflowRunHandler, JobAJAX, AutocompleteHandler)
 from qiita_pet.handlers.artifact_handlers import (
     ArtifactSummaryAJAX, ArtifactAJAX)
@@ -143,10 +139,6 @@
             (r"/study/description/sample_summary/", SampleAJAX),
             (r"/study/description/prep_summary/", PrepTemplateSummaryAJAX),
             (r"/study/description/prep_template/", PrepTemplateAJAX),
-<<<<<<< HEAD
-            # (r"/study/description/artifact_summary/", ArtifactSummaryAJAX),
-=======
->>>>>>> 015dd410
             (r"/study/description/baseinfo/", StudyBaseInfoAJAX),
             (r"/study/description/data_type_menu/", DataTypesMenuAJAX),
             (r"/study/description/(.*)", StudyIndexHandler),
