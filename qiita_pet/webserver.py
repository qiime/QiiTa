--- conflicted
+++ resolved
@@ -26,13 +26,9 @@
     StudyEditHandler, ListStudiesHandler, SearchStudiesAJAX, EBISubmitHandler,
     CreateStudyAJAX, ShareStudyAJAX, StudyApprovalList, ArtifactGraphAJAX,
     PreprocessingSummaryHandler, VAMPSHandler, PrepTemplateGraphAJAX,
-<<<<<<< HEAD
-    PrepTemplateAJAX, NewArtifactHandler, PrepFilesHandler,
-    ProcessArtifactHandler, ListCommandsHandler, ListOptionsHandler)
-=======
+    ProcessArtifactHandler, ListCommandsHandler, ListOptionsHandler,
     PrepTemplateAJAX, NewArtifactHandler, PrepFilesHandler, SampleAJAX,
     StudyDeleteAjax, ArtifactAdminAJAX, ArtifactAJAX)
->>>>>>> 9ef8af34
 from qiita_pet.handlers.websocket_handlers import (
     MessageHandler, SelectedSocketHandler, SelectSamplesHandler)
 from qiita_pet.handlers.logger_handlers import LogEntryViewerHandler
