# -*- coding: utf-8 -*-

from unittest import main
from json import loads
from os.path import exists
from os import remove, close
from tempfile import mkstemp

from mock import Mock
<<<<<<< HEAD
from h5py import File
=======
>>>>>>> 27a2d91e

from qiita_pet.handlers.base_handlers import BaseHandler
from qiita_pet.test.tornado_test_base import TestHandlerBase
from qiita_core.exceptions import IncompetentQiitaDeveloperError
from qiita_db.artifact import Artifact
from qiita_db.study import StudyPerson, Study
from qiita_db.util import get_count, check_count
from qiita_db.user import User
from qiita_pet.handlers.study_handlers.listing_handlers import (
    _get_shared_links_for_study, _build_study_info, _build_single_study_info,
    _build_single_proc_data_info)
from qiita_pet.handlers.study_handlers.description_handlers import (
    _propagate_visibility)
from qiita_ware.demux import to_hdf5


class TestHelpers(TestHandlerBase):
    database = True

    def setUp(self):
        self.proc_data_exp = {
            'pid': 4,
            'processed_date': '2012-10-02 17:30:00',
            'data_type': '18S',
            'algorithm': 'sortmerna',
            'reference_name': 'Greengenes',
            'reference_version': '13_8',
            'taxonomy_filepath': 'GreenGenes_13_8_97_otu_taxonomy.txt',
            'sequence_filepath': 'GreenGenes_13_8_97_otus.fasta',
            'tree_filepath': 'GreenGenes_13_8_97_otus.tree',
            'similarity': 0.97,
            'sortmerna_max_pos': 10000,
            'sortmerna_e_value': 1,
            'sortmerna_coverage': 0.97,
            'threads': 1,
            'samples': ['1.SKB1.640202', '1.SKB2.640194', '1.SKB3.640195',
                        '1.SKB4.640189', '1.SKB5.640181', '1.SKB6.640176',
                        '1.SKB7.640196', '1.SKB8.640193', '1.SKB9.640200',
                        '1.SKD1.640179', '1.SKD2.640178', '1.SKD3.640198',
                        '1.SKD4.640185', '1.SKD5.640186', '1.SKD6.640190',
                        '1.SKD7.640191', '1.SKD8.640184', '1.SKD9.640182',
                        '1.SKM1.640183', '1.SKM2.640199', '1.SKM3.640197',
                        '1.SKM4.640180', '1.SKM5.640177', '1.SKM6.640187',
                        '1.SKM7.640188', '1.SKM8.640201', '1.SKM9.640192']
        }
        self.single_exp = {
            'study_id': 1,
            'status': 'private',
            'study_abstract':
                'This is a preliminary study to examine the microbiota '
                'associated with the Cannabis plant. Soils samples '
                'from the bulk soil, soil associated with the roots, '
                'and the rhizosphere were extracted and the DNA '
                'sequenced. Roots from three independent plants of '
                'different strains were examined. These roots were '
                'obtained November 11, 2011 from plants that had been '
                'harvested in the summer. Future studies will attempt '
                'to analyze the soils and rhizospheres from the same '
                'location at different time points in the plant '
                'lifecycle.',
            'metadata_complete': True,
            'study_title':
                'Identification of the Microbiomes for Cannabis Soils',
            'num_raw_data': 1,
            'number_samples_collected': 27,
            'shared':
                '<a target="_blank" href="mailto:shared@foo.bar">Shared</a>',
            'publication_doi':
                '<a target="_blank" href="http://dx.doi.org/10.100/123456">'
                '10.100/123456</a>, <a target="_blank" '
                'href="http://dx.doi.org/10.100/7891011">10.100/7891011</a>',
            'pmid': '<a target="_blank" href="http://www.ncbi.nlm.nih.gov'
                    '/pubmed/7891011">7891011</a>, <a target="_blank" href='
                    '"http://www.ncbi.nlm.nih.gov/pubmed/123456">123456</a>',
            'pi': '<a target="_blank" href="mailto:PI_dude@foo.bar">'
                  'PIDude</a>',
            'proc_data_info': [self.proc_data_exp]
        }
        self.exp = [self.single_exp]
        super(TestHelpers, self).setUp()

    def test_get_shared_links_for_study(self):
        obs = _get_shared_links_for_study(Study(1))
        exp = '<a target="_blank" href="mailto:shared@foo.bar">Shared</a>'
        self.assertEqual(obs, exp)

    def test_build_single_study_info(self):
        study_proc = {1: {'18S': [4]}}
        proc_samples = {4: self.proc_data_exp['samples']}
        study_info = {
            'study_id': 1,
            'email': 'test@foo.bar',
            'principal_investigator_id': 3,
            'publication_doi': ['10.100/123456', '10.100/7891011'],
            'study_title':
                'Identification of the Microbiomes for Cannabis Soils',
            'metadata_complete': True,
            'number_samples_collected': 27,
            'study_abstract':
                'This is a preliminary study to examine the microbiota '
                'associated with the Cannabis plant. Soils samples '
                'from the bulk soil, soil associated with the roots, '
                'and the rhizosphere were extracted and the DNA '
                'sequenced. Roots from three independent plants of '
                'different strains were examined. These roots were '
                'obtained November 11, 2011 from plants that had been '
                'harvested in the summer. Future studies will attempt '
                'to analyze the soils and rhizospheres from the same '
                'location at different time points in the plant '
                'lifecycle.'
            }
        obs = _build_single_study_info(Study(1), study_info, study_proc,
                                       proc_samples)
        self.assertEqual(obs, self.single_exp)

    def test_build_single_proc_data_info(self):
        obs = _build_single_proc_data_info(4, '18S',
                                           self.proc_data_exp['samples'])
        self.assertEqual(obs, self.proc_data_exp)

    def test_build_study_info(self):
        obs = _build_study_info(User('test@foo.bar'))
        self.assertEqual(obs, self.exp)

        with self.assertRaises(IncompetentQiitaDeveloperError):
            obs = _build_study_info(User('test@foo.bar'), study_proc={})
        with self.assertRaises(IncompetentQiitaDeveloperError):
            obs = _build_study_info(User('test@foo.bar'), proc_samples={})

    def test_build_study_info_new_study(self):
        info = {
            'timeseries_type_id': 1,
            'lab_person_id': None,
            'principal_investigator_id': 3,
            'metadata_complete': False,
            'mixs_compliant': True,
            'study_description': 'desc',
            'study_alias': 'alias',
            'study_abstract': 'abstract'}
        user = User('test@foo.bar')

        Study.create(user, 'test_study_1', efo=[1], info=info)
        obs = _build_study_info(user)
        self.exp.append({
            'study_id': 2,
            'status': 'sandbox',
            'study_abstract': 'abstract',
            'metadata_complete': False,
            'study_title': 'test_study_1',
            'num_raw_data': 0,
            'number_samples_collected': 0,
            'shared': '',
            'pmid': '',
            'publication_doi': '',
            'pi':
                '<a target="_blank" href="mailto:PI_dude@foo.bar">PIDude</a>',
            'proc_data_info': []})
        self.assertEqual(obs, self.exp)

    def test_propagate_visibility(self):
        a = Artifact(4)
        a.visibility = 'public'
        _propagate_visibility(a)
        self.assertEqual(Artifact(1).visibility, 'public')
        self.assertEqual(Artifact(2).visibility, 'public')
        self.assertEqual(Artifact(4).visibility, 'public')

        a.visibility = 'private'
        _propagate_visibility(a)
        self.assertEqual(Artifact(1).visibility, 'private')
        self.assertEqual(Artifact(2).visibility, 'private')
        self.assertEqual(Artifact(4).visibility, 'private')

        a = Artifact(2)
        a.visibility = 'public'
        _propagate_visibility(a)
        self.assertEqual(Artifact(1).visibility, 'private')
        self.assertEqual(Artifact(2).visibility, 'private')
        self.assertEqual(Artifact(4).visibility, 'private')


class TestStudyEditorForm(TestHandlerBase):
    # TODO: add proper test for this once figure out how. Issue 567
    pass


class TestStudyEditorExtendedForm(TestHandlerBase):
    # TODO: add proper test for this once figure out how. Issue 567
    pass


class TestListStudiesHandler(TestHandlerBase):
    def test_get(self):
        response = self.get('/study/list/')
        self.assertEqual(response.code, 200)


class TestStudyApprovalList(TestHandlerBase):
    database = True

    def test_get(self):
        BaseHandler.get_current_user = Mock(return_value=User("admin@foo.bar"))
        Artifact(4).visibility = "awaiting_approval"
        response = self.get('/admin/approval/')
        self.assertEqual(response.code, 200)
        self.assertIn("test@foo.bar", response.body)


class TestStudyDescriptionHandler(TestHandlerBase):
    def test_get_exists(self):
        response = self.get('/study/description/1')
        self.assertEqual(response.code, 200)

    def test_get_no_exists(self):
        response = self.get('/study/description/245')
        self.assertEqual(response.code, 404)

    def test_post(self):
        post_args = {}
        response = self.post('/study/description/1', post_args)
        self.assertEqual(response.code, 200)

    def test_post_no_exists(self):
        post_args = {}
        response = self.post('/study/description/245', post_args)
        self.assertEqual(response.code, 404)

    def test_update_sample_template(self):
        # not sending file
        post_args = {
            'sample_template': '',
            'action': 'update_sample_template'
        }
        response = self.post('/study/description/1', post_args)
        self.assertEqual(response.code, 200)

        # sending blank file
        post_args = {
            'sample_template': 'uploaded_file.txt',
            'action': 'update_sample_template'
        }
        response = self.post('/study/description/1', post_args)
        self.assertEqual(response.code, 200)


class TestStudyEditHandler(TestHandlerBase):
    database = True

    def test_get(self):
        """Make sure the page loads when no arguments are passed"""
        response = self.get('/study/create/')
        self.assertEqual(response.code, 200)
        self.assertNotEqual(str(response.body), "")

    def test_get_edit(self):
        """Make sure the page loads when we want to edit a study"""
        response = self.get('/study/edit/1')
        self.assertEqual(response.code, 200)
        self.assertNotEqual(str(response.body), "")

    def test_get_edit_utf8(self):
        """Make sure the page loads when utf8 characters are present"""
        study = Study(1)
        study.title = "TEST_ø"
        study.alias = "TEST_ø"
        study.description = "TEST_ø"
        study.abstract = "TEST_ø"
        response = self.get('/study/edit/1')
        self.assertEqual(response.code, 200)
        self.assertNotEqual(str(response.body), "")

    def test_post(self):
        person_count_before = get_count('qiita.study_person')
        study_count_before = get_count('qiita.study')

        post_data = {'new_people_names': ['Adam', 'Ethan'],
                     'new_people_emails': ['a@mail.com', 'e@mail.com'],
                     'new_people_affiliations': ['CU Boulder', 'NYU'],
                     'new_people_addresses': ['Some St., Boulder, CO 80305',
                                              ''],
                     'new_people_phones': ['', ''],
                     'study_title': 'dummy title',
                     'study_alias': 'dummy alias',
                     'pubmed_id': 'dummy pmid',
                     'environmental_packages': ['air'],
                     'timeseries': '1',
                     'study_abstract': "dummy abstract",
                     'study_description': 'dummy description',
                     'principal_investigator': '-2',
                     'lab_person': '1'}

        self.post('/study/create/', post_data)

        # Check that the new person was created
        expected_id = person_count_before + 1
        self.assertTrue(check_count('qiita.study_person', expected_id))

        new_person = StudyPerson(expected_id)
        self.assertTrue(new_person.name == 'Ethan')
        self.assertTrue(new_person.email == 'e@mail.com')
        self.assertTrue(new_person.affiliation == 'NYU')
        self.assertTrue(new_person.address is None)
        self.assertTrue(new_person.phone is None)

        # Check the study was created
        expected_id = study_count_before + 1
        self.assertTrue(check_count('qiita.study', expected_id))

    def test_post_edit(self):
        study_count_before = get_count('qiita.study')
        study = Study(1)
        study_info = study.info

        post_data = {
            'new_people_names': [],
            'new_people_emails': [],
            'new_people_affiliations': [],
            'new_people_addresses': [],
            'new_people_phones': [],
            'study_title': 'dummy title',
            'study_alias': study_info['study_alias'],
            'publications_doi': ','.join(
                [doi for doi, _ in study.publications]),
            'study_abstract': study_info['study_abstract'],
            'study_description': study_info['study_description'],
            'principal_investigator': study_info['principal_investigator_id'],
            'lab_person': study_info['lab_person_id']}

        self.post('/study/edit/1', post_data)

        # Check that the study was updated
        self.assertTrue(check_count('qiita.study', study_count_before))
        self.assertEqual(study.title, 'dummy title')


class TestCreateStudyAJAX(TestHandlerBase):
    database = True

    def test_get(self):

        response = self.get('/check_study/', {'study_title': 'notreal'})
        self.assertEqual(response.code, 200)
        # make sure responds properly
        self.assertEqual(response.body, 'True')

        response = self.get('/check_study/')
        self.assertEqual(response.code, 200)
        # make sure responds properly
        self.assertEqual(response.body, 'False')

        response = self.get(
            '/check_study/',
            {'study_title':
             'Identification of the Microbiomes for Cannabis Soils'})
        self.assertEqual(response.code, 200)
        # make sure responds properly
        self.assertEqual(response.body, 'False')


class TestShareStudyAjax(TestHandlerBase):
    database = True

    def test_get_deselected(self):
        s = Study(1)
        u = User('shared@foo.bar')
        args = {'deselected': u.id, 'study_id': s.id}
        self.assertEqual(s.shared_with, [u])
        response = self.get('/study/sharing/', args)
        self.assertEqual(response.code, 200)
        exp = {'users': [], 'links': ''}
        self.assertEqual(loads(response.body), exp)
        self.assertEqual(s.shared_with, [])

    def test_get_selected(self):
        s = Study(1)
        u = User('admin@foo.bar')
        args = {'selected': u.id, 'study_id': s.id}
        response = self.get('/study/sharing/', args)
        self.assertEqual(response.code, 200)
        exp = {
            'users': ['shared@foo.bar', u.id],
            'links':
                ('<a target="_blank" href="mailto:shared@foo.bar">Shared</a>, '
                 '<a target="_blank" href="mailto:admin@foo.bar">Admin</a>')}
        self.assertEqual(loads(response.body), exp)
        self.assertEqual(s.shared_with, [User('shared@foo.bar'), u])

    def test_get_no_access(self):
        # Create a new study belonging to the 'shared' user, so 'test' doesn't
        # have access
        info = {
            'timeseries_type_id': 1,
            'lab_person_id': None,
            'principal_investigator_id': 3,
            'metadata_complete': False,
            'mixs_compliant': True,
            'study_description': 'desc',
            'study_alias': 'alias',
            'study_abstract': 'abstract'}
        u = User('shared@foo.bar')
        s = Study.create(u, 'test_study', efo=[1], info=info)
        self.assertEqual(s.shared_with, [])

        args = {'selected': 'test@foo.bar', 'study_id': s.id}
        response = self.get('/study/sharing/', args)
        self.assertEqual(response.code, 403)
        self.assertEqual(s.shared_with, [])


class TestSearchStudiesAJAX(TestHandlerBase):
    database = True

    json = {
        'iTotalRecords': 1, 'sEcho': 1021, 'iTotalDisplayRecords': 1,
        'aaData': [{
            'study_id': 1,
            'status': 'private',
            'study_abstract':
                'This is a preliminary study to examine the microbiota '
                'associated with the Cannabis plant. Soils samples '
                'from the bulk soil, soil associated with the roots, '
                'and the rhizosphere were extracted and the DNA '
                'sequenced. Roots from three independent plants of '
                'different strains were examined. These roots were '
                'obtained November 11, 2011 from plants that had been '
                'harvested in the summer. Future studies will attempt '
                'to analyze the soils and rhizospheres from the same '
                'location at different time points in the plant '
                'lifecycle.',
            'metadata_complete': True,
            'study_title':
                'Identification of the Microbiomes for Cannabis Soils',
            'num_raw_data': 1,
            'number_samples_collected': 27,
            'shared':
                '<a target="_blank" href="mailto:shared@foo.bar">Shared</a>',
            'publication_doi':
                '<a target="_blank" href="http://dx.doi.org/10.100/123456">'
                '10.100/123456</a>, <a target="_blank" '
                'href="http://dx.doi.org/10.100/7891011">10.100/7891011</a>',
            'pmid': '<a target="_blank" href="http://www.ncbi.nlm.nih.gov'
                    '/pubmed/7891011">7891011</a>, <a target="_blank" href='
                    '"http://www.ncbi.nlm.nih.gov/pubmed/123456">123456</a>',
            'pi': '<a target="_blank" href="mailto:PI_dude@foo.bar">'
                  'PIDude</a>',
            'proc_data_info': [{
                'pid': 4,
                'processed_date': '2012-10-02 17:30:00',
                'data_type': '18S',
                'algorithm': 'sortmerna',
                'reference_name': 'Greengenes',
                'reference_version': '13_8',
                'taxonomy_filepath': 'GreenGenes_13_8_97_otu_taxonomy.txt',
                'sequence_filepath': 'GreenGenes_13_8_97_otus.fasta',
                'tree_filepath': 'GreenGenes_13_8_97_otus.tree',
                'similarity': 0.97,
                'sortmerna_max_pos': 10000,
                'sortmerna_e_value': 1,
                'sortmerna_coverage': 0.97,
                'threads': 1,
                'samples': ['1.SKB1.640202', '1.SKB2.640194', '1.SKB3.640195',
                            '1.SKB4.640189', '1.SKB5.640181', '1.SKB6.640176',
                            '1.SKB7.640196', '1.SKB8.640193', '1.SKB9.640200',
                            '1.SKD1.640179', '1.SKD2.640178', '1.SKD3.640198',
                            '1.SKD4.640185', '1.SKD5.640186', '1.SKD6.640190',
                            '1.SKD7.640191', '1.SKD8.640184', '1.SKD9.640182',
                            '1.SKM1.640183', '1.SKM2.640199', '1.SKM3.640197',
                            '1.SKM4.640180', '1.SKM5.640177', '1.SKM6.640187',
                            '1.SKM7.640188', '1.SKM8.640201', '1.SKM9.640192']
                }]
            }]
        }
    empty = {'aaData': [],
             'iTotalDisplayRecords': 0,
             'iTotalRecords': 0,
             'sEcho': 1021}

    def test_get(self):
        response = self.get('/study/search/', {
            'user': 'test@foo.bar',
            'query': '',
            'sEcho': '1021'
            })
        self.assertEqual(response.code, 200)
        # make sure responds properly
        self.assertEqual(loads(response.body), self.json)

        response = self.get('/study/search/', {
            'user': 'test@foo.bar',
            'query': 'ph > 50',
            'sEcho': '1021'
            })
        self.assertEqual(response.code, 200)
        # make sure responds properly
        self.assertEqual(loads(response.body), self.empty)

    def test_get_failure(self):
        response = self.get('/study/search/', {
            'user': 'test@foo.bar',
            'query': 'ph',
            'sEcho': '1021'
            })
        self.assertEqual(response.code, 400)
        # make sure responds properly
        self.assertEqual(response.body, 'Malformed search query. '
                         'Please read "search help" and try again.')

        response = self.get('/study/search/', {
            'user': 'FAKE@foo.bar',
            'query': 'ph',
            'sEcho': '1021'
            })
        self.assertEqual(response.code, 403)


class TestMetadataSummaryHandler(TestHandlerBase):
    def test_error_prep_and_sample(self):
        response = self.get('/metadata_summary/', {'sample_template': 1,
                                                   'prep_template': 1,
                                                   'study_id': 1})
        self.assertEqual(response.code, 500)

    def test_error_no_prep_no_sample(self):
        response = self.get('/metadata_summary/', {'study_id': 1})
        self.assertEqual(response.code, 500)

    def test_get_exists_prep(self):
        response = self.get('/metadata_summary/', {'prep_template': 1,
                                                   'study_id': 1})
        self.assertEqual(response.code, 200)

    def test_get_exists_sample(self):
        response = self.get('/metadata_summary/', {'sample_template': 1,
                                                   'study_id': 1})
        self.assertEqual(response.code, 200)

    def test_get_no_exist(self):
        response = self.get('/metadata_summary/', {'sample_template': 237,
                                                   'study_id': 237})
        self.assertEqual(response.code, 500)


class TestEBISubmitHandler(TestHandlerBase):
    # TODO: add tests for post function once we figure out how. Issue 567
    def setUp(self):
        super(TestEBISubmitHandler, self).setUp()
        self._clean_up_files = []

    def tearDown(self):
        for fp in self._clean_up_files:
            if exists(fp):
                remove(fp)

    def test_get(self):
        demux_fp = [fp for _, fp, fp_type in Artifact(2).filepaths
                    if fp_type == 'preprocessed_demux'][0]
        fd, fna_fp = mkstemp(suffix='_seqs.fna')
        close(fd)
        self._clean_up_files.extend([fna_fp, demux_fp])
        with open(fna_fp, 'w') as f:
            f.write('>a_1 X orig_bc=X new_bc=X bc_diffs=0\nCCC')
        with File(demux_fp, "w") as f:
            to_hdf5(fna_fp, f)
        BaseHandler.get_current_user = Mock(return_value=User("admin@foo.bar"))
        response = self.get("/ebi_submission/2")
        self.assertEqual(response.code, 200)

    def test_get_no_admin(self):
        response = self.get("/ebi_submission/2")
        self.assertEqual(response.code, 403)

    def test_get_no_exist(self):
        response = self.get('/ebi_submission/100')
        self.assertEqual(response.code, 404)


class TestDelete(TestHandlerBase):
    database = True

    def test_delete_study(self):
        response = self.post('/study/description/1',
                             {'study_id': 1,
                              'action': 'delete_study'})
        self.assertEqual(response.code, 200)

        # checking that the action was sent
        self.assertIn("Couldn't remove study", response.body)

    def test_delete_sample_template(self):
        response = self.post('/study/description/1',
                             {'sample_template_id': 1,
                              'action': 'delete_sample_template'})
        self.assertEqual(response.code, 200)

        # checking that the action was sent
        self.assertIn("Sample template can not be erased because there are "
                      "prep templates", response.body)

    def test_delete_raw_data(self):
        response = self.post('/study/description/1',
                             {'raw_data_id': 1,
                              'prep_template_id': 1,
                              'action': 'delete_raw_data'})
        self.assertEqual(response.code, 200)

        # checking that the action was sent
        self.assertIn("Couldn't remove raw data", response.body)

    def test_delete_prep_template(self):
        response = self.post('/study/description/1',
                             {'prep_template_id': 1,
                              'action': 'delete_prep_template'})
        self.assertEqual(response.code, 200)

        # checking that the action was sent
        self.assertIn("Couldn't remove prep template:", response.body)

    def test_delete_preprocessed_data(self):
        response = self.post('/study/description/1',
                             {'preprocessed_data_id': 1,
                              'action': 'delete_preprocessed_data'})
        self.assertEqual(response.code, 200)

        # checking that the action was sent
        self.assertIn("Couldn't remove preprocessed data", response.body)

    def test_delete_processed_data(self):
        response = self.post('/study/description/1',
                             {'processed_data_id': 1,
                              'action': 'delete_processed_data'})
        self.assertEqual(response.code, 200)

        # checking that the action was sent
        self.assertIn("Couldn't remove processed data", response.body)

if __name__ == "__main__":
    main()<|MERGE_RESOLUTION|>--- conflicted
+++ resolved
@@ -7,10 +7,7 @@
 from tempfile import mkstemp
 
 from mock import Mock
-<<<<<<< HEAD
 from h5py import File
-=======
->>>>>>> 27a2d91e
 
 from qiita_pet.handlers.base_handlers import BaseHandler
 from qiita_pet.test.tornado_test_base import TestHandlerBase
