from unittest import main
from json import loads

from qiita_pet.test.tornado_test_base import TestHandlerBase
from qiita_db.study import StudyPerson, Study
from qiita_db.data import ProcessedData
from qiita_db.util import get_count, check_count
from qiita_db.user import User
from qiita_pet.handlers.study_handlers.listing_handlers import (
    _get_shared_links_for_study, _build_study_info)


class TestHelpers(TestHandlerBase):
    database = True

    def setUp(self):
        self.exp = [{
            'status': 'public',
            'checkbox': "<input type='checkbox' value='1' />",
            'abstract': 'This is a preliminary study to examine the microbiota'
                        ' associated with the Cannabis plant. Soils samples '
                        'from the bulk soil, soil associated with the roots, '
                        'and the rhizosphere were extracted and the DNA '
                        'sequenced. Roots from three independent plants of '
                        'different strains were examined. These roots were '
                        'obtained November 11, 2011 from plants that had been '
                        'harvested in the summer. Future studies will attempt '
                        'to analyze the soils and rhizospheres from the same '
                        'location at different time points in the plant '
                        'lifecycle.',
            'owner': '<a target="_blank" href="mailto:test@foo.bar">test@foo.'
                     'bar</a>',
            'meta_complete': "<span class='glyphicon glyphicon-ok'></span>",
            'title': '<a href=\'#\' data-toggle=\'modal\' data-target=\''
                     '#study-abstract-modal\' onclick=\'fillAbstract("standard'
                     '-studies-table", 0)\'><span class=\'glyphicon glyphicon'
                     '-file\' aria-hidden=\'true\'></span></a> | <a href=\'/'
                     'study/description/1\' id=\'study0-title\'>Identification'
                     ' of the Microbiomes for Cannabis Soils</a>',
            'num_raw_data': 4, 'id': 1, 'num_samples': 27,
            'shared': 'Not Available',
            'pmid': '<a target="_blank" href="http://www.ncbi.nlm.nih.gov/'
                    'pubmed/123456">123456</a>, <a target="_blank" href="http:'
                    '//www.ncbi.nlm.nih.gov/pubmed/7891011">7891011</a>',
            'pi': '<a target="_blank" href="mailto:PI_dude@foo.bar">PIDude</a>'
        }]
        super(TestHelpers, self).setUp()

    def test_get_shared_links_for_study(self):
        obs = _get_shared_links_for_study(Study(1))
        exp = '<a target="_blank" href="mailto:shared@foo.bar">Shared</a>'
        self.assertEqual(obs, exp)

    def test_build_study_info(self):
<<<<<<< HEAD
        Study(1).status = 'public'
        obs = _build_study_info('standard', User('test@foo.bar'))
        self.assertEqual(obs, self.exp)
=======
        ProcessedData(1).status = 'public'
        obs = _build_study_info('public', User('test@foo.bar'))
        StudyTuple = namedtuple('StudyInfo', 'id title meta_complete '
                                'num_samples_collected shared num_raw_data pi '
                                'pmids owner status, abstract')
        exp = [
            StudyTuple(
                id=1,
                title='Identification of the Microbiomes for Cannabis Soils',
                meta_complete=True, num_samples_collected=27,
                shared='<a target="_blank" href="mailto:shared@foo.bar">'
                       'Shared</a>',
                num_raw_data=4,
                pi='<a target="_blank" href="mailto:PI_dude@foo.bar">'
                   'PIDude</a>',
                pmids='<a target="_blank" href="http://www.ncbi.nlm.nih.gov/'
                      'pubmed/123456">123456</a>, '
                      '<a target="_blank" href="http://www.ncbi.nlm.nih.gov/'
                      'pubmed/7891011">7891011</a>',
                owner='<a target="_blank" href="mailto:test@foo.bar">'
                      'test@foo.bar</a>',
                status='public',
                abstract='This is a preliminary study to examine the '
                'microbiota associated with the Cannabis plant. Soils samples '
                'from the bulk soil, soil associated with the roots, and the '
                'rhizosphere were extracted and the DNA sequenced. Roots from '
                'three independent plants of different strains were examined. '
                'These roots were obtained November 11, 2011 from plants that '
                'had been harvested in the summer. Future studies will '
                'attempt to analyze the soils and rhizospheres from the same '
                'location at different time points in the plant lifecycle.')]
        self.assertEqual(obs, exp)
>>>>>>> 54f63e9c

    def test_build_study_info_new_study(self):
        Study(1).status = 'public'
        info = {
            'timeseries_type_id': 1,
            'portal_type_id': 1,
            'lab_person_id': None,
            'principal_investigator_id': 3,
            'metadata_complete': False,
            'mixs_compliant': True,
            'study_description': 'desc',
            'study_alias': 'alias',
            'study_abstract': 'abstract'}
        user = User('test@foo.bar')

        Study.create(user, 'test_study_1', efo=[1], info=info)
        obs = _build_study_info('standard', user)
        self.exp.append({
            'status': 'sandbox',
            'checkbox': "<input type='checkbox' value='2' />",
            'abstract': 'abstract',
            'owner': '<a target="_blank" href="mailto:test@foo.bar">test@foo.'
            'bar</a>',
            'meta_complete': "<span class='glyphicon glyphicon-remove'>"
            "</span>",
            'title': '<a href=\'#\' data-toggle=\'modal\' data-target=\'#study'
            '-abstract-modal\' onclick=\'fillAbstract("standard-studies-table"'
            ', 1)\'><span class=\'glyphicon glyphicon-file\' aria-hidden=\''
            'true\'></span></a> | <a href=\'/study/description/2\' id=\''
            'study1-title\'>test_study_1</a>',
            'num_raw_data': 0, 'id': 2L, 'num_samples': 'None',
            'shared': "<span id='shared_html_2'></span><br/><a class='btn "
            "btn-primary' data-toggle='modal' data-target='#share-study-modal-"
            "view' onclick='modify_sharing(2);'>Modify</a>",
            'pmid': '', 'pi':
            '<a target="_blank" href="mailto:PI_dude@foo.bar">PIDude</a>'})
        self.assertEqual(obs, self.exp)


class TestStudyEditorForm(TestHandlerBase):
    # TODO: add proper test for this once figure out how. Issue 567
    pass


class TestStudyEditorExtendedForm(TestHandlerBase):
    # TODO: add proper test for this once figure out how. Issue 567
    pass


class TestListStudiesHandler(TestHandlerBase):
    def test_get(self):
        response = self.get('/study/list/')
        self.assertEqual(response.code, 200)


class TestStudyDescriptionHandler(TestHandlerBase):
    def test_get_exists(self):
        response = self.get('/study/description/1')
        self.assertEqual(response.code, 200)

    def test_get_no_exists(self):
        response = self.get('/study/description/245')
        self.assertEqual(response.code, 404)

    def test_post(self):
        post_args = {}
        response = self.post('/study/description/1', post_args)
        self.assertEqual(response.code, 200)

    def test_post_no_exists(self):
        post_args = {}
        response = self.post('/study/description/245', post_args)
        self.assertEqual(response.code, 404)

    def test_update_sample_template(self):
        # not sending file
        post_args = {
            'sample_template': '',
            'action': 'update_sample_template'
        }
        response = self.post('/study/description/1', post_args)
        self.assertEqual(response.code, 200)

        # sending blank file
        post_args = {
            'sample_template': 'uploaded_file.txt',
            'action': 'update_sample_template'
        }
        response = self.post('/study/description/1', post_args)
        self.assertEqual(response.code, 200)

    def test_create_raw_data(self):
        # testing adding new raw data
        post_args = {
            'filetype': '1',
            'action': 'create_raw_data'
        }
        response = self.post('/study/description/1', post_args)
        self.assertEqual(response.code, 200)

        # testing an error due to previous raw data already added
        post_args = {
            'previous_raw_data': '1',
            'action': 'create_raw_data'
        }
        response = self.post('/study/description/1', post_args)
        self.assertEqual(response.code, 500)

        # testing an error due to previous_raw_data not existing
        post_args = {
            'previous_raw_data': '5',
            'action': 'create_raw_data'
        }
        response = self.post('/study/description/1', post_args)
        self.assertEqual(response.code, 500)


class TestStudyEditHandler(TestHandlerBase):
    database = True

    def test_get(self):
        """Make sure the page loads when no arguments are passed"""
        response = self.get('/study/create/')
        self.assertEqual(response.code, 200)
        self.assertNotEqual(str(response.body), "")

    def test_get_edit(self):
        """Make sure the page loads when we want to edit a study"""
        response = self.get('/study/edit/1')
        self.assertEqual(response.code, 200)
        self.assertNotEqual(str(response.body), "")

    def test_post(self):
        person_count_before = get_count('qiita.study_person')
        study_count_before = get_count('qiita.study')

        post_data = {'new_people_names': ['Adam', 'Ethan'],
                     'new_people_emails': ['a@mail.com', 'e@mail.com'],
                     'new_people_affiliations': ['CU Boulder', 'NYU'],
                     'new_people_addresses': ['Some St., Boulder, CO 80305',
                                              ''],
                     'new_people_phones': ['', ''],
                     'study_title': 'dummy title',
                     'study_alias': 'dummy alias',
                     'pubmed_id': 'dummy pmid',
                     'environmental_packages': ['air'],
                     'timeseries': '1',
                     'study_abstract': "dummy abstract",
                     'study_description': 'dummy description',
                     'principal_investigator': '-2',
                     'lab_person': '1'}

        self.post('/study/create/', post_data)

        # Check that the new person was created
        expected_id = person_count_before + 1
        self.assertTrue(check_count('qiita.study_person', expected_id))

        new_person = StudyPerson(expected_id)
        self.assertTrue(new_person.name == 'Ethan')
        self.assertTrue(new_person.email == 'e@mail.com')
        self.assertTrue(new_person.affiliation == 'NYU')
        self.assertTrue(new_person.address is None)
        self.assertTrue(new_person.phone is None)

        # Check the study was created
        expected_id = study_count_before + 1
        self.assertTrue(check_count('qiita.study', expected_id))

    def test_post_edit(self):
        study_count_before = get_count('qiita.study')
        study = Study(1)
        study_info = study.info

        post_data = {
            'new_people_names': [],
            'new_people_emails': [],
            'new_people_affiliations': [],
            'new_people_addresses': [],
            'new_people_phones': [],
            'study_title': 'dummy title',
            'study_alias': study_info['study_alias'],
            'pubmed_id': ','.join(study.pmids),
            'study_abstract': study_info['study_abstract'],
            'study_description': study_info['study_description'],
            'principal_investigator': study_info['principal_investigator_id'],
            'lab_person': study_info['lab_person_id']}

        self.post('/study/edit/1', post_data)

        # Check that the study was updated
        self.assertTrue(check_count('qiita.study', study_count_before))
        self.assertEqual(study.title, 'dummy title')


class TestCreateStudyAJAX(TestHandlerBase):
    database = True

    def test_get(self):

        response = self.get('/check_study/', {'study_title': 'notreal'})
        self.assertEqual(response.code, 200)
        # make sure responds properly
        self.assertEqual(response.body, 'True')

        response = self.get('/check_study/')
        self.assertEqual(response.code, 200)
        # make sure responds properly
        self.assertEqual(response.body, 'False')

        response = self.get(
            '/check_study/',
            {'study_title':
             'Identification of the Microbiomes for Cannabis Soils'})
        self.assertEqual(response.code, 200)
        # make sure responds properly
        self.assertEqual(response.body, 'False')


class TestSearchStudiesAJAX(TestHandlerBase):
    database = False

    json = {
        'iTotalRecords': 1, 'sEcho': 1021, 'iTotalDisplayRecords': 1,
        'aaData': [{
            'status': 'private',
            'checkbox': "<input type='checkbox' value='1' />",
            'title': '<a href=\'#\' data-toggle=\'modal\' data-target=\'#study'
            '-abstract-modal\' onclick=\'fillAbstract("standard-studies-table"'
            ', 0)\'><span class=\'glyphicon glyphicon-file\' aria-hidden=\''
            'true\'></span></a> | <a href=\'/study/description/1\' id=\''
            'study0-title\'>Identification of the Microbiomes for Cannabis '
            'Soils</a>',
            'abstract': 'This is a preliminary study to examine the microbiota'
            ' associated with the Cannabis plant. Soils samples from the bulk'
            ' soil, soil associated with the roots, and the rhizosphere were '
            'extracted and the DNA sequenced. Roots from three independent '
            'plants of different strains were examined. These roots were '
            'obtained November 11, 2011 from plants that had been harvested in'
            ' the summer. Future studies will attempt to analyze the soils and'
            ' rhizospheres from the same location at different time points in '
            'the plant lifecycle.',
            'pi': '<a target="_blank" href="mailto:PI_dude@foo.bar">PIDude'
            '</a>',
            'id': 1,
            'num_samples': 27,
            'owner': '<a target="_blank" href="mailto:test@foo.bar">test@foo.'
            'bar</a>',
            'shared': '<span id=\'shared_html_1\'><a target="_blank" href="'
            'mailto:shared@foo.bar">Shared</a></span><br/><a class=\'btn '
            'btn-primary\' data-toggle=\'modal\' data-target=\'#share-study-'
            'modal-view\' onclick=\'modify_sharing(1);\'>Modify</a>',
            'meta_complete': "<span class='glyphicon glyphicon-ok'>"
            "</span>",
            'pmid': '<a target="_blank" href="http://www.ncbi.nlm.nih.gov/'
            'pubmed/123456">123456</a>, <a target="_blank" href="http://www.'
            'ncbi.nlm.nih.gov/pubmed/7891011">7891011</a>',
            'num_raw_data': 4}]}
    empty = {'aaData': [],
             'iTotalDisplayRecords': 0,
             'iTotalRecords': 0,
             'sEcho': 1021}

    def test_get(self):
        response = self.get('/study/search/', {
            'type': 'standard',
            'user': 'test@foo.bar',
            'query': '',
            'sEcho': '1021'
            })
        self.assertEqual(response.code, 200)
        # make sure responds properly
        self.assertEqual(loads(response.body), self.json)

        response = self.get('/study/search/', {
            'type': 'shared',
            'user': 'test@foo.bar',
            'query': '',
            'sEcho': '1021'
            })
        self.assertEqual(response.code, 200)
        # make sure responds properly
        self.assertEqual(loads(response.body), self.empty)

        response = self.get('/study/search/', {
            'type': 'standard',
            'user': 'test@foo.bar',
            'query': 'ph > 50',
            'sEcho': '1021'
            })
        self.assertEqual(response.code, 200)
        # make sure responds properly
        self.assertEqual(loads(response.body), self.empty)

    def test_get_failure(self):
        response = self.get('/study/search/', {
            'type': 'standard',
            'user': 'test@foo.bar',
            'query': 'ph',
            'sEcho': '1021'
            })
        self.assertEqual(response.code, 400)
        # make sure responds properly
        self.assertEqual(response.body, 'Malformed search query. '
                         'Please read "search help" and try again.')


class TestMetadataSummaryHandler(TestHandlerBase):
    def test_error_prep_and_sample(self):
        response = self.get('/metadata_summary/', {'sample_template': 1,
                                                   'prep_template': 1,
                                                   'study_id': 1})
        self.assertEqual(response.code, 500)

    def test_error_no_prep_no_sample(self):
        response = self.get('/metadata_summary/', {'study_id': 1})
        self.assertEqual(response.code, 500)

    def test_get_exists_prep(self):
        response = self.get('/metadata_summary/', {'prep_template': 1,
                                                   'study_id': 1})
        self.assertEqual(response.code, 200)

    def test_get_exists_sample(self):
        response = self.get('/metadata_summary/', {'sample_template': 1,
                                                   'study_id': 1})
        self.assertEqual(response.code, 200)

    def test_get_no_exist(self):
        response = self.get('/metadata_summary/', {'sample_template': 237,
                                                   'study_id': 237})
        self.assertEqual(response.code, 500)


class TestEBISubmitHandler(TestHandlerBase):
    # TODO: add proper test for this once figure out how. Issue 567
    pass


if __name__ == "__main__":
    main()<|MERGE_RESOLUTION|>--- conflicted
+++ resolved
@@ -52,44 +52,9 @@
         self.assertEqual(obs, exp)
 
     def test_build_study_info(self):
-<<<<<<< HEAD
-        Study(1).status = 'public'
+        ProcessedData(1).status = 'public'
         obs = _build_study_info('standard', User('test@foo.bar'))
         self.assertEqual(obs, self.exp)
-=======
-        ProcessedData(1).status = 'public'
-        obs = _build_study_info('public', User('test@foo.bar'))
-        StudyTuple = namedtuple('StudyInfo', 'id title meta_complete '
-                                'num_samples_collected shared num_raw_data pi '
-                                'pmids owner status, abstract')
-        exp = [
-            StudyTuple(
-                id=1,
-                title='Identification of the Microbiomes for Cannabis Soils',
-                meta_complete=True, num_samples_collected=27,
-                shared='<a target="_blank" href="mailto:shared@foo.bar">'
-                       'Shared</a>',
-                num_raw_data=4,
-                pi='<a target="_blank" href="mailto:PI_dude@foo.bar">'
-                   'PIDude</a>',
-                pmids='<a target="_blank" href="http://www.ncbi.nlm.nih.gov/'
-                      'pubmed/123456">123456</a>, '
-                      '<a target="_blank" href="http://www.ncbi.nlm.nih.gov/'
-                      'pubmed/7891011">7891011</a>',
-                owner='<a target="_blank" href="mailto:test@foo.bar">'
-                      'test@foo.bar</a>',
-                status='public',
-                abstract='This is a preliminary study to examine the '
-                'microbiota associated with the Cannabis plant. Soils samples '
-                'from the bulk soil, soil associated with the roots, and the '
-                'rhizosphere were extracted and the DNA sequenced. Roots from '
-                'three independent plants of different strains were examined. '
-                'These roots were obtained November 11, 2011 from plants that '
-                'had been harvested in the summer. Future studies will '
-                'attempt to analyze the soils and rhizospheres from the same '
-                'location at different time points in the plant lifecycle.')]
-        self.assertEqual(obs, exp)
->>>>>>> 54f63e9c
 
     def test_build_study_info_new_study(self):
         Study(1).status = 'public'
