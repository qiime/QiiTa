# -----------------------------------------------------------------------------
# Copyright (c) 2014--, The Qiita Development Team.
#
# Distributed under the terms of the BSD 3-clause License.
#
# The full license is in the file LICENSE, distributed with this software.
# -----------------------------------------------------------------------------

from .listing_handlers import (ListStudiesHandler, StudyApprovalList,
                               ShareStudyAJAX, SearchStudiesAJAX)
from .edit_handlers import StudyEditHandler, CreateStudyAJAX
from .description_handlers import (StudyDescriptionHandler,
                                   PreprocessingSummaryHandler)
from .ebi_handlers import EBISubmitHandler
from .vamps_handlers import VAMPSHandler
from .base import StudyIndexHandler, StudyBaseInfoAJAX, StudyDeleteAjax
<<<<<<< HEAD
from .prep_template import (
    PrepTemplateGraphAJAX, PrepTemplateAJAX, PrepFilesHandler)
from .artifact import ArtifactGraphAJAX, NewArtifactHandler
=======
from .prep_template import PrepTemplateGraphAJAX, PrepTemplateAJAX
from .artifact import ArtifactGraphAJAX, ArtifactAdminAJAX, ArtifactAJAX
>>>>>>> a5889a73
from .sample_template import SampleTemplateAJAX, SampleAJAX

__all__ = ['ListStudiesHandler', 'StudyApprovalList', 'ShareStudyAJAX',
           'StudyEditHandler', 'CreateStudyAJAX', 'StudyDescriptionHandler',
           'PreprocessingSummaryHandler', 'EBISubmitHandler',
           'MetadataSummaryHandler', 'VAMPSHandler', 'SearchStudiesAJAX',
           'PrepTemplateGraphAJAX', 'ArtifactGraphAJAX', 'ArtifactAdminAJAX',
           'StudyIndexHandler', 'StudyBaseInfoAJAX', 'SampleTemplateAJAX',
<<<<<<< HEAD
           'NewArtifactHandler', 'PrepFilesHandler', 'PrepTemplateAJAX',
           'SampleAJAX', 'StudyDeleteAjax']
=======
           'PrepTemplateAJAX', 'SampleAJAX', 'StudyDeleteAjax', 'ArtifactAJAX']
>>>>>>> a5889a73
<|MERGE_RESOLUTION|>--- conflicted
+++ resolved
@@ -14,14 +14,10 @@
 from .ebi_handlers import EBISubmitHandler
 from .vamps_handlers import VAMPSHandler
 from .base import StudyIndexHandler, StudyBaseInfoAJAX, StudyDeleteAjax
-<<<<<<< HEAD
 from .prep_template import (
     PrepTemplateGraphAJAX, PrepTemplateAJAX, PrepFilesHandler)
-from .artifact import ArtifactGraphAJAX, NewArtifactHandler
-=======
-from .prep_template import PrepTemplateGraphAJAX, PrepTemplateAJAX
-from .artifact import ArtifactGraphAJAX, ArtifactAdminAJAX, ArtifactAJAX
->>>>>>> a5889a73
+from .artifact import (ArtifactGraphAJAX, NewArtifactHandler,
+                       ArtifactAdminAJAX, ArtifactAJAX)
 from .sample_template import SampleTemplateAJAX, SampleAJAX
 
 __all__ = ['ListStudiesHandler', 'StudyApprovalList', 'ShareStudyAJAX',
@@ -30,9 +26,5 @@
            'MetadataSummaryHandler', 'VAMPSHandler', 'SearchStudiesAJAX',
            'PrepTemplateGraphAJAX', 'ArtifactGraphAJAX', 'ArtifactAdminAJAX',
            'StudyIndexHandler', 'StudyBaseInfoAJAX', 'SampleTemplateAJAX',
-<<<<<<< HEAD
            'NewArtifactHandler', 'PrepFilesHandler', 'PrepTemplateAJAX',
-           'SampleAJAX', 'StudyDeleteAjax']
-=======
-           'PrepTemplateAJAX', 'SampleAJAX', 'StudyDeleteAjax', 'ArtifactAJAX']
->>>>>>> a5889a73
+           'SampleAJAX', 'StudyDeleteAjax', 'ArtifactAJAX']