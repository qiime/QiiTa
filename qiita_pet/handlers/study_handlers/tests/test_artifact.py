# -----------------------------------------------------------------------------
# Copyright (c) 2014--, The Qiita Development Team.
#
# Distributed under the terms of the BSD 3-clause License.
#
# The full license is in the file LICENSE, distributed with this software.
# -----------------------------------------------------------------------------

from unittest import main
from os.path import exists, join
from os import remove, close
from tempfile import mkstemp
from json import loads

import pandas as pd
import numpy.testing as npt

from qiita_core.testing import wait_for_prep_information_job
from qiita_pet.test.tornado_test_base import TestHandlerBase
from qiita_db.artifact import Artifact
from qiita_db.study import Study
from qiita_db.util import get_mountpoint
from qiita_db.metadata_template.prep_template import PrepTemplate
from qiita_db.exceptions import QiitaDBWarning


class ArtifactGraphAJAXTests(TestHandlerBase):
    def test_get_ancestors(self):
        response = self.get('/artifact/graph/', {'direction': 'ancestors',
                                                 'artifact_id': 1})
        exp = {'status': 'success',
               'message': '',
               'node_labels': [[1, 'Raw data 1 - FASTQ']],
               'edge_list': []}
        self.assertEqual(response.code, 200)
        self.assertEqual(loads(response.body), exp)

    def test_get_descendants(self):
        response = self.get('/artifact/graph/', {'direction': 'descendants',
                                                 'artifact_id': 1})
        exp = {'status': 'success',
               'message': '',
               'node_labels': [[1, 'Raw data 1 - FASTQ'],
                               [3, 'Demultiplexed 2 - Demultiplexed'],
                               [2, 'Demultiplexed 1 - Demultiplexed'],
                               [4, 'BIOM - BIOM'],
                               [5, 'BIOM - BIOM'],
                               [6, 'BIOM - BIOM']],
               'edge_list': [[1, 3], [1, 2], [2, 4], [2, 5], [2, 6]]}
        self.assertEqual(response.code, 200)
        obs = loads(response.body)
        self.assertEqual(obs['status'], exp['status'])
        self.assertEqual(obs['message'], exp['message'])
        self.assertItemsEqual(obs['node_labels'], exp['node_labels'])
        self.assertItemsEqual(obs['edge_list'], exp['edge_list'])

    def test_get_unknown(self):
        response = self.get('/artifact/graph/', {'direction': 'BAD',
                                                 'artifact_id': 1})
        exp = {'status': 'error',
               'message': 'Unknown directon BAD'}
        self.assertEqual(response.code, 200)
        self.assertEqual(loads(response.body), exp)


class NewArtifactHandlerTestsReadOnly(TestHandlerBase):
    def test_get(self):
        args = {'study_id': 1, 'prep_template_id': 1}
        response = self.get('/study/new_artifact/', args)
        self.assertEqual(response.code, 200)
        self.assertNotEqual(response.body, "")


class NewArtifactHandlerTests(TestHandlerBase):

    def setUp(self):
        super(NewArtifactHandlerTests, self).setUp()
        tmp_dir = join(get_mountpoint('uploads')[0][1], '1')

        # Create prep test file to point at
        fd, prep_fp = mkstemp(dir=tmp_dir, suffix='.txt')
        close(fd)
        with open(prep_fp, 'w') as f:
            f.write("""sample_name\tnew_col\n1.SKD6.640190\tnew_value\n""")
        self.prep = npt.assert_warns(
            QiitaDBWarning, PrepTemplate.create,
            pd.DataFrame({'new_col': {'1.SKD6.640190': 1}}), Study(1), "16S")

        fd, self.fwd_fp = mkstemp(dir=tmp_dir, suffix=".fastq")
        close(fd)
        with open(self.fwd_fp, 'w') as f:
            f.write("@seq\nTACGA\n+ABBBB\n")

        fd, self.barcodes_fp = mkstemp(dir=tmp_dir, suffix=".fastq")
        close(fd)
        with open(self.barcodes_fp, 'w') as f:
            f.write("@seq\nTACGA\n+ABBBB\n")

        self._files_to_remove = [prep_fp, self.fwd_fp, self.barcodes_fp]

    def tearDown(self):
        super(NewArtifactHandlerTests, self).tearDown()

        for fp in self._files_to_remove:
            if exists(fp):
                remove(fp)

        # Replace file if removed as part of function testing
        uploads_path = get_mountpoint('uploads')[0][1]
        fp = join(uploads_path, '1', 'uploaded_file.txt')
        if not exists(fp):
            with open(fp, 'w') as f:
                f.write('')

    def test_post_artifact(self):
        args = {
            'artifact-type': 'FASTQ',
            'name': 'New Artifact Handler test',
            'prep-template-id': self.prep.id,
            'raw_forward_seqs': [self.fwd_fp],
            'raw_barcodes': [self.barcodes_fp],
            'raw_reverse_seqs': [],
            'import-artifact': ''}
        response = self.post('/study/new_artifact/', args)
        self.assertEqual(response.code, 200)
        self.assertEqual(loads(response.body),
                         {'status': 'success', 'message': ''})

        # make sure new artifact created
        wait_for_prep_information_job(self.prep.id)


class ArtifactGetSamplesTest(TestHandlerBase):
    def test_get(self):
        response = self.get('/artifact/samples/', {'ids[]': [4, 5]})
        self.assertEqual(response.code, 200)
        exp = (
            {"status": "success", "msg": "",
             "data":
                {"4": ["1.SKB2.640194", "1.SKM4.640180", "1.SKB3.640195",
                       "1.SKB6.640176", "1.SKD6.640190", "1.SKM6.640187",
                       "1.SKD9.640182", "1.SKM8.640201", "1.SKM2.640199",
                       "1.SKD2.640178", "1.SKB7.640196", "1.SKD4.640185",
                       "1.SKB8.640193", "1.SKM3.640197", "1.SKD5.640186",
                       "1.SKB1.640202", "1.SKM1.640183", "1.SKD1.640179",
                       "1.SKD3.640198", "1.SKB5.640181", "1.SKB4.640189",
                       "1.SKB9.640200", "1.SKM9.640192", "1.SKD8.640184",
                       "1.SKM5.640177", "1.SKM7.640188", "1.SKD7.640191"],
                 "5": ["1.SKB2.640194", "1.SKM4.640180", "1.SKB3.640195",
                       "1.SKB6.640176", "1.SKD6.640190", "1.SKM6.640187",
                       "1.SKD9.640182", "1.SKM8.640201", "1.SKM2.640199",
                       "1.SKD2.640178", "1.SKB7.640196", "1.SKD4.640185",
                       "1.SKB8.640193", "1.SKM3.640197", "1.SKD5.640186",
                       "1.SKB1.640202", "1.SKM1.640183", "1.SKD1.640179",
                       "1.SKD3.640198", "1.SKB5.640181", "1.SKB4.640189",
                       "1.SKB9.640200", "1.SKM9.640192", "1.SKD8.640184",
                       "1.SKM5.640177", "1.SKM7.640188", "1.SKD7.640191"]}})
        self.assertEqual(loads(response.body), exp)


class ArtifactGetInfoTest(TestHandlerBase):
    def test_post(self):
        response = self.post('/artifact/info/', {'ids[]': [6, 7]})
        self.assertEqual(response.code, 200)
        data = [
            {'files': ['1_study_1001_closed_reference_otu_table_Silva.biom'],
             'target_subfragment': ['V4'], 'artifact_id': 6,
             'data_type': '16S', 'timestamp': u'2012-10-02 17:30:00',
             'platform': 'Illumina',
             'algorithm_az': 'd480799a0a7a2fbe0e9022bc9c602018',
<<<<<<< HEAD
             'prep_samples': 27,
=======
             'prep_samples': 27, 'deprecated': False,
>>>>>>> fd47ca82
             'algorithm': 'Pick closed-reference OTUs | Split libraries FASTQ',
             'parameters': {
              'reference': '2', 'similarity': '0.97', 'sortmerna_e_value': '1',
              'sortmerna_max_pos': '10000', 'threads': '1',
              'sortmerna_coverage': '0.97'},
             'target_gene': '16S rRNA', 'name': 'BIOM'},
            {'files': [], 'target_subfragment': ['V4'], 'artifact_id': 7,
             'data_type': '16S', 'timestamp': '2012-10-02 17:30:00',
             'platform': 'Illumina', 'algorithm_az': '', 'prep_samples': 27,
             'deprecated': False, 'algorithm': '', 'parameters': {},
             'target_gene': '16S rRNA', u'name': u'BIOM'}]
        exp = {'status': 'success', 'msg': '', 'data': data}
        obs = loads(response.body)
        self.assertItemsEqual(obs.keys(), exp.keys())
        self.assertEqual(obs['status'], exp['status'])
        self.assertEqual(obs['msg'], exp['msg'])
        self.assertItemsEqual(obs['data'], exp['data'])


class ArtifactAdminAJAXTestsReadOnly(TestHandlerBase):
    def test_get_admin(self):
        response = self.get('/admin/artifact/',
                            {'artifact_id': 3})
        self.assertEqual(response.code, 200)

        # checking that proper actions shown
        self.assertIn("Make public</button>", response.body)
        self.assertIn("Revert to sandbox</button>", response.body)
        self.assertIn("Submit to EBI</a>", response.body)
        self.assertIn("Submit to VAMPS</a>", response.body)


class ArtifactAdminAJAXTests(TestHandlerBase):

    def test_post_admin(self):
        response = self.post('/admin/artifact/',
                             {'artifact_id': 3,
                              'visibility': 'sandbox'})
        self.assertEqual(response.code, 200)

        # checking that proper actions shown
        self.assertEqual({"status": "success",
                          "message": "Artifact visibility changed to sandbox"},
                         loads(response.body))

        self.assertEqual(Artifact(3).visibility, 'sandbox')


if __name__ == "__main__":
    main()<|MERGE_RESOLUTION|>--- conflicted
+++ resolved
@@ -168,11 +168,7 @@
              'data_type': '16S', 'timestamp': u'2012-10-02 17:30:00',
              'platform': 'Illumina',
              'algorithm_az': 'd480799a0a7a2fbe0e9022bc9c602018',
-<<<<<<< HEAD
-             'prep_samples': 27,
-=======
              'prep_samples': 27, 'deprecated': False,
->>>>>>> fd47ca82
              'algorithm': 'Pick closed-reference OTUs | Split libraries FASTQ',
              'parameters': {
               'reference': '2', 'similarity': '0.97', 'sortmerna_e_value': '1',
