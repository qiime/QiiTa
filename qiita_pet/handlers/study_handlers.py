--- conflicted
+++ resolved
@@ -40,7 +40,6 @@
 from qiita_db.data import RawData
 
 
-<<<<<<< HEAD
 def _build_study_info(studytype, user=None):
         """builds list of tuples for """
         if studytype == "private":
@@ -89,13 +88,13 @@
                                            None, len(study.raw_data()),
                                            PI, pmids))
         return infolist
-=======
+
+
 def _check_access(user, study):
     """make sure user has access to the study requested"""
     if not study.has_access(user):
         raise HTTPError(403, "User %s does not have access to study %d" %
                         (user.id, study.id))
->>>>>>> 761cd1fe
 
 
 class CreateStudyForm(Form):
