--- conflicted
+++ resolved
@@ -9,22 +9,6 @@
 # -----------------------------------------------------------------------------
 from __future__ import division
 from collections import namedtuple, defaultdict
-<<<<<<< HEAD
-
-from tornado.web import authenticated, HTTPError, asynchronous
-from tornado.gen import coroutine, Task
-from wtforms import (Form, StringField, SelectField, SelectMultipleField,
-                     TextAreaField, validators)
-
-from future.utils import viewitems
-
-from operator import itemgetter
-
-from traceback import format_exception_only
-from sys import exc_info
-
-=======
->>>>>>> 3516d0f8
 from json import dumps
 from os import remove
 from os.path import exists, join, basename
@@ -33,8 +17,8 @@
 
 from tornado.web import authenticated, HTTPError, asynchronous
 from tornado.gen import coroutine, Task
-from wtforms import (Form, StringField, SelectField, BooleanField,
-                     SelectMultipleField, TextAreaField, validators)
+from wtforms import (Form, StringField, SelectField, SelectMultipleField,
+                     TextAreaField, validators)
 from pandas.parser import CParserError
 from future.utils import viewitems
 
@@ -399,14 +383,11 @@
                     other_studies_rd=''.join(other_studies_rd),
                     user_defined_terms=user_defined_terms,
                     files=get_files_from_uploads_folders(str(study.id)),
-<<<<<<< HEAD
                     is_public=study.status == 'public',
                     pmids=", ".join([pubmed_linkifier([pmid])
                                      for pmid in study.pmids]),
-                    principal_investigator=pi_link)
-=======
+                    principal_investigator=pi_link,
                     is_local_request=is_local_request)
->>>>>>> 3516d0f8
 
     @authenticated
     def get(self, study_id):
@@ -733,18 +714,19 @@
             theStudy.title = study_title
             theStudy.info = info
 
-            msg = 'Study "%s" successfully updated' % (
-                form_data.data['study_title'][0])
+            msg = ('Study <a href="/study/description/%d">"%s"</a> '
+                   'successfully updated' %
+                   (theStudy.id, form_data.data['study_title'][0]))
         else:
             # create the study
             # TODO: Fix this EFO once ontology stuff from emily is added
             theStudy = Study.create(User(self.current_user), study_title,
                                     efo=[1], info=info)
 
-            msg = 'Study "%s" successfully created' % (
-                form_data.data['study_title'][0])
-
-<<<<<<< HEAD
+            msg = ('Study <a href="/study/description/%d">"%s"</a> '
+                   'successfully created' %
+                   (theStudy.id, form_data.data['study_title'][0]))
+
         # Add the environmental packages
         if 'environmental_packages' in form_data.data:
             theStudy.environmental_packages = form_data.data[
@@ -755,10 +737,6 @@
             pmids = form_data.data['pubmed_id'][0].split(',')
             # Make sure that we strip the spaces from the pubmed ids
             theStudy.pmids = [pmid.strip() for pmid in pmids]
-=======
-        msg = ('Study <a href="/study/description/%d">"%s"</a> successfully '
-               'created' % (theStudy.id, form_data.data['study_title'][0]))
->>>>>>> 3516d0f8
 
         self.render('index.html', message=msg, level='success',
                     user=self.current_user)
