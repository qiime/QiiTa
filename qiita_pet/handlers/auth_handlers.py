--- conflicted
+++ resolved
@@ -37,16 +37,6 @@
             msg = "Email already registered as a user"
 
         if created:
-<<<<<<< HEAD
-            try:
-                send_email(username, "FORGE: Verify Email Address", "Please "
-                           "click the following link to verify email address: "
-                           "http://forge-dev.colorado.edu/auth/verify/%s" %
-                           msg)
-            except:
-                msg = ("Unable to send verification email. Please contact the "
-                       "qiita dvelopers at <a href='mailto:qiita-help"
-=======
             info = created.info
             try:
                 send_email(username, "QIITA: Verify Email Address", "Please "
@@ -56,7 +46,6 @@
             except:
                 msg = ("Unable to send verification email. Please contact the "
                        "qiita developers at <a href='mailto:qiita-help"
->>>>>>> c9b9b8d0
                        "@gmail.com'>qiita-help@gmail.com</a>")
                 error_msg = u"?error=" + url_escape(msg)
                 self.redirect(u"/auth/create/" + error_msg)
