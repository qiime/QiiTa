--- conflicted
+++ resolved
@@ -15,12 +15,6 @@
 from collections import defaultdict, Counter
 
 from tornado.web import authenticated, asynchronous, HTTPError
-<<<<<<< HEAD
-=======
-from tornado.concurrent import return_future
-from tornado.gen import coroutine
-from collections import defaultdict, Counter
->>>>>>> e64fb5fd
 from pyparsing import ParseException
 from redis import Redis
 
@@ -281,32 +275,9 @@
         analysis = Analysis(analysis_id)
         self.render("analysis_waiting.html", user=user, aid=analysis_id,
                     aname=analysis.name, commands=commands)
-<<<<<<< HEAD
-
-        analysis.build_files(rarefaction_depth)
-        mapping_file = analysis.mapping_file
-        biom_tables = analysis.biom_tables
-        for data_type, command in split:
-            opts = {
-                "--otu_table_fp": biom_tables[data_type],
-                "--mapping_fp": mapping_file
-            }
-            # HARD CODED HACKY THING FOR DEMO, FIX  Issue #164
-            if command == "Beta Diversity" and data_type in {'16S', '18S'}:
-                opts["--tree_fp"] = join(get_db_files_base_dir(), "reference",
-                                         "gg_97_otus_4feb2011.tre")
-            elif command == "Beta Diversity":
-                opts["--parameter_fp"] = join(get_db_files_base_dir(),
-                                              "reference", "params_qiime.txt")
-            Job.create(data_type, command, opts, analysis)
-        user = self.current_user
-        # fire off analysis run here
-        run_analysis(user, analysis)
-=======
         app = RunAnalysis()
         app(user, analysis, split, comm_opts={},
             rarefaction_depth=rarefaction_depth)
->>>>>>> e64fb5fd
 
 
 class AnalysisResultsHandler(BaseHandler):
