--- conflicted
+++ resolved
@@ -1,6 +1,3 @@
-<<<<<<< HEAD
-from os.path import basename
-=======
 r"""
 Qitta analysis handlers for the Tornado webserver.
 
@@ -13,7 +10,6 @@
 # The full license is in the file LICENSE, distributed with this software.
 # -----------------------------------------------------------------------------
 from __future__ import division
->>>>>>> ff4ad032
 
 from tornado.web import authenticated
 from collections import defaultdict
@@ -119,14 +115,7 @@
 
         commands = []
         for data_type, command in split:
-<<<<<<< HEAD
-            print "INPUT: ", data_type, command
             job = Job.create(data_type, command, {}, analysis)
-            print "INPUT2: ", data_type, command
-            print "JOB %s %s:%s" % (job.id, job.datatype, job.command[0])
-=======
-            job = Job.create(data_type, command, {}, analysis)
->>>>>>> ff4ad032
             commands.append("%s:%s" % (data_type, command))
 
         self.render("analysis_waiting.html", user=self.get_current_user(),
