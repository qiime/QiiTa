# -----------------------------------------------------------------------------
# Copyright (c) 2014--, The Qiita Development Team.
#
# Distributed under the terms of the BSD 3-clause License.
#
# The full license is in the file LICENSE, distributed with this software.
# -----------------------------------------------------------------------------
from unittest import TestCase, main
from os.path import join, exists
from os import remove, close
from datetime import datetime
from tempfile import mkstemp

import pandas as pd
import numpy.testing as npt

from qiita_core.util import qiita_test_checker
from qiita_core.testing import wait_for_prep_information_job
from qiita_core.qiita_settings import r_client
from qiita_db.artifact import Artifact
from qiita_db.metadata_template.prep_template import PrepTemplate
from qiita_db.study import Study
from qiita_db.util import get_mountpoint
from qiita_db.software import Parameters, DefaultParameters
from qiita_db.exceptions import QiitaDBWarning
from qiita_pet.handlers.api_proxy.artifact import (
    artifact_get_req, artifact_status_put_req, artifact_graph_get_req,
    artifact_types_get_req, artifact_post_req, artifact_patch_request,
    artifact_get_prep_req, artifact_get_info)


class TestArtifactAPIReadOnly(TestCase):
    def test_artifact_get_req_no_access(self):
        obs = artifact_get_req('demo@microbio.me', 1)
        exp = {'status': 'error',
               'message': 'User does not have access to study'}
        self.assertEqual(obs, exp)

    def test_artifact_get_req(self):
        obs = artifact_get_req('test@foo.bar', 1)
        exp = {'id': 1,
               'type': 'FASTQ',
               'study': 1,
               'data_type': '18S',
               'timestamp': datetime(2012, 10, 1, 9, 30, 27),
               'visibility': 'private',
               'can_submit_vamps': False,
               'can_submit_ebi': False,
               'processing_parameters': None,
               'ebi_run_accessions': None,
               'is_submitted_vamps': False,
               'parents': [],
               'filepaths': [
                   (1, join(get_mountpoint('raw_data')[0][1],
                    '1_s_G1_L001_sequences.fastq.gz'), 'raw_forward_seqs'),
                   (2,  join(get_mountpoint('raw_data')[0][1],
                    '1_s_G1_L001_sequences_barcodes.fastq.gz'),
                    'raw_barcodes')]
               }
        self.assertEqual(obs, exp)

    def test_artifact_graph_get_req_ancestors(self):
        obs = artifact_graph_get_req(1, 'ancestors', 'test@foo.bar')
        exp = {'status': 'success',
               'message': '',
               'edge_list': [],
               'node_labels': [(1, 'Raw data 1 - FASTQ')]}
        self.assertEqual(obs, exp)

    def test_artifact_graph_get_req_descendants(self):
        obs = artifact_graph_get_req(1, 'descendants', 'test@foo.bar')
        exp = {'status': 'success',
               'message': '',
               'node_labels': [(1, 'Raw data 1 - FASTQ'),
                               (3, 'Demultiplexed 2 - Demultiplexed'),
                               (2, 'Demultiplexed 1 - Demultiplexed'),
                               (4, 'BIOM - BIOM'),
                               (5, 'BIOM - BIOM'),
                               (6, 'BIOM - BIOM')],
               'edge_list': [(1, 3), (1, 2), (2, 5), (2, 4), (2, 6)]}
        self.assertEqual(obs['message'], exp['message'])
        self.assertEqual(obs['status'], exp['status'])
        self.assertItemsEqual(obs['node_labels'], exp['node_labels'])
        self.assertItemsEqual(obs['edge_list'], exp['edge_list'])

    def test_artifact_graph_get_req_no_access(self):
        obs = artifact_graph_get_req(1, 'ancestors', 'demo@microbio.me')
        exp = {'status': 'error',
               'message': 'User does not have access to study'}
        self.assertEqual(obs, exp)

    def test_artifact_graph_get_req_bad_direction(self):
        obs = artifact_graph_get_req(1, 'WRONG', 'test@foo.bar')
        exp = {'status': 'error', 'message': 'Unknown directon WRONG'}
        self.assertEqual(obs, exp)

    def test_artifact_types_get_req(self):
        obs = artifact_types_get_req()
        exp = {'message': '',
               'status': 'success',
               'types': [['BIOM', 'BIOM table'],
                         ['Demultiplexed', 'Demultiplexed and QC sequences'],
                         ['FASTA', None],
                         ['FASTA_Sanger', None],
                         ['FASTQ', None],
                         ['SFF', None],
                         ['per_sample_FASTQ', None],
                         ['beta_div_plots', 'Qiime 1 beta diversity results'],
                         ['rarefaction_curves', 'Rarefaction curves'],
                         ['taxa_summary', 'Taxa summary plots']]}

        self.assertEqual(obs['message'], exp['message'])
        self.assertEqual(obs['status'], exp['status'])
        self.assertItemsEqual(obs['types'], exp['types'])


@qiita_test_checker()
class TestArtifactAPI(TestCase):
    def setUp(self):
        uploads_path = get_mountpoint('uploads')[0][1]
        # Create prep test file to point at
        self.update_fp = join(uploads_path, '1', 'update.txt')
        with open(self.update_fp, 'w') as f:
            f.write("""sample_name\tnew_col\n1.SKD6.640190\tnew_value\n""")

        self._files_to_remove = [self.update_fp]
        self._files_to_remove = []

        # creating temporal files and artifact
        # NOTE: we don't need to remove the artifact created cause it's
        # used to test the delete functionality
        fd, fp = mkstemp(suffix='_seqs.fna')
        close(fd)
        with open(fp, 'w') as f:
            f.write(">1.sid_r4_0 M02034:17:000000000-A5U18:1:1101:15370:1394 "
                    "1:N:0:1 orig_bc=CATGAGCT new_bc=CATGAGCT bc_diffs=0\n"
                    "GTGTGCCAGCAGCCGCGGTAATACGTAGGG\n")
        # 4 Demultiplexed
        filepaths_processed = [(fp, 4)]
        # 1 for default parameters and input data
        exp_params = Parameters.from_default_params(DefaultParameters(1),
                                                    {'input_data': 1})
        self.artifact = Artifact.create(filepaths_processed, "Demultiplexed",
                                        parents=[Artifact(1)],
                                        processing_parameters=exp_params)

    def tearDown(self):
        for fp in self._files_to_remove:
            if exists(fp):
                remove(fp)

        # Replace file if removed as part of function testing
        uploads_path = get_mountpoint('uploads')[0][1]
        fp = join(uploads_path, '1', 'uploaded_file.txt')
        if not exists(fp):
            with open(fp, 'w') as f:
                f.write('')

        r_client.flushdb()

    def test_artifact_patch_request(self):
        obs = artifact_patch_request('test@foo.bar', 'replace',
                                     '/%d/name/' % self.artifact.id,
                                     req_value='NEW_NAME')
        exp = {'status': 'success', 'message': ''}
        self.assertEqual(obs, exp)

        self.assertEqual(Artifact(self.artifact.id).name, 'NEW_NAME')

    def test_artifact_patch_request_errors(self):
        # No access to the study
        obs = artifact_patch_request('demo@microbio.me', 'replace',
                                     '/1/name/', req_value='NEW_NAME')
        exp = {'status': 'error',
               'message': 'User does not have access to study'}
        self.assertEqual(obs, exp)
        # Incorrect path parameter
        obs = artifact_patch_request('test@foo.bar', 'replace',
                                     '/1/name/oops/', req_value='NEW_NAME')
        exp = {'status': 'error',
               'message': 'Incorrect path parameter'}
        self.assertEqual(obs, exp)
        # Missing value
        obs = artifact_patch_request('test@foo.bar', 'replace', '/1/name/')
        exp = {'status': 'error',
               'message': 'A value is required'}
        self.assertEqual(obs, exp)
        # Wrong attribute
        obs = artifact_patch_request('test@foo.bar', 'replace', '/1/oops/',
                                     req_value='NEW_NAME')
        exp = {'status': 'error',
               'message': 'Attribute "oops" not found. Please, check the '
                          'path parameter'}
        self.assertEqual(obs, exp)
        # Wrong operation
        obs = artifact_patch_request('test@foo.bar', 'add', '/1/name/',
                                     req_value='NEW_NAME')
        exp = {'status': 'error',
               'message': 'Operation "add" not supported. Current supported '
                          'operations: replace'}
        self.assertEqual(obs, exp)

    def test_artifact_get_prep_req(self):
        obs = artifact_get_prep_req('test@foo.bar', [4])
        exp = {'status': 'success', 'msg': '', 'data': {
            4: ['1.SKB2.640194', '1.SKM4.640180', '1.SKB3.640195',
                '1.SKB6.640176', '1.SKD6.640190', '1.SKM6.640187',
                '1.SKD9.640182', '1.SKM8.640201', '1.SKM2.640199',
                '1.SKD2.640178', '1.SKB7.640196', '1.SKD4.640185',
                '1.SKB8.640193', '1.SKM3.640197', '1.SKD5.640186',
                '1.SKB1.640202', '1.SKM1.640183', '1.SKD1.640179',
                '1.SKD3.640198', '1.SKB5.640181', '1.SKB4.640189',
                '1.SKB9.640200', '1.SKM9.640192', '1.SKD8.640184',
                '1.SKM5.640177', '1.SKM7.640188', '1.SKD7.640191']}}
        self.assertEqual(obs, exp)

        obs = artifact_get_prep_req('demo@microbio.me', [4])
        exp = {'status': 'error',
               'message': 'User does not have access to study'}
        self.assertEqual(obs, exp)

    def test_artifact_get_info(self):
        obs = artifact_get_info('test@foo.bar', [5, 6, 7])
        data = [
            {'files': ['1_study_1001_closed_reference_otu_table_Silva.biom'],
             'target_subfragment': ['V4'],
             'algorithm': (
<<<<<<< HEAD
                'Pick closed-reference OTUs, QIIMEv1.9.1 | Defaults'),
=======
                'Pick closed-reference OTUs | Split libraries FASTQ'),
>>>>>>> c94cae14
             'artifact_id': 6, 'data_type': '16S',
             'timestamp': '2012-10-02 17:30:00', 'prep_samples': 27,
             'parameters': {
                'reference': '2', 'similarity': '0.97',
                'sortmerna_e_value': '1', 'sortmerna_max_pos': '10000',
                'threads': '1', 'sortmerna_coverage': '0.97'}, 'name': 'BIOM'},
            {'files': ['1_study_1001_closed_reference_otu_table.biom'],
             'target_subfragment': ['V4'],
             'algorithm': (
<<<<<<< HEAD
                'Pick closed-reference OTUs, QIIMEv1.9.1 | Defaults'),
=======
                'Pick closed-reference OTUs | Split libraries FASTQ'),
>>>>>>> c94cae14
             'artifact_id': 5, 'data_type': '18S',
             'timestamp': '2012-10-02 17:30:00', 'prep_samples': 27,
             'parameters': {
                'reference': '1', 'similarity': '0.97',
                'sortmerna_e_value': '1', 'sortmerna_max_pos': '10000',
                'threads': '1', 'sortmerna_coverage': '0.97'}, 'name': 'BIOM'},
            {'files': [], 'target_subfragment': ['V4'], 'algorithm': '',
             'artifact_id': 7, 'data_type': '16S',
             'timestamp': '2012-10-02 17:30:00', 'prep_samples': 27,
             'parameters': {}, 'name': 'BIOM'}]
        exp = {'status': 'success', 'msg': '', 'data': data}
        self.assertItemsEqual(obs.keys(), exp.keys())
        self.assertEqual(obs['status'], exp['status'])
        self.assertEqual(obs['msg'], exp['msg'])
        self.assertItemsEqual(obs['data'], exp['data'])

    def test_artifact_post_req(self):
        # Create new prep template to attach artifact to
        pt = npt.assert_warns(
            QiitaDBWarning, PrepTemplate.create,
            pd.DataFrame({'new_col': {'1.SKD6.640190': 1}}), Study(1), '16S')
        self._files_to_remove.extend([fp for _, fp in pt.get_filepaths()])

        filepaths = {'raw_forward_seqs': 'uploaded_file.txt',
                     'raw_barcodes': 'update.txt'}
        obs = artifact_post_req(
            'test@foo.bar', filepaths, 'FASTQ', 'New Test Artifact', pt.id)
        exp = {'status': 'success',
               'message': ''}
        self.assertEqual(obs, exp)
        wait_for_prep_information_job(pt.id)

        # Test importing an artifact
        # Create new prep template to attach artifact to
        pt = npt.assert_warns(
            QiitaDBWarning, PrepTemplate.create,
            pd.DataFrame({'new_col': {'1.SKD6.640190': 1}}), Study(1), '16S')
        self._files_to_remove.extend([fp for _, fp in pt.get_filepaths()])

        obs = artifact_post_req(
            'test@foo.bar', {}, 'Demultiplexed', 'New Test Artifact 2',
            pt.id, 3)
        exp = {'status': 'success',
               'message': ''}
        self.assertEqual(obs, exp)

        wait_for_prep_information_job(pt.id)
        # Instantiate the artifact to make sure it was made and
        # to clean the environment
        a = Artifact(pt.artifact.id)
        self._files_to_remove.extend([fp for _, fp, _ in a.filepaths])

    def test_artifact_post_req_error(self):
        # Create a new prep template to attach the artifact to
        pt = npt.assert_warns(
            QiitaDBWarning, PrepTemplate.create,
            pd.DataFrame({'new_col': {'1.SKD6.640190': 1}}), Study(1), '16S')
        self._files_to_remove.extend([fp for _, fp in pt.get_filepaths()])

        user_id = 'test@foo.bar'
        filepaths = {'raw_barcodes': 'uploaded_file.txt',
                     'raw_forward_seqs': 'update.txt'}
        artifact_type = "FASTQ"
        name = "TestArtifact"

        # The user doesn't have access to the study
        obs = artifact_post_req("demo@microbio.me", filepaths, artifact_type,
                                name, pt.id)
        exp = {'status': 'error',
               'message': 'User does not have access to study'}
        self.assertEqual(obs, exp)

        # A file does not exist
        missing_fps = {'raw_barcodes': 'NOTEXISTS'}
        obs = artifact_post_req(user_id, missing_fps, artifact_type,
                                name, pt.id)
        exp = {'status': 'error',
               'message': 'File does not exist: NOTEXISTS'}
        self.assertEqual(obs, exp)

        # Cleaned filepaths is empty
        empty_fps = {'raw_barcodes': '', 'raw_forward_seqs': ''}
        obs = artifact_post_req(user_id, empty_fps, artifact_type, name, pt.id)
        exp = {'status': 'error',
               'message': "Can't create artifact, no files provided."}
        self.assertEqual(obs, exp)

    def test_artifact_status_put_req(self):
        obs = artifact_status_put_req(1, 'test@foo.bar', 'sandbox')
        exp = {'status': 'success',
               'message': 'Artifact visibility changed to sandbox'}
        self.assertEqual(obs, exp)

    def test_artifact_status_put_req_private(self):
        obs = artifact_status_put_req(1, 'admin@foo.bar', 'private')
        exp = {'status': 'success',
               'message': 'Artifact visibility changed to private'}
        self.assertEqual(obs, exp)

    def test_artifact_status_put_req_private_bad_permissions(self):
        obs = artifact_status_put_req(1, 'test@foo.bar', 'private')
        exp = {'status': 'error',
               'message': 'User does not have permissions to approve change'}
        self.assertEqual(obs, exp)

    def test_artifact_status_put_req_no_access(self):
        obs = artifact_status_put_req(1, 'demo@microbio.me', 'sandbox')
        exp = {'status': 'error',
               'message': 'User does not have access to study'}
        self.assertEqual(obs, exp)

    def test_artifact_status_put_req_unknown_status(self):
        obs = artifact_status_put_req(1, 'test@foo.bar', 'BADSTAT')
        exp = {'status': 'error',
               'message': 'Unknown visiblity value: BADSTAT'}
        self.assertEqual(obs, exp)


if __name__ == "__main__":
    main()<|MERGE_RESOLUTION|>--- conflicted
+++ resolved
@@ -225,11 +225,7 @@
             {'files': ['1_study_1001_closed_reference_otu_table_Silva.biom'],
              'target_subfragment': ['V4'],
              'algorithm': (
-<<<<<<< HEAD
                 'Pick closed-reference OTUs, QIIMEv1.9.1 | Defaults'),
-=======
-                'Pick closed-reference OTUs | Split libraries FASTQ'),
->>>>>>> c94cae14
              'artifact_id': 6, 'data_type': '16S',
              'timestamp': '2012-10-02 17:30:00', 'prep_samples': 27,
              'parameters': {
@@ -239,11 +235,7 @@
             {'files': ['1_study_1001_closed_reference_otu_table.biom'],
              'target_subfragment': ['V4'],
              'algorithm': (
-<<<<<<< HEAD
                 'Pick closed-reference OTUs, QIIMEv1.9.1 | Defaults'),
-=======
-                'Pick closed-reference OTUs | Split libraries FASTQ'),
->>>>>>> c94cae14
              'artifact_id': 5, 'data_type': '18S',
              'timestamp': '2012-10-02 17:30:00', 'prep_samples': 27,
              'parameters': {
