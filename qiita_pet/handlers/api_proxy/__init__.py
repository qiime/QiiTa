--- conflicted
+++ resolved
@@ -21,12 +21,6 @@
     prep_template_summary_get_req, prep_template_post_req,
     prep_template_put_req, prep_template_delete_req, prep_template_get_req,
     prep_template_graph_get_req, prep_template_filepaths_get_req,
-<<<<<<< HEAD
-    ena_ontology_get_req)
-from .studies import data_types_get_req, study_get_req, study_prep_get_req
-from .artifact import (artifact_graph_get_req, artifact_types_get_req,
-                       artifact_post_req, artifact_get_req)
-=======
     ena_ontology_get_req, prep_template_samples_get_req)
 from .studies import (
     data_types_get_req, study_get_req, study_prep_get_req, study_delete_req)
@@ -34,7 +28,6 @@
 from .artifact import (artifact_graph_get_req, artifact_types_get_req,
                        artifact_post_req, artifact_get_req,
                        artifact_status_put_req, artifact_delete_req)
->>>>>>> 9ef8af34
 
 __all__ = ['prep_template_summary_get_req', 'sample_template_post_req',
            'sample_template_put_req', 'data_types_get_req',
@@ -43,11 +36,6 @@
            'prep_template_summary_get_req', 'prep_template_post_req',
            'prep_template_put_req', 'prep_template_delete_req',
            'prep_template_graph_get_req', 'prep_template_filepaths_get_req',
-<<<<<<< HEAD
-           'artifact_graph_get_req', 'prep_template_get_req',
-           'study_prep_get_req', 'ena_ontology_get_req', 'artifact_get_req',
-           'artifact_types_get_req', 'artifact_post_req']
-=======
            'artifact_get_req', 'artifact_status_put_req',
            'artifact_delete_req', 'prep_template_get_req', 'study_delete_req',
            'study_prep_get_req', 'sample_template_get_req',
@@ -55,5 +43,4 @@
            'artifact_post_req', 'ena_ontology_get_req',
            'sample_template_meta_cats_get_req',
            'sample_template_samples_get_req', 'prep_template_samples_get_req',
-           'sample_template_category_get_req']
->>>>>>> 9ef8af34
+           'sample_template_category_get_req']