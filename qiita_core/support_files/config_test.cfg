# WARNING!!!! DO NOT MODIFY THIS FILE
# IF YOU NEED TO PROVIDE YOUR OWN CONFIGURATION, COPY THIS FILE TO A NEW
# LOCATION AND EDIT THE COPY

# -----------------------------------------------------------------------------
# Copyright (c) 2014--, The Qiita Development Team.
#
# Distributed under the terms of the BSD 3-clause License.
#
# The full license is in the file LICENSE, distributed with this software.
# -----------------------------------------------------------------------------

# ------------------------------ Main settings --------------------------------
[main]
# Change to FALSE in a production system
TEST_ENVIRONMENT = TRUE

# Absolute path to write log file to. If not given, no log file will be created
LOG_PATH =

# Whether studies require admin approval to be made available
REQUIRE_APPROVAL = True

# Base URL: DO NOT ADD TRAILING SLASH
BASE_URL = https://localhost

# Download path files
UPLOAD_DATA_DIR = /tmp/

# Working directory path
WORKING_DIR = /tmp/

# Maximum upload size (in Gb)
MAX_UPLOAD_SIZE = 100

# Path to the base directory where the data files are going to be stored
BASE_DATA_DIR =

# Valid upload extension, comma separated. Empty for no uploads
VALID_UPLOAD_EXTENSION = fastq,fastq.gz,txt,tsv,sff,fna,qual

# Portal the site is working under
PORTAL = QIITA

# Script used for launching plugins
PLUGIN_LAUNCHER = qiita-plugin-launcher

<<<<<<< HEAD
# Webserver certificate files
=======
# Webserver certificate file paths
>>>>>>> 19dfe07c
CERTIFICATE_FILE =
KEY_FILE =

# ----------------------------- SMTP settings -----------------------------
[smtp]
# The hostname to connect to
# Google: smtp.google.com
HOST = localhost

# The port to connect to the database
# Google: 587
PORT = 25

# SSL needed (True or False)
# Google: True
SSL = False

# The user name to connect with
USER =

# The user password to connect with
PASSWORD =

# The email to have messages sent from
EMAIL = example@domain.com

# ----------------------------- Redis settings --------------------------------
[redis]
HOST = localhost
PORT = 6379
PASSWORD =
# The redis database you will use, redis has a max of 16.
# Qiita should have its own database
DB = 13

# ----------------------------- Postgres settings -----------------------------
[postgres]
# The user name to connect to the database
USER = postgres

# The administrator user, which can be used to create/drop environments
ADMIN_USER = postgres

# The database to connect to
DATABASE = qiita_test

# The host where the database lives on
HOST = localhost

# The port to connect to the database
PORT = 5432

# The password to use to connect to the database
PASSWORD =

# The postgres password for the admin_user
ADMIN_PASSWORD =

# ----------------------------- EBI settings -----------------------------
[ebi]
# The user to use when submitting to EBI
EBI_SEQ_XFER_USER = Webin-41528

# Password for the above user
EBI_SEQ_XFER_PASS =

# URL of EBI's FASP site
EBI_SEQ_XFER_URL = webin.ebi.ac.uk

# URL of EBI's HTTPS dropbox
# live submission URL
#EBI_DROPBOX_URL = https://www.ebi.ac.uk/ena/submit/drop-box/submit/
# testing URL
EBI_DROPBOX_URL = https://www-test.ebi.ac.uk/ena/submit/drop-box/submit/

# The name of the sequencing center to use when doing EBI submissions
EBI_CENTER_NAME = qiita-test

# This string (with an underscore) will be prefixed to your EBI submission and
# study aliases
EBI_ORGANIZATION_PREFIX = example_organization


# ----------------------------- IPython settings -----------------------------
[ipython]
# context is expected to be a comma separated list
context = qiita-general
default = qiita-general

# ----------------------------- VAMPS settings -----------------------------
[vamps]
# general info to submit to vamps
USER = user
PASSWORD = password
URL = https://vamps.mbl.edu/mobe_workshop/getfile.php

# ----------------------------- Portal settings -----------------------------
[portal]
# Full path to portal styling config file
PORTAL_FP =<|MERGE_RESOLUTION|>--- conflicted
+++ resolved
@@ -45,11 +45,7 @@
 # Script used for launching plugins
 PLUGIN_LAUNCHER = qiita-plugin-launcher
 
-<<<<<<< HEAD
-# Webserver certificate files
-=======
 # Webserver certificate file paths
->>>>>>> 19dfe07c
 CERTIFICATE_FILE =
 KEY_FILE =
 
