--- conflicted
+++ resolved
@@ -15,8 +15,8 @@
 
 from qiita_core.qiita_settings import qiita_config
 from qiita_db.sql_connection import SQLConnectionHandler
-<<<<<<< HEAD
-from qiita_db.make_environment import (LAYOUT_FP, INITIALIZE_FP, POPULATE_FP)
+from qiita_db.environment_manager import (LAYOUT_FP, INITIALIZE_FP,
+                                          POPULATE_FP)
 
 
 def send_email(to, subject, body):
@@ -51,11 +51,6 @@
         raise RuntimeError("Can't send email!")
     finally:
         smtp.close()
-=======
-from qiita_db.environment_manager import (LAYOUT_FP, INITIALIZE_FP,
-                                          POPULATE_FP)
-from qiita_core.qiita_settings import qiita_config
->>>>>>> cc3b832b
 
 
 def build_test_database(setup_fn):
