# Qiita changelog

Version 0.2.0-dev (Changes since version 0.2.0 go here)
-------------------------------------------------------

* Users can now change values and add samples and/or columns to sample and prep templates using the <kbd>Update</kbd> button (see the prep template and sample template tabs).
<<<<<<< HEAD
* instrument_model is now a required prep template column for EBI submissions.
=======
* The raw files of a RawData can be now updated using the `qiita db update_raw_data` CLI command.
>>>>>>> 74bb4d99

Version 0.2.0 (2015-08-25)
--------------------------

* Creating an empty RawData is no longer needed in order to add a PrepTemplate.
Now, the PrepTemplate is required in order to add a RawData to a study. This is
the normal flow of a study, as the PrepTemplate information is usually
available before the RawData information is available.
* A user can upload a QIIME mapping file instead of a SampleTemplate. The
system will create a SampleTemplate and a PrepTemplate from the information
present in the QIIME mapping file. The QIIME required columns for this
functionality to work are 'BarcodeSequence', 'LinkerPrimerSequence' and
'Description'. For more information about QIIME mapping files, visit
http://qiime.org/documentation/file_formats.html#mapping-file-overview.
* The command line interface has been reorganized:
 * `qiita_env` has been renamed `qiita-env`
 * `qiita_test_install` has been renamed `qiita-test-install`
 * `qiita ebi` has been moved to `qiita ware ebi`
 * `qiita log` has been moved to `qiita maintenance log`
 * A new `qiita pet` command subgroup has been created
 * `qiita webserver` has been moved to `qiita pet webserver`
* Cluster names now use dashes instead of underscores (e.g., `qiita_general` is now `qiita-general`)
* `qiita-general` is now used as a default argument to `qiita-env start_cluster` and `qiita-env stop_cluster` if no cluster name is specified
* Qiita now now allows for processing of already demultiplexed data without any technical (barcode and primer) section of the read.
* Qiita now includes full portal support, limiting study and analysis access at below the qiita_db level. This allows one database to act as if subsets of studies/analyses are their own specific interface. Commands added for portals creation and maintenance, under `qiita db portal ...` and `qiita-env`. Portal specific web user interface support has also been added; each portal is fully CSS customizable.
* 403 errors are now not logged in the logging table
* Qiita will execute all DB interactions in transactions. The queue code was moved and improved from SQLConnectionHandler to a new Transaction object. The system implements the singleton pattern. That is, there is only a single transaction in the system, represented by the variable `TRN`, and all DB interactions go through it.

Version 0.1.0 (2015-04-30)
--------------------------

Initial alpha release.<|MERGE_RESOLUTION|>--- conflicted
+++ resolved
@@ -4,11 +4,8 @@
 -------------------------------------------------------
 
 * Users can now change values and add samples and/or columns to sample and prep templates using the <kbd>Update</kbd> button (see the prep template and sample template tabs).
-<<<<<<< HEAD
+* The raw files of a RawData can be now updated using the `qiita db update_raw_data` CLI command.
 * instrument_model is now a required prep template column for EBI submissions.
-=======
-* The raw files of a RawData can be now updated using the `qiita db update_raw_data` CLI command.
->>>>>>> 74bb4d99
 
 Version 0.2.0 (2015-08-25)
 --------------------------
