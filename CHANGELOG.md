# Qiita changelog

Version 062018
--------------

* We haven't updated the ChangeLog for a while (since circa 2015). Anyway, we will ask developers to add an entry for any new features in Qiita.
* Now you can select or unselect all files in the upload folder.
<<<<<<< HEAD
* Added circle color explanation in the processing network
* Fixed error in the sample info category summary (https://github.com/biocore/qiita/issues/2610)
* Adding qiita_db.processing_job.ProcessingJob.get_validator_jobs to remove duplicated code
=======
* Added circle color explanation in the processing network.
* Fixed error in the sample info category summary (https://github.com/biocore/qiita/issues/2610).
* Qiimp has been added to the Qiita GUI.
* We added the qt-shogun plugin.
>>>>>>> 58e07e69

Version 0.2.0-dev
-----------------

* Users can now change values and add samples and/or columns to sample and prep templates using the <kbd>Update</kbd> button (see the prep template and sample template tabs).
* The raw files of a RawData can be now updated using the `qiita db update_raw_data` CLI command.
* instrument_model is now a required prep template column for EBI submissions.
* PostgreSQL 9.3.0 is now the minimum required version because we are using the SQL type JSON, included for first time in 9.3.0.
* The objects `RawData`, `PreprocessedData` and `ProcessedData` have been removed from the system and substituted by a general `Artifact` object.
* The CLI commands `load_raw`, `load_preprocessed` and `load_processed` have been removed from the system and substituted by `load_artifact`.
* We incorporated the idea of plugins into the system. Now, all processing could be plugins.
* QIIME workflows for splitting libraries (SFF/FASTA-QUAL and FASTQ/per-sample-FASTQ) and for picking OTUs has been moved to a new target gene plugin.
* An initial RESTapi has been introduced as a result of the plugin system, in which OAuth2 authentication is required to access the data.
* The system has been ported to use HTTPS instead of HTTP.
* The website now supports Mozilla Firefox 48 and above.

Version 0.2.0 (2015-08-25)
--------------------------

* Creating an empty RawData is no longer needed in order to add a PrepTemplate.
Now, the PrepTemplate is required in order to add a RawData to a study. This is
the normal flow of a study, as the PrepTemplate information is usually
available before the RawData information is available.
* A user can upload a QIIME mapping file instead of a SampleTemplate. The
system will create a SampleTemplate and a PrepTemplate from the information
present in the QIIME mapping file. The QIIME required columns for this
functionality to work are 'BarcodeSequence', 'LinkerPrimerSequence' and
'Description'. For more information about QIIME mapping files, visit
http://qiime.org/documentation/file_formats.html#mapping-file-overview.
* The command line interface has been reorganized:
 * `qiita_env` has been renamed `qiita-env`
 * `qiita_test_install` has been renamed `qiita-test-install`
 * `qiita ebi` has been moved to `qiita ware ebi`
 * `qiita log` has been moved to `qiita maintenance log`
 * A new `qiita pet` command subgroup has been created
 * `qiita webserver` has been moved to `qiita pet webserver`
* Cluster names now use dashes instead of underscores (e.g., `qiita_general` is now `qiita-general`)
* `qiita-general` is now used as a default argument to `qiita-env start_cluster` and `qiita-env stop_cluster` if no cluster name is specified
* Qiita now now allows for processing of already demultiplexed data without any technical (barcode and primer) section of the read.
* Qiita now includes full portal support, limiting study and analysis access at below the qiita_db level. This allows one database to act as if subsets of studies/analyses are their own specific interface. Commands added for portals creation and maintenance, under `qiita db portal ...` and `qiita-env`. Portal specific web user interface support has also been added; each portal is fully CSS customizable.
* 403 errors are now not logged in the logging table
* Qiita will execute all DB interactions in transactions. The queue code was moved and improved from SQLConnectionHandler to a new Transaction object. The system implements the singleton pattern. That is, there is only a single transaction in the system, represented by the variable `TRN`, and all DB interactions go through it.

Version 0.1.0 (2015-04-30)
--------------------------

Initial alpha release.<|MERGE_RESOLUTION|>--- conflicted
+++ resolved
@@ -5,16 +5,11 @@
 
 * We haven't updated the ChangeLog for a while (since circa 2015). Anyway, we will ask developers to add an entry for any new features in Qiita.
 * Now you can select or unselect all files in the upload folder.
-<<<<<<< HEAD
-* Added circle color explanation in the processing network
-* Fixed error in the sample info category summary (https://github.com/biocore/qiita/issues/2610)
-* Adding qiita_db.processing_job.ProcessingJob.get_validator_jobs to remove duplicated code
-=======
 * Added circle color explanation in the processing network.
 * Fixed error in the sample info category summary (https://github.com/biocore/qiita/issues/2610).
 * Qiimp has been added to the Qiita GUI.
 * We added the qt-shogun plugin.
->>>>>>> 58e07e69
+* Adding qiita_db.processing_job.ProcessingJob.get_validator_jobs to remove duplicated code.
 
 Version 0.2.0-dev
 -----------------
